import got, { Got, HTTPError } from "got";
import { TypedEmitter } from "tiny-typed-emitter";
import { dummyLogger, Logger } from "ts-log";
import { isValid as isValidCountry } from "i18n-iso-countries";
import { isValid as isValidLanguage } from "@cospired/i18n-iso-languages";
import { createECDH, ECDH } from "crypto";
import * as schedule from "node-schedule";

import { ResultResponse, LoginResultResponse, TrustDevice, Cipher, Voice, EventRecordResponse, Invite, ConfirmInvite, SensorHistoryEntry, ApiResponse, CaptchaResponse, LoginRequest, HouseDetail, DeviceListResponse, StationListResponse, HouseInviteListResponse, HouseListResponse, PassportProfileResponse } from "./models"
<<<<<<< HEAD
import { HTTPApiEvents, Ciphers, FullDevices, Hubs, Voices, Invites, HTTPApiRequest, HTTPApiPersistentData, Houses } from "./interfaces";
import { AuthResult, EventFilterType, PublicKeyType, ResponseErrorCode, StorageType, VerfyCodeTypes } from "./types";
=======
import { HTTPApiEvents, Ciphers, FullDevices, Hubs, Voices, Invites, HTTPApiRequest, HTTPApiPersistentData, Houses, LoginOptions } from "./interfaces";
import { EventFilterType, PublicKeyType, ResponseErrorCode, StorageType, VerfyCodeTypes } from "./types";
>>>>>>> 3b93bca2
import { ParameterHelper } from "./parameter";
import { encryptPassword, getTimezoneGMTString } from "./utils";
import { InvalidCountryCodeError, InvalidLanguageCodeError } from "./../error";
import { md5, mergeDeep } from "./../utils";
import { ApiBaseLoadError } from "./error";

export class HTTPApi extends TypedEmitter<HTTPApiEvents> {

    private static apiDomainBase = "https://extend.eufylife.com";

    private apiBase;
    private username: string;
    private password: string;
    private ecdh: ECDH = createECDH("prime256v1");
    private serverPublicKey = "04c5c00c4f8d1197cc7c3167c52bf7acb054d722f0ef08dcd7e0883236e0d72a3868d9750cb47fa4619248f3d83f0f662671dadc6e2d31c2f41db0161651c7c076";

    private token: string|null = null;
    private tokenExpiration: Date|null = null;
    private renewAuthTokenJob?: schedule.Job;

    private log: Logger;
    private connected = false;
    private requestEufyCloud: Got;

    private devices: FullDevices = {};
    private hubs: Hubs = {};
    private houses: Houses = {};

    private persistentData: HTTPApiPersistentData = {
        user_id: "",
        email: "",
        nick_name: "",
        device_public_keys: {}
    };

    private headers: Record<string, string> = {
        app_version: "v4.2.1_1280",
        os_type: "android",
        os_version: "31",
        phone_model: "ONEPLUS A3003",
        country: "DE",
        language: "en",
        openudid: "5e4621b0152c0d00",
        uid: "",
        net_type: "wifi",
        mnc: "02",
        mcc: "262",
        sn: "75814221ee75",
        Model_type: "PHONE",
        timezone: "GMT+01:00",
        "Cache-Control": "no-cache",
    };

    private constructor(apiBase: string, country: string, username: string, password: string, log: Logger = dummyLogger, persistentData?: HTTPApiPersistentData) {
        super();

        this.username = username;
        this.password = password;
        this.log = log;
        this.apiBase = apiBase;

        this.log.debug(`Loaded API_BASE: ${apiBase}`);

        this.headers.timezone = getTimezoneGMTString();
        this.headers.country = country.toUpperCase();

        if (persistentData)
            this.persistentData = persistentData;

        this.requestEufyCloud = got.extend({
            prefixUrl: this.apiBase,
            headers: this.headers,
            responseType: "json",
            //throwHttpErrors: false,
            retry: {
                limit: 1,
                methods: ["GET", "POST"]
            },
            hooks: {
                afterResponse: [
                    async (response, retryWithMergedOptions) => {
                        // Unauthorized
                        if (response.statusCode === 401) {
                            const oldToken = this.token;

                            this.log.debug("Invalidate token an get a new one...", { requestUrl: response.requestUrl , statusCode: response.statusCode, statusMessage: response.statusMessage });

                            this.invalidateToken();
                            await this.login({ force: true });

                            if (oldToken !== this.token && this.token) {
                                // Refresh the access token
                                const updatedOptions = {
                                    headers: {
                                        "X-Auth-Token": this.token
                                    }
                                };

                                // Update the defaults
                                this.requestEufyCloud.defaults.options = this.requestEufyCloud.mergeOptions(this.requestEufyCloud.defaults.options, updatedOptions);

                                // Make a new retry
                                return retryWithMergedOptions(updatedOptions);
                            }
                        }

                        // No changes otherwise
                        return response;
                    }
                ],
                beforeRetry: [
                    (options, error, retryCount) => {
                        // This will be called on `retryWithMergedOptions(...)`
                        this.log.debug(`Retrying [${retryCount}]: ${error?.code} (${error?.request?.requestUrl})`, { options: options });
                        // Retrying [1]: ERR_NON_2XX_3XX_RESPONSE
                    }
                ],
                beforeError: [
                    error => {
                        const { response } = error;
                        if (response && response.body) {
                            const result = (response.body as ResultResponse);
                            error.name = "EufyError";
                            error.message = `Code: ${result.code} Message: ${result.msg} (HTTP Code: ${response.statusCode})`;
                            this.log.error(`${error.name} - ${error.message} - requestUrl: ${error.request?.requestUrl}`);
                        }

                        return error;
                    }
                ]
            },
            mutableDefaults: true
        });
    }

    public static async getApiBaseFromCloud(country: string): Promise<string> {
        const response = await got(`domain/${country}`, {
            prefixUrl: this.apiDomainBase,
            method: "GET",
            responseType: "json",
            retry: {
                limit: 1,
                methods: ["GET"]
            }
        });

        const result: ResultResponse = response.body as ResultResponse;
        if (result.code == ResponseErrorCode.CODE_WHATEVER_ERROR) {
            return `https://${result.data.domain}`;
        }
        throw new ApiBaseLoadError(result.code, result.msg);
    }

    static async initialize(country: string, username: string, password: string, log: Logger = dummyLogger, persistentData?: HTTPApiPersistentData): Promise<HTTPApi> {
        if (isValidCountry(country) && country.length === 2) {
            const apiBase = await this.getApiBaseFromCloud(country);
            return new HTTPApi(apiBase, country, username, password, log, persistentData);
        }
        throw new InvalidCountryCodeError("Invalid ISO 3166-1 Alpha-2 country code");
    }

    private clearScheduleRenewAuthToken(): void {
        if (this.renewAuthTokenJob !== undefined) {
            this.renewAuthTokenJob.cancel();
        }
    }

    private scheduleRenewAuthToken(): void {
        this.clearScheduleRenewAuthToken();
        if (this.tokenExpiration !== null) {
            const scheduleDate = new Date(this.tokenExpiration.getTime() - (1000 * 60 * 60 * 24));
            if (this.renewAuthTokenJob === undefined) {
                this.renewAuthTokenJob = schedule.scheduleJob("renewAuthToken", scheduleDate, async () => {
                    this.log.info("Authentication token is soon expiring, fetching a new one...");
                    await this.login({ force: true });
                });
            } else {
                this.renewAuthTokenJob.schedule(scheduleDate);
            }
        }
    }

    public async loadApiBase(): Promise<void> {
        const apiBase = await this.getApiBaseFromCloud(this.getCountry());
        if (apiBase !== this.apiBase) {
            this.log.debug(`Detected correct API_BASE: ${apiBase} (before: ${this.apiBase})`);
            this.apiBase = apiBase;
        }
    }

    private invalidateToken(): void {
        this.token = null;
        this.requestEufyCloud.defaults.options.headers["X-Auth-Token"] = undefined;
        this.tokenExpiration = null;
        this.clearScheduleRenewAuthToken();
        this.emit("auth token invalidated");
    }

    public setPhoneModel(model: string): void {
        this.headers.phone_model = model.toUpperCase();
        this.requestEufyCloud.defaults.options.headers = this.headers;
    }

    public getPhoneModel(): string {
        return this.headers.phone_model;
    }

    public getCountry(): string {
        return this.headers.country;
    }

    public setLanguage(language: string): void {
        if (isValidLanguage(language) && language.length === 2) {
            this.headers.language = language;
            this.requestEufyCloud.defaults.options.headers = this.headers;
        } else
            throw new InvalidLanguageCodeError("Invalid ISO 639 language code");
    }

    public getLanguage(): string {
        return this.headers.language;
    }

<<<<<<< HEAD
    public async getApiBaseFromCloud(country: string): Promise<string> {
        try {
            const response = await this.request({
                apiBase: this.apiDomainBase,
                method: "get",
                endpoint: `/domain/${country}`
            }).catch(error => {
                this.log.error("Error:", error);
                return error;
            });
            this.log.debug("Response:", response.data);

            if (response.status == 200) {
                const result: ResultResponse = response.data;
                if (result.code == ResponseErrorCode.CODE_WHATEVER_ERROR) {
                    if (result.data && result.data.domain) {
                        return `https://${result.data.domain}`;
                    }
                } else {
                    this.log.error("Response code not ok", {code: result.code, msg: result.msg });
                }
            } else {
                this.log.error("Status return code not 200", { status: response.status, statusText: response.statusText });
            }
        } catch (error) {
            this.log.error("Generic Error:", error);
        }
        return "";
    }

    public async authenticate(verifyCodeOrCaptcha: string | null = null, captchaId: string | null = null): Promise<AuthResult> {
        //Authenticate and get an access token
        this.log.debug("Authenticate and get an access token", { token: this.token, tokenExpiration: this.tokenExpiration });
        if (!this.token || (this.tokenExpiration && (new Date()).getTime() >= this.tokenExpiration.getTime()) || verifyCodeOrCaptcha) {
=======
    public async login(options?: LoginOptions): Promise<void> {
        options = mergeDeep(options, {
            force: false
        } as LoginOptions) as LoginOptions;
        this.log.debug("Login and get an access token", { token: this.token, tokenExpiration: this.tokenExpiration });
        if (!this.token || (this.tokenExpiration && (new Date()).getTime() >= this.tokenExpiration.getTime()) || options.verifyCode || options.captcha || options.force) {
>>>>>>> 3b93bca2
            try {
                this.ecdh.generateKeys();
                const data: LoginRequest = {
                    client_secret_info: {
                        public_key: this.ecdh.getPublicKey("hex")
                    },
                    enc: 0,
                    email: this.username,
                    password:  encryptPassword(this.password, this.ecdh.computeSecret(Buffer.from(this.serverPublicKey, "hex"))),
                    time_zone: new Date().getTimezoneOffset() !== 0 ? -new Date().getTimezoneOffset() * 60 * 1000 : 0,
                    transaction: `${new Date().getTime()}`
                };
                if (options.verifyCode) {
                    data.verify_code = options.verifyCode;
                } else if (options.captcha) {
                    data.captcha_id = options.captcha.captchaId;
                    data.answer = options.captcha.captchaCode;
                }
                const response: ApiResponse = await this.request({
                    method: "post",
                    endpoint: "v2/passport/login",
                    data: data
                });
                if (response.status == 200) {
                    const result: ResultResponse = response.data;
                    if (result.code == ResponseErrorCode.CODE_WHATEVER_ERROR) {
                        const dataresult: LoginResultResponse = result.data;

                        this.persistentData.user_id = dataresult.user_id;
                        this.persistentData.email = dataresult.email;
                        this.persistentData.nick_name = dataresult.nick_name;

                        this.setToken(dataresult.auth_token);
                        this.tokenExpiration = new Date(dataresult.token_expires_at * 1000);
                        this.headers = {
                            ...this.headers,
                            gtoken: md5(dataresult.user_id)
                        };
                        /*if (dataresult.server_secret_info?.public_key)
                            this.serverPublicKey = dataresult.server_secret_info.public_key;*/
                        this.log.debug("Token data", { token: this.token, tokenExpiration: this.tokenExpiration });
                        if (!this.connected)
                            this.emit("connect");
                        this.connected = true;
                        this.scheduleRenewAuthToken();
                    } else if (result.code == ResponseErrorCode.CODE_NEED_VERIFY_CODE) {
                        this.log.debug(`Send verification code...`);
                        const dataresult: LoginResultResponse = result.data;

                        this.setToken(dataresult.auth_token);
                        this.tokenExpiration = new Date(dataresult.token_expires_at * 1000);

                        this.log.debug("Token data", { token: this.token, tokenExpiration: this.tokenExpiration });
                        await this.sendVerifyCode(VerfyCodeTypes.TYPE_EMAIL);
                        this.emit("tfa request");
                    } else if (result.code == ResponseErrorCode.LOGIN_NEED_CAPTCHA || result.code == ResponseErrorCode.LOGIN_CAPTCHA_ERROR) {
                        const dataresult: CaptchaResponse = result.data;
                        this.log.debug("Captcha verification received", { captchaId: dataresult.captcha_id, item: dataresult.item });
                        this.emit("captcha request", dataresult.captcha_id, dataresult.item);
                    } else {
                        this.log.error("Response code not ok", {code: result.code, msg: result.msg });
                    }
                } else {
                    this.log.error("Status return code not 200", { status: response.status, statusText: response.statusText });
                }
            } catch (error) {
                this.log.error("Generic Error:", error);
            }
        } else if (!this.connected) {
            try {
                const profile = await this.getPassportProfile();
                if (profile !== null) {
                    this.emit("connect");
                    this.connected = true;
                    this.scheduleRenewAuthToken();
                }
            } catch (error) {
                this.log.error("getPassportProfile Error", error);
            }
        }
    }

    public async sendVerifyCode(type?: VerfyCodeTypes): Promise<boolean> {
        try {
            if (!type)
                type = VerfyCodeTypes.TYPE_EMAIL;

            const response = await this.request({
                method: "post",
                endpoint: "v1/sms/send/verify_code",
                data: {
                    message_type: type,
                    transaction: `${new Date().getTime()}`
                }
            });
            if (response.status == 200) {
                const result: ResultResponse = response.data;
                if (result.code == ResponseErrorCode.CODE_WHATEVER_ERROR) {
                    this.log.info(`Requested verification code for 2FA`);
                    return true;
                } else {
                    this.log.error("Response code not ok", {code: result.code, msg: result.msg });
                }
            } else {
                this.log.error("Status return code not 200", { status: response.status, statusText: response.statusText });
            }
        } catch (error) {
            this.log.error("Generic Error:", error);
        }
        return false;
    }

    public async listTrustDevice(): Promise<Array<TrustDevice>> {
        if (this.connected) {
            try {
                const response = await this.request({
                    method: "get",
                    endpoint: "v1/app/trust_device/list"
                });
                if (response.status == 200) {
                    const result: ResultResponse = response.data;
                    if (result.code == ResponseErrorCode.CODE_WHATEVER_ERROR) {
                        if (result.data && result.data.list) {
                            return result.data.list;
                        }
                    } else {
                        this.log.error("Response code not ok", {code: result.code, msg: result.msg });
                    }
                } else {
                    this.log.error("Status return code not 200", { status: response.status, statusText: response.statusText });
                }
            } catch (error) {
                this.log.error("Generic Error:", error);
            }
        }
        return [];
    }

    public async addTrustDevice(verifyCode: string): Promise<boolean> {
        if (this.connected) {
            try {
                const response = await this.request({
                    method: "post",
                    endpoint: "v1/app/trust_device/add",
                    data: {
                        verify_code: verifyCode,
                        transaction: `${new Date().getTime()}`
                    }
                });
                this.log.debug("Response trust device:", response.data);

                if (response.status == 200) {
                    const result: ResultResponse = response.data;
                    if (result.code == ResponseErrorCode.CODE_WHATEVER_ERROR) {
                        this.log.info(`2FA authentication successfully done. Device trusted.`);
                        const trusted_devices = await this.listTrustDevice();
                        trusted_devices.forEach((trusted_device: TrustDevice) => {
                            if (trusted_device.is_current_device === 1) {
                                this.log.debug("This device is trusted. Token expiration extended:", { tokenExpiration: this.tokenExpiration});
                            }
                        });
                        return true;
                    } else {
                        this.log.error("Response code not ok", {code: result.code, msg: result.msg });
                    }
                } else {
                    this.log.error("Status return code not 200", { status: response.status, statusText: response.statusText });
                }
            } catch (error) {
                this.log.error("Generic Error:", error);
            }
        }
        return false;
    }

    public async getStationList(): Promise<Array<StationListResponse>> {
        if (this.connected) {
            try {
                const response = await this.request({
                    method: "post",
                    endpoint: "v1/house/station_list",
                    data: {
                        device_sn: "",
                        num: 1000,
                        orderby: "",
                        page: 0,
                        station_sn: "",
                        time_zone: new Date().getTimezoneOffset() !== 0 ? -new Date().getTimezoneOffset() * 60 * 1000 : 0,
                        transaction: `${new Date().getTime()}`
                    }
                });
                this.log.debug("Stations - Response:", response.data);

                if (response.status == 200) {
                    const result: ResultResponse = response.data;
                    if (result.code == 0) {
                        return result.data as Array<StationListResponse>;
                    } else {
                        this.log.error("Response code not ok", {code: result.code, msg: result.msg });
                    }
                } else {
                    this.log.error("Status return code not 200", { status: response.status, statusText: response.statusText });
                }
            } catch (error) {
                this.log.error("Stations - Generic Error:", error);
            }
        }
        return [];
    }

    public async getDeviceList(): Promise<Array<DeviceListResponse>> {
        if (this.connected) {
            try {
                const response = await this.request({
                    method: "post",
                    endpoint: "v1/house/device_list",
                    data: {
                        device_sn: "",
                        num: 1000,
                        orderby: "",
                        page: 0,
                        station_sn: "",
                        time_zone: new Date().getTimezoneOffset() !== 0 ? -new Date().getTimezoneOffset() * 60 * 1000 : 0,
                        transaction: `${new Date().getTime()}`
                    }
                });
                this.log.debug("Devices - Response:", response.data);

                if (response.status == 200) {
                    const result: ResultResponse = response.data;
                    if (result.code == 0) {
                        return result.data as Array<DeviceListResponse>;
                    } else {
                        this.log.error("Response code not ok", {code: result.code, msg: result.msg });
                    }
                } else {
                    this.log.error("Status return code not 200", { status: response.status, statusText: response.statusText });
                }
            } catch (error) {
                this.log.error("Devices - Generic Error:", error);
            }
        }
        return [];
    }

    public async refreshHouseData(): Promise<void> {
        //Get Houses
        const houses = await this.getHouseList();
        if (houses && houses.length > 0) {
            houses.forEach(element => {
                this.log.debug(`Houses - element: ${JSON.stringify(element)}`);
                this.log.debug(`Houses - house name: ${element.house_name}`);
                this.houses[element.house_id] = element;
            });
            if (Object.keys(this.houses).length > 0)
                this.emit("houses", this.houses);
        } else {
            this.log.info("No houses found.");
        }
    }

<<<<<<< HEAD
        //Get Houses
        const houses = await this.getHouseList();
        if (houses && houses.length > 0) {
            houses.forEach(element => {
                this.log.debug(`Houses - element: ${JSON.stringify(element)}`);
                this.log.debug(`Houses - house name: ${element.house_name}`);
                this.houses[element.house_id] = element;
            });
            if (Object.keys(this.houses).length > 0)
                this.emit("houses", this.houses);
        } else {
            this.log.info("No houses found.");
        }

=======
    public async refreshStationData(): Promise<void> {
>>>>>>> 3b93bca2
        //Get Stations
        const stations = await this.getStationList();
        if (stations && stations.length > 0) {
            stations.forEach(element => {
                this.log.debug(`Stations - element: ${JSON.stringify(element)}`);
                this.log.debug(`Stations - device_type: ${element.device_type}`);
                this.hubs[element.station_sn] = element;
            });
            if (Object.keys(this.hubs).length > 0)
                this.emit("hubs", this.hubs);
        } else {
            this.log.info("No stations found.");
        }
    }

    public async refreshDeviceData(): Promise<void> {
        //Get Devices
        const devices = await this.getDeviceList();
        if (devices && devices.length > 0) {
            devices.forEach(element => {
                this.devices[element.device_sn] = element;
            });
            if (Object.keys(this.devices).length > 0)
                this.emit("devices", this.devices);
        } else {
            this.log.info("No devices found.");
        }
    }

    public async refreshAllData(): Promise<void> {
        //Get the latest info

        //Get Houses
        await this.refreshHouseData();

        //Get Stations
        await this.refreshStationData();

        //Get Devices
        await this.refreshDeviceData();
    }

    // eslint-disable-next-line @typescript-eslint/explicit-module-boundary-types
    public async request(request: HTTPApiRequest): Promise<ApiResponse> {
<<<<<<< HEAD

        if (this.token && this.tokenExpiration && (new Date()).getTime() >= this.tokenExpiration.getTime()) {
            this.log.info("Access token expired; fetching a new one")
            this.invalidateToken();
            if (request.endpoint != "v2/passport/login")
                //get new token
                await this.authenticate()
        }
        if (request.headers) {
            request.headers = {
                ...this.headers,
                ...request.headers,
            };
        } else {
            request.headers = {
                ...this.headers,
=======
        this.log.debug("Request:", { method: request.method, endpoint: request.endpoint, token: this.token, data: request.data });
        try {
            const internalResponse = await this.requestEufyCloud(request.endpoint, {
                method: request.method,
                json: request.data,
            });
            const response: ApiResponse = {
                status: internalResponse.statusCode,
                statusText: internalResponse.statusMessage ? internalResponse.statusMessage : "",
                headers: internalResponse.headers,
                data: internalResponse.body,
>>>>>>> 3b93bca2
            };
            this.log.debug("Response:", { response: response.data });

            return response;
        } catch (error) {
            if (error instanceof HTTPError) {
                if (error.response.statusCode === 401) {
                    this.invalidateToken();
                    this.log.error("Status return code 401, invalidate token", { status: error.response.statusCode, statusText: error.response.statusMessage });
                    this.emit("close");
                    this.connected = false;
                }
            }
            throw error;
        }
    }

    public async checkPushToken(): Promise<boolean> {
        //Check push notification token
        if (this.connected) {
            try {
                const response = await this.request({
                    method: "post",
                    endpoint: "v1/app/review/app_push_check",
                    data: {
                        app_type: "eufySecurity",
                        transaction: `${new Date().getTime()}`
                    }
                });
                if (response.status == 200) {
                    const result: ResultResponse = response.data;
                    if (result.code == 0) {
                        this.log.debug(`Push token OK`);
                        return true;
                    } else {
                        this.log.error("Response code not ok", {code: result.code, msg: result.msg });
                    }
                } else {
                    this.log.error("Status return code not 200", { status: response.status, statusText: response.statusText });
                }
            } catch (error) {
                this.log.error("Generic Error:", error);
            }
        }
        return false;
    }

    public async registerPushToken(token: string): Promise<boolean> {
        //Register push notification token
        if (this.connected) {
            try {
                const response = await this.request({
                    method: "post",
                    endpoint: "v1/apppush/register_push_token",
                    data: {
                        is_notification_enable: true,
                        token: token,
                        transaction: `${new Date().getTime().toString()}`
                    }
                });
                if (response.status == 200) {
                    const result: ResultResponse = response.data;
                    if (result.code == 0) {
                        this.log.debug(`Push token registered successfully`);
                        return true;
                    } else {
                        this.log.error("Response code not ok", {code: result.code, msg: result.msg });
                    }
                } else {
                    this.log.error("Status return code not 200", { status: response.status, statusText: response.statusText });
                }
            } catch (error) {
                this.log.error("Generic Error:", error);
            }
        }
        return false;
    }

    public async setParameters(stationSN: string, deviceSN: string, params: { paramType: number; paramValue: any; }[]): Promise<boolean> {
        if (this.connected) {
            const tmp_params: any[] = []
            params.forEach(param => {
                tmp_params.push({ param_type: param.paramType, param_value: ParameterHelper.writeValue(param.paramType, param.paramValue) });
            });

            try {
                const response = await this.request({
                    method: "post",
                    endpoint: "v1/app/upload_devs_params",
                    data: {
                        device_sn: deviceSN,
                        station_sn: stationSN,
                        params: tmp_params
                    }
                });
                this.log.debug("Response:", { stationSN: stationSN, deviceSN: deviceSN, params: tmp_params, response: response.data });

                if (response.status == 200) {
                    const result: ResultResponse = response.data;
                    if (result.code == 0) {
                        const dataresult = result.data;
                        this.log.debug("New parameters set", {params: tmp_params, response: dataresult });
                        return true;
                    } else {
                        this.log.error("Response code not ok", {code: result.code, msg: result.msg });
                    }
                } else {
                    this.log.error("Status return code not 200", { status: response.status, statusText: response.statusText });
                }
            } catch (error) {
                this.log.error("Generic Error:", error);
            }
        }
        return false;
    }

    public async getCiphers(cipherIDs: Array<number>, userID: string): Promise<Ciphers> {
        if (this.connected) {
            try {
                const response = await this.request({
                    method: "post",
                    endpoint: "v1/app/cipher/get_ciphers",
                    data: {
                        cipher_ids: cipherIDs,
                        user_id: userID,
                        transaction: `${new Date().getTime().toString()}`
                    }
                });
                if (response.status == 200) {
                    const result: ResultResponse = response.data;
                    if (result.code == ResponseErrorCode.CODE_WHATEVER_ERROR) {
                        if (result.data) {
                            const ciphers: Ciphers = {};
                            result.data.forEach((cipher: Cipher) => {
                                ciphers[cipher.cipher_id] = cipher;
                            });
                            return ciphers;
                        }
                    } else {
                        this.log.error("Response code not ok", {code: result.code, msg: result.msg });
                    }
                } else {
                    this.log.error("Status return code not 200", { status: response.status, statusText: response.statusText });
                }
            } catch (error) {
                this.log.error("Generic Error:", error);
            }
        }
        return {};
    }

    public async getVoices(deviceSN: string): Promise<Voices> {
        if (this.connected) {
            try {
                const response = await this.request({
                    method: "get",
                    endpoint: `v1/voice/response/lists/${deviceSN}`
                });
                if (response.status == 200) {
                    const result: ResultResponse = response.data;
                    if (result.code == ResponseErrorCode.CODE_WHATEVER_ERROR) {
                        if (result.data) {
                            const voices: Voices = {};
                            result.data.forEach((voice: Voice) => {
                                voices[voice.voice_id] = voice;
                            });
                            return voices;
                        }
                    } else {
                        this.log.error("Response code not ok", {code: result.code, msg: result.msg });
                    }
                } else {
                    this.log.error("Status return code not 200", { status: response.status, statusText: response.statusText });
                }
            } catch (error) {
                this.log.error("Generic Error:", error);
            }
        }
        return {};
    }

    public async getCipher(cipherID: number, userID: string): Promise<Cipher> {
        return (await this.getCiphers([cipherID], userID))[cipherID];
    }

    public getLog(): Logger {
        return this.log;
    }

    public getDevices(): FullDevices {
        return this.devices;
    }

    public getHubs(): Hubs {
        return this.hubs;
    }

    public getToken(): string|null {
        return this.token;
    }

    public getTokenExpiration(): Date|null {
        return this.tokenExpiration;
    }

    public setToken(token: string): void {
        this.token = token;
        this.requestEufyCloud.defaults.options.headers["X-Auth-Token"] = token;
    }

    public setTokenExpiration(tokenExpiration: Date): void {
        this.tokenExpiration = tokenExpiration;
    }

    public getAPIBase(): string {
        return this.requestEufyCloud.defaults.options.prefixUrl;
    }

    public setOpenUDID(openudid: string): void {
        this.headers.openudid = openudid;
        this.requestEufyCloud.defaults.options.headers = this.headers;
    }

    public setSerialNumber(serialnumber: string): void {
        this.headers.sn = serialnumber;
        this.requestEufyCloud.defaults.options.headers = this.headers;
    }

    private async _getEvents(functionName: string, endpoint: string, startTime: Date, endTime: Date, filter?: EventFilterType, maxResults?: number): Promise<Array<EventRecordResponse>> {
        const records: Array<EventRecordResponse> = [];
        if (this.connected) {
            try {
                if (filter === undefined)
                    filter = { deviceSN: "", stationSN: "", storageType: StorageType.NONE };
                if (maxResults === undefined)
                    maxResults = 1000;

                const response = await this.request({
                    method: "post",
                    endpoint: endpoint,
                    data: {
                        device_sn: filter.deviceSN !== undefined ? filter.deviceSN : "",
                        end_time: Math.trunc(endTime.getTime() / 1000),
                        //exclude_guest:false,
                        //house_id:"shared.devices",
                        id: 0,
                        id_type: 1,
                        is_favorite: false,
                        num: maxResults,
                        pullup: true,
                        shared: true,
                        start_time: Math.trunc(startTime.getTime() / 1000),
                        station_sn: filter.stationSN !== undefined ? filter.stationSN : "",
                        storage: filter.storageType !== undefined ? filter.storageType : StorageType.NONE,
                        transaction: `${new Date().getTime().toString()}`
                    }
                });
                this.log.debug(`${functionName} - Response:`, response.data);

                if (response.status == 200) {
                    const result: ResultResponse = response.data;
                    if (result.code == 0) {
                        const dataresult: Array<EventRecordResponse> = result.data;
                        if (dataresult) {
                            dataresult.forEach(record => {
                                this.log.debug(`${functionName} - Record:`, record);
                                records.push(record);
                            });
                        }
                    } else {
                        this.log.error(`${functionName} - Response code not ok`, {code: result.code, msg: result.msg });
                    }
                } else {
                    this.log.error(`${functionName} - Status return code not 200`, { status: response.status, statusText: response.statusText });
                }
            } catch (error) {
                this.log.error(`${functionName} - Generic Error:`, error);
            }
        }
        return records;
    }

    public async getVideoEvents(startTime: Date, endTime: Date, filter?: EventFilterType, maxResults?: number): Promise<Array<EventRecordResponse>> {
        return this._getEvents("getVideoEvents", "v1/house/event/video_list", startTime, endTime, filter, maxResults);
    }

    public async getAlarmEvents(startTime: Date, endTime: Date, filter?: EventFilterType, maxResults?: number): Promise<Array<EventRecordResponse>> {
        return this._getEvents("getAlarmEvents", "v1/house/event/alarm_list", startTime, endTime, filter, maxResults);
    }

    public async getHistoryEvents(startTime: Date, endTime: Date, filter?: EventFilterType, maxResults?: number): Promise<Array<EventRecordResponse>> {
        return this._getEvents("getHistoryEvents", "v1/house/event/list", startTime, endTime, filter, maxResults);
    }

    public async getAllVideoEvents(filter?: EventFilterType, maxResults?: number): Promise<Array<EventRecordResponse>> {
        const fifthyYearsInMilliseconds = 15 * 365 * 24 * 60 * 60 * 1000;
        return this.getVideoEvents(new Date(new Date().getTime() - fifthyYearsInMilliseconds), new Date(), filter, maxResults);
    }

    public async getAllAlarmEvents(filter?: EventFilterType, maxResults?: number): Promise<Array<EventRecordResponse>> {
        const fifthyYearsInMilliseconds = 15 * 365 * 24 * 60 * 60 * 1000;
        return this.getAlarmEvents(new Date(new Date().getTime() - fifthyYearsInMilliseconds), new Date(), filter, maxResults);
    }

    public async getAllHistoryEvents(filter?: EventFilterType, maxResults?: number): Promise<Array<EventRecordResponse>> {
        const fifthyYearsInMilliseconds = 15 * 365 * 24 * 60 * 60 * 1000;
        return this.getHistoryEvents(new Date(new Date().getTime() - fifthyYearsInMilliseconds), new Date(), filter, maxResults);
    }

    public isConnected(): boolean {
        return this.connected;
    }

    public async getInvites(): Promise<Invites> {
        if (this.connected) {
            try {
                const response = await this.request({
                    method: "post",
                    endpoint: "v1/family/get_invites",
                    data: {
                        num: 100,
                        orderby: "",
                        own: false,
                        page: 0,
                        transaction: `${new Date().getTime().toString()}`
                    }
                });
                if (response.status == 200) {
                    const result: ResultResponse = response.data;
                    if (result.code == ResponseErrorCode.CODE_WHATEVER_ERROR) {
                        if (result.data) {
                            const invites: Invites = {};
                            result.data.forEach((invite: Invite) => {
                                invites[invite.invite_id] = invite;
                                invites[invite.invite_id].devices = JSON.parse((invites[invite.invite_id].devices as unknown) as string);
                            });
                            return invites;
                        }
                    } else {
                        this.log.error("Response code not ok", {code: result.code, msg: result.msg });
                    }
                } else {
                    this.log.error("Status return code not 200", { status: response.status, statusText: response.statusText });
                }
            } catch (error) {
                this.log.error("Generic Error:", error);
            }
        }
        return {};
    }

    public async confirmInvites(confirmInvites: Array<ConfirmInvite>): Promise<boolean> {
        if (this.connected) {
            try {
                const response = await this.request({
                    method: "post",
                    endpoint: "v1/family/confirm_invite",
                    data: {
                        invites: confirmInvites,
                        transaction: `${new Date().getTime().toString()}`
                    }
                });
                if (response.status == 200) {
                    const result: ResultResponse = response.data;
                    if (result.code == ResponseErrorCode.CODE_WHATEVER_ERROR) {
                        return true;
                    } else {
                        this.log.error("Response code not ok", {code: result.code, msg: result.msg });
                    }
                } else {
                    this.log.error("Status return code not 200", { status: response.status, statusText: response.statusText });
                }
            } catch (error) {
                this.log.error("Generic Error:", error);
            }
        }
        return false;
    }

    public async getPublicKey(deviceSN: string, type: PublicKeyType): Promise<string> {
        if (this.connected) {
            try {
                if (this.persistentData.device_public_keys[deviceSN] !== undefined && type === PublicKeyType.LOCK) {
                    this.log.debug("return cached public key", this.persistentData.device_public_keys[deviceSN]);
                    return this.persistentData.device_public_keys[deviceSN];
                } else {
                    const response = await this.request({
                        method: "get",
                        endpoint: `v1/app/public_key/query?device_sn=${deviceSN}&type=${type}`
                    });
                    if (response.status == 200) {
                        const result: ResultResponse = response.data;
                        if (result.code == ResponseErrorCode.CODE_WHATEVER_ERROR) {
                            if (result.data) {
                                if (type === PublicKeyType.LOCK)
                                    this.persistentData.device_public_keys[deviceSN] = result.data.public_key;
                                return result.data.public_key;
                            }
                        } else {
                            this.log.error("Response code not ok", {code: result.code, msg: result.msg });
                        }
                    } else {
                        this.log.error("Status return code not 200", { status: response.status, statusText: response.statusText });
                    }
                }
            } catch (error) {
                this.log.error("Generic Error:", error);
            }
        }
        return "";
    }

    public async getSensorHistory(stationSN: string, deviceSN: string): Promise<Array<SensorHistoryEntry>> {
        if (this.connected) {
            try {
                const response = await this.request({
                    method: "post",
                    endpoint: "v1/app/get_sensor_history",
                    data: {
                        devicse_sn: deviceSN,
                        max_time: 0,  //TODO: Finish implementation
                        num: 500,     //TODO: Finish implementation
                        page: 0,      //TODO: Finish implementation
                        station_sn: stationSN,
                        transaction: `${new Date().getTime().toString()}`
                    }
                });
                if (response.status == 200) {
                    const result: ResultResponse = response.data;
                    if (result.code == ResponseErrorCode.CODE_WHATEVER_ERROR) {
                        if (result.data) {
                            const entries: Array<SensorHistoryEntry> = result.data;
                            return entries;
                        }
                    } else {
                        this.log.error("Response code not ok", {code: result.code, msg: result.msg });
                    }
                } else {
                    this.log.error("Status return code not 200", { status: response.status, statusText: response.statusText });
                }
            } catch (error) {
                this.log.error("Generic Error:", error);
            }
        }
        return [];
    }

    public async getHouseDetail(houseID: string): Promise<HouseDetail|null> {
        if (this.connected) {
            try {
                const response = await this.request({
                    method: "post",
                    endpoint: "v1/house/detail",
                    data: {
                        house_id: houseID,
                        transaction: `${new Date().getTime().toString()}`
                    }
                });
                if (response.status == 200) {
                    const result: ResultResponse = response.data;
                    if (result.code == ResponseErrorCode.CODE_WHATEVER_ERROR) {
                        if (result.data) {
                            return result.data as HouseDetail;
                        }
                    } else {
                        this.log.error("Response code not ok", {code: result.code, msg: result.msg });
                    }
                } else {
                    this.log.error("Status return code not 200", { status: response.status, statusText: response.statusText });
                }
            } catch (error) {
                this.log.error("Generic Error:", error);
            }
        }
        return null;
    }

    public async getHouseList(): Promise<Array<HouseListResponse>> {
        if (this.connected) {
            try {
                const response = await this.request({
                    method: "post",
                    endpoint: "v1/house/list",
                    data: {
                        transaction: `${new Date().getTime().toString()}`
                    }
                });
                if (response.status == 200) {
                    const result: ResultResponse = response.data;
                    if (result.code == ResponseErrorCode.CODE_WHATEVER_ERROR) {
                        if (result.data) {
                            return result.data as Array<HouseListResponse>;
                        }
                    } else {
                        this.log.error("Response code not ok", {code: result.code, msg: result.msg });
                    }
                } else {
                    this.log.error("Status return code not 200", { status: response.status, statusText: response.statusText });
                }
            } catch (error) {
                this.log.error("Generic Error:", error);
            }
        }
        return [];
    }

    public async getHouseInviteList(isInviter = 1): Promise<Array<HouseInviteListResponse>> {
        //TODO: Understand the other values of isInviter and document it
        if (this.connected) {
            try {
                const response = await this.request({
                    method: "post",
                    endpoint: "v1/house/invite_list",
                    data: {
                        is_inviter: isInviter,
                        transaction: `${new Date().getTime().toString()}`
                    }
                });
                if (response.status == 200) {
                    const result: ResultResponse = response.data;
                    if (result.code == ResponseErrorCode.CODE_WHATEVER_ERROR) {
                        if (result.data) {
                            return result.data as Array<HouseInviteListResponse>;
                        }
                    } else {
                        this.log.error("Response code not ok", {code: result.code, msg: result.msg });
                    }
                } else {
                    this.log.error("Status return code not 200", { status: response.status, statusText: response.statusText });
                }
            } catch (error) {
                this.log.error("Generic Error:", error);
            }
        }
        return [];
    }

    public async confirmHouseInvite(houseID: string, inviteID: number): Promise<boolean> {
        if (this.connected) {
            try {
                const response = await this.request({
                    method: "post",
                    endpoint: "v1/house/confirm_invite",
                    data: {
                        house_id: houseID,
                        invite_id: inviteID,
                        is_inviter: 1, // 1 = true, 0 = false
                        //user_id: "",
                        transaction: `${new Date().getTime().toString()}`
                    }
                });
                if (response.status == 200) {
                    const result: ResultResponse = response.data;
                    if (result.code == ResponseErrorCode.CODE_WHATEVER_ERROR) {
                        return true;
                    } else {
                        this.log.error("Response code not ok", {code: result.code, msg: result.msg });
                    }
                } else {
                    this.log.error("Status return code not 200", { status: response.status, statusText: response.statusText });
                }
            } catch (error) {
                this.log.error("Generic Error:", error);
            }
        }
        return false;
    }

    public getPersistentData(): HTTPApiPersistentData | undefined {
        return this.persistentData;
    }

    public async getPassportProfile(): Promise<PassportProfileResponse|null> {
        try {
            const response = await this.request({
                method: "get",
                endpoint: "v1/passport/profile"
            });
            if (response.status == 200) {
                const result: ResultResponse = response.data;
                if (result.code == ResponseErrorCode.CODE_WHATEVER_ERROR) {
                    if (result.data) {
                        const profile = result.data as PassportProfileResponse;
                        this.persistentData.user_id = profile.user_id;
                        this.persistentData.nick_name = profile.nick_name;
                        this.persistentData.email = profile.email;
                        return profile;
                    }
                } else {
                    this.log.error("Response code not ok", {code: result.code, msg: result.msg });
                }
            } else {
                this.log.error("Status return code not 200", { status: response.status, statusText: response.statusText });
            }
        } catch (error) {
            this.log.error("Generic Error:", error);
        }
        return null;
    }

}<|MERGE_RESOLUTION|>--- conflicted
+++ resolved
@@ -7,13 +7,8 @@
 import * as schedule from "node-schedule";
 
 import { ResultResponse, LoginResultResponse, TrustDevice, Cipher, Voice, EventRecordResponse, Invite, ConfirmInvite, SensorHistoryEntry, ApiResponse, CaptchaResponse, LoginRequest, HouseDetail, DeviceListResponse, StationListResponse, HouseInviteListResponse, HouseListResponse, PassportProfileResponse } from "./models"
-<<<<<<< HEAD
-import { HTTPApiEvents, Ciphers, FullDevices, Hubs, Voices, Invites, HTTPApiRequest, HTTPApiPersistentData, Houses } from "./interfaces";
-import { AuthResult, EventFilterType, PublicKeyType, ResponseErrorCode, StorageType, VerfyCodeTypes } from "./types";
-=======
 import { HTTPApiEvents, Ciphers, FullDevices, Hubs, Voices, Invites, HTTPApiRequest, HTTPApiPersistentData, Houses, LoginOptions } from "./interfaces";
 import { EventFilterType, PublicKeyType, ResponseErrorCode, StorageType, VerfyCodeTypes } from "./types";
->>>>>>> 3b93bca2
 import { ParameterHelper } from "./parameter";
 import { encryptPassword, getTimezoneGMTString } from "./utils";
 import { InvalidCountryCodeError, InvalidLanguageCodeError } from "./../error";
@@ -237,49 +232,12 @@
         return this.headers.language;
     }
 
-<<<<<<< HEAD
-    public async getApiBaseFromCloud(country: string): Promise<string> {
-        try {
-            const response = await this.request({
-                apiBase: this.apiDomainBase,
-                method: "get",
-                endpoint: `/domain/${country}`
-            }).catch(error => {
-                this.log.error("Error:", error);
-                return error;
-            });
-            this.log.debug("Response:", response.data);
-
-            if (response.status == 200) {
-                const result: ResultResponse = response.data;
-                if (result.code == ResponseErrorCode.CODE_WHATEVER_ERROR) {
-                    if (result.data && result.data.domain) {
-                        return `https://${result.data.domain}`;
-                    }
-                } else {
-                    this.log.error("Response code not ok", {code: result.code, msg: result.msg });
-                }
-            } else {
-                this.log.error("Status return code not 200", { status: response.status, statusText: response.statusText });
-            }
-        } catch (error) {
-            this.log.error("Generic Error:", error);
-        }
-        return "";
-    }
-
-    public async authenticate(verifyCodeOrCaptcha: string | null = null, captchaId: string | null = null): Promise<AuthResult> {
-        //Authenticate and get an access token
-        this.log.debug("Authenticate and get an access token", { token: this.token, tokenExpiration: this.tokenExpiration });
-        if (!this.token || (this.tokenExpiration && (new Date()).getTime() >= this.tokenExpiration.getTime()) || verifyCodeOrCaptcha) {
-=======
     public async login(options?: LoginOptions): Promise<void> {
         options = mergeDeep(options, {
             force: false
         } as LoginOptions) as LoginOptions;
         this.log.debug("Login and get an access token", { token: this.token, tokenExpiration: this.tokenExpiration });
         if (!this.token || (this.tokenExpiration && (new Date()).getTime() >= this.tokenExpiration.getTime()) || options.verifyCode || options.captcha || options.force) {
->>>>>>> 3b93bca2
             try {
                 this.ecdh.generateKeys();
                 const data: LoginRequest = {
@@ -541,24 +499,7 @@
         }
     }
 
-<<<<<<< HEAD
-        //Get Houses
-        const houses = await this.getHouseList();
-        if (houses && houses.length > 0) {
-            houses.forEach(element => {
-                this.log.debug(`Houses - element: ${JSON.stringify(element)}`);
-                this.log.debug(`Houses - house name: ${element.house_name}`);
-                this.houses[element.house_id] = element;
-            });
-            if (Object.keys(this.houses).length > 0)
-                this.emit("houses", this.houses);
-        } else {
-            this.log.info("No houses found.");
-        }
-
-=======
     public async refreshStationData(): Promise<void> {
->>>>>>> 3b93bca2
         //Get Stations
         const stations = await this.getStationList();
         if (stations && stations.length > 0) {
@@ -603,24 +544,6 @@
 
     // eslint-disable-next-line @typescript-eslint/explicit-module-boundary-types
     public async request(request: HTTPApiRequest): Promise<ApiResponse> {
-<<<<<<< HEAD
-
-        if (this.token && this.tokenExpiration && (new Date()).getTime() >= this.tokenExpiration.getTime()) {
-            this.log.info("Access token expired; fetching a new one")
-            this.invalidateToken();
-            if (request.endpoint != "v2/passport/login")
-                //get new token
-                await this.authenticate()
-        }
-        if (request.headers) {
-            request.headers = {
-                ...this.headers,
-                ...request.headers,
-            };
-        } else {
-            request.headers = {
-                ...this.headers,
-=======
         this.log.debug("Request:", { method: request.method, endpoint: request.endpoint, token: this.token, data: request.data });
         try {
             const internalResponse = await this.requestEufyCloud(request.endpoint, {
@@ -632,7 +555,6 @@
                 statusText: internalResponse.statusMessage ? internalResponse.statusMessage : "",
                 headers: internalResponse.headers,
                 data: internalResponse.body,
->>>>>>> 3b93bca2
             };
             this.log.debug("Response:", { response: response.data });
 
