import { TypedEmitter } from "tiny-typed-emitter";

import { HTTPApi } from "./api";
import { CommandName, DeviceCommands, DeviceEvent, DeviceProperties, DeviceType, FloodlightMotionTriggeredDistance, GenericDeviceProperties, ParamType, PropertyName, DeviceDogDetectedProperty, DeviceDogLickDetectedProperty, DeviceDogPoopDetectedProperty, DeviceIdentityPersonDetectedProperty, DeviceMotionHB3DetectionTypeAllOtherMotionsProperty, DeviceMotionHB3DetectionTypeHumanProperty, DeviceMotionHB3DetectionTypeHumanRecognitionProperty, DeviceMotionHB3DetectionTypePetProperty, DeviceMotionHB3DetectionTypeVehicleProperty, DeviceStrangerPersonDetectedProperty, DeviceVehicleDetectedProperty, HB3DetectionTypes, DevicePersonDetectedProperty, DeviceMotionDetectedProperty, DevicePetDetectedProperty, DeviceSoundDetectedProperty, DeviceCryingDetectedProperty, DeviceDetectionStatisticsWorkingDaysProperty, DeviceDetectionStatisticsDetectedEventsProperty, DeviceDetectionStatisticsRecordedEventsProperty, DeviceEnabledSoloProperty, FloodlightT8420XDeviceProperties, WiredDoorbellT8200XDeviceProperties, GarageDoorState, SourceType, TrackerType, T8170DetectionTypes, IndoorS350NotificationTypes, SoloCameraDetectionTypes, FloodlightT8425NotificationTypes, DeviceAudioRecordingProperty, DeviceMotionDetectionSensitivityCamera2Property, DeviceVideoRecordingQualitySoloCamerasHB3Property, DeviceNotificationTypeProperty, DeviceMotionDetectionProperty, SmartLockNotification, LockT8510PDeviceProperties, LockT8520PDeviceProperties } from "./types";
import { DeviceListResponse, Voice, GarageDoorSensorsProperty, FloodlightDetectionRangeT8425Property, FloodlightLightSettingsMotionT8425Property, FloodlightLightSettingsBrightnessScheduleT8425Property } from "./models"
import { ParameterHelper } from "./parameter";
import { DeviceEvents, PropertyValue, PropertyValues, PropertyMetadataAny, IndexedProperty, RawValues, PropertyMetadataNumeric, PropertyMetadataBoolean, PropertyMetadataString, Schedule, Voices, PropertyMetadataObject } from "./interfaces";
import { CommandType, ESLAnkerBleConstant, TrackerCommandType } from "../p2p/types";
<<<<<<< HEAD
import { calculateCellularSignalLevel, calculateWifiSignalLevel, getAbsoluteFilePath, getDistances, getImage, getImagePath, hexDate, hexTime, hexWeek, isHB3DetectionModeEnabled, isPrioritySourceType, isT8170DetectionModeEnabled, SmartSafeByteWriter } from "./utils";
import { DecimalToRGBColor, eslTimestamp, getCurrentTimeInSeconds } from "../p2p/utils";
import { CusPushEvent, DoorbellPushEvent, LockPushEvent, IndoorPushEvent, SmartSafeEvent, HB3PairedDevicePushEvent, GarageDoorPushEvent, SmartDropOpen, SmartDropOpenedBy, SmartDropPushEvent } from "../push/types";
=======
import { calculateCellularSignalLevel, calculateWifiSignalLevel, getAbsoluteFilePath, getDistances, getImage, getImagePath, getLockEventType, hexDate, hexTime, hexWeek, isFloodlightT8425NotitficationEnabled, isHB3DetectionModeEnabled, isIndoorNotitficationEnabled, isPrioritySourceType, isSmartLockNotification, isT8170DetectionModeEnabled, WritePayload } from "./utils";
import { DecimalToRGBColor, eslTimestamp, getCurrentTimeInSeconds, isCharging } from "../p2p/utils";
import { CusPushEvent, DoorbellPushEvent, LockPushEvent, IndoorPushEvent, SmartSafeEvent, HB3PairedDevicePushEvent, GarageDoorPushEvent } from "../push/types";
>>>>>>> ad2544ff
import { PushMessage, SmartSafeEventValueDetail } from "../push/models";
import { getError, isEmpty, validValue } from "../utils";
import { InvalidPropertyError, PropertyNotSupportedError } from "./error";
import { DeviceSmartLockNotifyData } from "../mqtt/model";
import { DynamicLighting, InternalColoredLighting, InternalDynamicLighting, RGBColor, VideoStreamingRecordingQuality } from "../p2p";
import { ensureError } from "../error";
import { rootHTTPLogger } from "../logging"
import { Station } from "./station";

export class Device extends TypedEmitter<DeviceEvents> {

    protected api: HTTPApi;
    protected rawDevice: DeviceListResponse;
    protected eventTimeouts = new Map<DeviceEvent, NodeJS.Timeout>();

    protected properties: PropertyValues = {};
    private rawProperties: RawValues = {};
    private ready = false;

    protected constructor(api: HTTPApi, device: DeviceListResponse) {
        super();
        this.api = api;
        this.rawDevice = device;
    }

    protected initializeState(): void {
        this.update(this.rawDevice);
        this.ready = true;
        setImmediate(() => {
            this.emit("ready", this);
        });
    }

    public initialize(): void {
        this.initializeState();
    }

    public getRawDevice(): DeviceListResponse {
        return this.rawDevice;
    }

    public update(device: DeviceListResponse): void {
        this.rawDevice = device;
        const metadata = this.getPropertiesMetadata(true);
        for (const property of Object.values(metadata)) {
            if (this.rawDevice[property.key] !== undefined && typeof property.key === "string") {
                //this.updateProperty(property.name, property.key === "cover_path" ? getImagePath(this.rawDevice[property.key]) : this.rawDevice[property.key] as PropertyValue);
                this.updateProperty(property.name, this.convertRawPropertyValue(property, property.key === "cover_path" ? getImagePath(this.rawDevice[property.key]) : this.rawDevice[property.key] as string));
            } else if (this.properties[property.name] === undefined && property.default !== undefined && !this.ready) {
                this.updateProperty(property.name, property.default);
            }
        }
        if (this.rawDevice.params) {
            this.rawDevice.params.forEach(param => {
                this.updateRawProperty(param.param_type, param.param_value, "http");
            });
        }
        rootHTTPLogger.debug("Update device cloud properties", { deviceSN: this.getSerial(), properties: this.properties });
    }

    public updateProperty(name: string, value: PropertyValue, force = false): boolean {
        if ((this.properties[name] !== undefined && this.properties[name] !== value)
            || this.properties[name] === undefined || force) {
            const oldValue = this.properties[name];
            this.properties[name] = value;
            this.emit("property changed", this, name, value, this.ready);
            try {
                this.handlePropertyChange(this.getPropertyMetadata(name, true), oldValue, this.properties[name]);
            } catch (err) {
                const error = ensureError(err);
                if (error instanceof InvalidPropertyError) {
                    rootHTTPLogger.error(`Device update property - Invalid Property error`, { error: getError(error), deviceSN: this.getSerial(), propertyName: name, propertyValue: value, force: force });
                } else {
                    rootHTTPLogger.error(`Device update property - Property error`, { error: getError(error), deviceSN: this.getSerial(), propertyName: name, propertyValue: value, force: force });
                }
            }
            return true;
        }
        return false;
    }

    public updateRawProperties(values: RawValues): void {
        Object.keys(values).forEach(paramtype => {
            const param_type = Number.parseInt(paramtype);
            this.updateRawProperty(param_type, values[param_type].value, values[param_type].source);
        });
    }

    // eslint-disable-next-line @typescript-eslint/no-unused-vars
    protected handlePropertyChange(metadata: PropertyMetadataAny, oldValue: PropertyValue, newValue: PropertyValue): void {
        try {
            if ((metadata.key === ParamType.DETECT_MOTION_SENSITIVE || metadata.key === ParamType.DETECT_MODE) && this.isWiredDoorbell()) {
                //TODO: Not perfectly solved, can in certain cases briefly trigger a double event where the last event is the correct one
                const rawSensitivity = this.getRawProperty(ParamType.DETECT_MOTION_SENSITIVE);
                const rawMode = this.getRawProperty(ParamType.DETECT_MODE);

                if (rawSensitivity !== undefined && rawMode !== undefined && this.hasProperty(PropertyName.DeviceMotionDetectionSensitivity)) {
                    const sensitivity = Number.parseInt(rawSensitivity);
                    const mode = Number.parseInt(rawMode);

                    if (mode === 3 && sensitivity === 2) {
                        this.updateProperty(PropertyName.DeviceMotionDetectionSensitivity, 1);
                    } else if (mode === 1 && sensitivity === 1) {
                        this.updateProperty(PropertyName.DeviceMotionDetectionSensitivity, 2);
                    } else if (mode === 1 && sensitivity === 2) {
                        this.updateProperty(PropertyName.DeviceMotionDetectionSensitivity, 3);
                    } else if (mode === 1 && sensitivity === 3) {
                        this.updateProperty(PropertyName.DeviceMotionDetectionSensitivity, 4);
                    } else if (mode === 2 && sensitivity === 1) {
                        this.updateProperty(PropertyName.DeviceMotionDetectionSensitivity, 5);
                    }
                }
            } else if (metadata.name === PropertyName.DeviceWifiRSSI && this.hasProperty(PropertyName.DeviceWifiSignalLevel)) {
                this.updateProperty(PropertyName.DeviceWifiSignalLevel, calculateWifiSignalLevel(this, newValue as number));
            } else if (metadata.name === PropertyName.DeviceCellularRSSI && this.hasProperty(PropertyName.DeviceCellularSignalLevel)) {
                this.updateProperty(PropertyName.DeviceCellularSignalLevel, calculateCellularSignalLevel(newValue as number));
            }
        } catch (err) {
            const error = ensureError(err);
            rootHTTPLogger.error(`Device handle property change - error`, { error: getError(error), deviceSN: this.getSerial(), metadata: metadata, oldValue: oldValue, newValue: newValue });
        }
    }

    public updateRawProperty(type: number, value: string, source: SourceType): boolean {
        const parsedValue = ParameterHelper.readValue(this.getStationSerial(), type, value, rootHTTPLogger);
        if (parsedValue !== undefined &&
            ((this.rawProperties[type] !== undefined && this.rawProperties[type].value !== parsedValue && isPrioritySourceType(this.rawProperties[type].source, source)) || this.rawProperties[type] === undefined)) {

            this.rawProperties[type] = {
                value: parsedValue,
                source: source
            };
            if (this.ready)
                this.emit("raw property changed", this, type, this.rawProperties[type].value);

            const metadata = this.getPropertiesMetadata(true);

            for (const property of Object.values(metadata)) {
                if (property.key === type) {
                    try {
                        this.updateProperty(property.name, this.convertRawPropertyValue(property, this.rawProperties[type].value));
                    } catch (err) {
                        const error = ensureError(err);
                        if (error instanceof PropertyNotSupportedError) {
                            rootHTTPLogger.debug("Device update raw property - Property not supported error", { error: getError(error), deviceSN: this.getSerial(), type: type, value: value, source: source });
                        } else {
                            rootHTTPLogger.error("Device update raw property - Property error", { error: getError(error), deviceSN: this.getSerial(), type: type, value: value, source: source });
                        }
                    }
                }
            }
            return true;
        }
        return false;
    }

    protected convertRawPropertyValue(property: PropertyMetadataAny, value: string): PropertyValue {
        try {
            if (property.key === ParamType.PRIVATE_MODE || property.key === ParamType.OPEN_DEVICE || property.key === CommandType.CMD_DEVS_SWITCH) {
                if ((this.isIndoorCamera() && !this.isIndoorPanAndTiltCameraS350()) || (this.isWiredDoorbell() && !this.isWiredDoorbellT8200X()) || this.getDeviceType() === DeviceType.FLOODLIGHT_CAMERA_8422 || this.getDeviceType() === DeviceType.FLOODLIGHT_CAMERA_8424) {
                    return value !== undefined ? (value === "true" ? true : false) : false;
                }
                return value !== undefined ? (value === "0" ? true : false) : false;
            } else if (property.key === CommandType.CMD_BAT_DOORBELL_SET_NOTIFICATION_MODE) {
                switch (property.name) {
                    case PropertyName.DeviceNotificationRing: {
                        const booleanProperty = property as PropertyMetadataBoolean;
                        try {
                            return value !== undefined ? (Number.parseInt((value as any).notification_ring_onoff) === 1 ? true : false) : booleanProperty.default !== undefined ? booleanProperty.default : false;
                        } catch (err) {
                            const error = ensureError(err);
                            rootHTTPLogger.error("Device convert raw property - CMD_BAT_DOORBELL_SET_NOTIFICATION_MODE DeviceNotificationRing Error", { error: getError(error), deviceSN: this.getSerial(), property: property, value: value });
                            return booleanProperty.default !== undefined ? booleanProperty.default : false;
                        }
                    }
                    case PropertyName.DeviceNotificationMotion: {
                        const booleanProperty = property as PropertyMetadataBoolean;
                        try {
                            return value !== undefined ? (Number.parseInt((value as any).notification_motion_onoff) === 1 ? true : false) : booleanProperty.default !== undefined ? booleanProperty.default : false;
                        } catch (err) {
                            const error = ensureError(err);
                            rootHTTPLogger.error("Device convert raw property - CMD_BAT_DOORBELL_SET_NOTIFICATION_MODE DeviceNotificationMotion Error", { error: getError(error), deviceSN: this.getSerial(), property: property, value: value });
                            return booleanProperty.default !== undefined ? booleanProperty.default : false;
                        }
                    }
                    case PropertyName.DeviceNotificationType: {
                        const numericProperty = property as PropertyMetadataNumeric;
                        try {
                            return value !== undefined ? Number.parseInt((value as any).notification_style) : (numericProperty.default !== undefined ? numericProperty.default : (numericProperty.min !== undefined ? numericProperty.min : 0));
                        } catch (err) {
                            const error = ensureError(err);
                            rootHTTPLogger.error("Device convert raw property - CMD_BAT_DOORBELL_SET_NOTIFICATION_MODE DeviceNotificationType Error", { error: getError(error), deviceSN: this.getSerial(), property: property, value: value });
                            return numericProperty.default !== undefined ? numericProperty.default : (numericProperty.min !== undefined ? numericProperty.min : 0);
                        }
                    }
                }
            } else if (property.key === ParamType.DOORBELL_NOTIFICATION_OPEN) {
                try {
                    switch (property.name) {
                        case PropertyName.DeviceNotificationRing:
                            return value !== undefined ? (Number.parseInt((value as any)) === 3 || Number.parseInt((value as any)) === 1 ? true : false) : false;
                        case PropertyName.DeviceNotificationMotion:
                            return value !== undefined ? (Number.parseInt((value as any)) === 3 || Number.parseInt((value as any)) === 2 ? true : false) : false;
                    }
                } catch (err) {
                    const error = ensureError(err);
                    rootHTTPLogger.error("Device convert raw property - DOORBELL_NOTIFICATION_OPEN Error", { error: getError(error), deviceSN: this.getSerial(), property: property, value: value });
                    return false;
                }
            } else if (property.key === CommandType.CMD_SET_PIRSENSITIVITY) {
                const numericProperty = property as PropertyMetadataNumeric;
                try {
                    if (this.getDeviceType() === DeviceType.CAMERA || this.getDeviceType() === DeviceType.CAMERA_E) {
                        const convertedValue = ((200 - Number.parseInt(value)) / 2) + 1;
                        return convertedValue;
                    } else if (this.isCamera2Product()) {
                        let convertedValue;
                        switch (Number.parseInt(value)) {
                            case 192:
                                convertedValue = 1;
                                break;
                            case 118:
                                convertedValue = 2;
                                break;
                            case 72:
                                convertedValue = 3;
                                break;
                            case 46:
                                convertedValue = 4;
                                break;
                            case 30:
                                convertedValue = 5;
                                break;
                            case 20:
                                convertedValue = 6;
                                break;
                            case 14:
                                convertedValue = 7;
                                break;
                            default:
                                convertedValue = 4;
                                break;
                        }
                        return convertedValue;
                    } else {
                        return value !== undefined ? Number.parseInt(value) : (numericProperty.default !== undefined ? numericProperty.default : (numericProperty.min !== undefined ? numericProperty.min : 0));
                    }
                } catch (err) {
                    const error = ensureError(err);
                    rootHTTPLogger.error("Device convert raw property - CMD_SET_PIRSENSITIVITY Error", { error: getError(error), deviceSN: this.getSerial(), property: property, value: value });
                    return numericProperty.default !== undefined ? numericProperty.default : (numericProperty.min !== undefined ? numericProperty.min : 0);
                }
            } else if (property.key === CommandType.CMD_SMARTLOCK_AUTO_LOCK_SCHEDULE_STARTTIME || property.key === CommandType.CMD_SMARTLOCK_AUTO_LOCK_SCHEDULE_ENDTIME) {
                const tmpBuffer = Buffer.from(value, "hex")
                return `${tmpBuffer.subarray(0, 1).readInt8().toString().padStart(2, "0")}:${tmpBuffer.subarray(1).readInt8().toString().padStart(2, "0")}`;
            } else if (property.key === CommandType.CMD_DOORBELL_DUAL_RADAR_WD_DETECTION_SENSITIVITY) {
                const numericProperty = property as PropertyMetadataNumeric;
                try {
                    switch (property.name) {
                        case PropertyName.DeviceMotionDetectionSensitivityMode:
                            return value !== undefined && (value as any).model !== undefined ? (value as any).model as number : (numericProperty.default !== undefined ? numericProperty.default : (numericProperty.min !== undefined ? numericProperty.min : 0));
                        case PropertyName.DeviceMotionDetectionSensitivityStandard:
                            return value !== undefined && (value as any).model === 0 ? getDistances((value as any).block_list)[0] : (numericProperty.default !== undefined ? numericProperty.default : (numericProperty.min !== undefined ? numericProperty.min : 0));
                        case PropertyName.DeviceMotionDetectionSensitivityAdvancedA:
                            return value !== undefined && (value as any).model === 1 ? getDistances((value as any).block_list)[0] : (numericProperty.default !== undefined ? numericProperty.default : (numericProperty.min !== undefined ? numericProperty.min : 0));
                        case PropertyName.DeviceMotionDetectionSensitivityAdvancedB:
                            return value !== undefined && (value as any).model === 1 ? getDistances((value as any).block_list)[1] : (numericProperty.default !== undefined ? numericProperty.default : (numericProperty.min !== undefined ? numericProperty.min : 0));
                        case PropertyName.DeviceMotionDetectionSensitivityAdvancedC:
                            return value !== undefined && (value as any).model === 1 ? getDistances((value as any).block_list)[2] : (numericProperty.default !== undefined ? numericProperty.default : (numericProperty.min !== undefined ? numericProperty.min : 0));
                        case PropertyName.DeviceMotionDetectionSensitivityAdvancedD:
                            return value !== undefined && (value as any).model === 1 ? getDistances((value as any).block_list)[3] : (numericProperty.default !== undefined ? numericProperty.default : (numericProperty.min !== undefined ? numericProperty.min : 0));
                        case PropertyName.DeviceMotionDetectionSensitivityAdvancedE:
                            return value !== undefined && (value as any).model === 1 ? getDistances((value as any).block_list)[4] : (numericProperty.default !== undefined ? numericProperty.default : (numericProperty.min !== undefined ? numericProperty.min : 0));
                        case PropertyName.DeviceMotionDetectionSensitivityAdvancedF:
                            return value !== undefined && (value as any).model === 1 ? getDistances((value as any).block_list)[5] : (numericProperty.default !== undefined ? numericProperty.default : (numericProperty.min !== undefined ? numericProperty.min : 0));
                        case PropertyName.DeviceMotionDetectionSensitivityAdvancedG:
                            return value !== undefined && (value as any).model === 1 ? getDistances((value as any).block_list)[6] : (numericProperty.default !== undefined ? numericProperty.default : (numericProperty.min !== undefined ? numericProperty.min : 0));
                        case PropertyName.DeviceMotionDetectionSensitivityAdvancedH:
                            return value !== undefined && (value as any).model === 1 ? getDistances((value as any).block_list)[7] : (numericProperty.default !== undefined ? numericProperty.default : (numericProperty.min !== undefined ? numericProperty.min : 0));
                    }
                } catch (err) {
                    const error = ensureError(err);
                    rootHTTPLogger.error(`Device convert raw property - CMD_DOORBELL_DUAL_RADAR_WD_DETECTION_SENSITIVITY ${property.name} Error`, { error: getError(error), deviceSN: this.getSerial(), property: property, value: value });
                    return numericProperty.default !== undefined ? numericProperty.default : (numericProperty.min !== undefined ? numericProperty.min : 0);
                }
            } else if (property.key === CommandType.CMD_DOORBELL_DUAL_RADAR_WD_AUTO_RESPONSE) {
                switch (property.name) {
                    case PropertyName.DeviceLoiteringCustomResponseTimeFrom:{
                        const stringProperty = property as PropertyMetadataString;
                        try {
                            return ((value as any).setting !== undefined && (value as any).setting.length !== undefined && (value as any).setting.length > 0 && (value as any).setting[0].start_hour !== undefined && (value as any).setting[0].start_min !== undefined) ? `${(value as any).setting[0].start_hour.padStart(2, "0")}:${(value as any).setting[0].start_min.padStart(2, "0")}` : stringProperty.default !== undefined ? stringProperty.default : "";
                        } catch (err) {
                            const error = ensureError(err);
                            rootHTTPLogger.error("Device convert raw property - CMD_DOORBELL_DUAL_RADAR_WD_AUTO_RESPONSE DeviceLoiteringCustomResponseTimeFrom Error", { error: getError(error), deviceSN: this.getSerial(), property: property, value: value });
                            return stringProperty.default !== undefined ? stringProperty.default : "";
                        }
                    }
                    case PropertyName.DeviceLoiteringCustomResponseTimeTo:{
                        const stringProperty = property as PropertyMetadataString;
                        try {
                            return ((value as any).setting !== undefined && (value as any).setting.length !== undefined && (value as any).setting.length > 0 && (value as any).setting[0].end_hour !== undefined && (value as any).setting[0].end_min !== undefined) ? `${(value as any).setting[0].end_hour.padStart(2, "0")}:${(value as any).setting[0].end_min.padStart(2, "0")}` : stringProperty.default !== undefined ? stringProperty.default : "";
                        } catch (err) {
                            const error = ensureError(err);
                            rootHTTPLogger.error("Device convert raw property - CMD_DOORBELL_DUAL_RADAR_WD_AUTO_RESPONSE DeviceLoiteringCustomResponseTimeTo Error", { error: getError(error), deviceSN: this.getSerial(), property: property, value: value });
                            return stringProperty.default !== undefined ? stringProperty.default : "";
                        }
                    }
                    case PropertyName.DeviceLoiteringCustomResponsePhoneNotification: {
                        const booleanProperty = property as PropertyMetadataBoolean;
                        try {
                            return (value as any).setting[0].push_notify === 1 ? true : booleanProperty.default !== undefined ? booleanProperty.default : false;
                        } catch (err) {
                            const error = ensureError(err);
                            rootHTTPLogger.error("Device convert raw property - CMD_DOORBELL_DUAL_RADAR_WD_AUTO_RESPONSE DeviceLoiteringCustomResponsePhoneNotification Error", { error: getError(error), deviceSN: this.getSerial(), property: property, value: value });
                            return booleanProperty.default !== undefined ? booleanProperty.default : false;
                        }
                    }
                    case PropertyName.DeviceLoiteringCustomResponseHomeBaseNotification: {
                        const booleanProperty = property as PropertyMetadataBoolean;
                        try {
                            return (value as any).setting[0].homebase_alert === 1 ? true : booleanProperty.default !== undefined ? booleanProperty.default : false;
                        } catch (err) {
                            const error = ensureError(err);
                            rootHTTPLogger.error("Device convert raw property - CMD_DOORBELL_DUAL_RADAR_WD_AUTO_RESPONSE DeviceLoiteringCustomResponseHomeBaseNotification Error", { error: getError(error), deviceSN: this.getSerial(), property: property, value: value });
                            return booleanProperty.default !== undefined ? booleanProperty.default : false;
                        }
                    }
                    case PropertyName.DeviceLoiteringCustomResponseAutoVoiceResponse: {
                        const booleanProperty = property as PropertyMetadataBoolean;
                        try {
                            return (value as any).setting[0].auto_voice_resp === 1 ? true : booleanProperty.default !== undefined ? booleanProperty.default : false;
                        } catch (err) {
                            const error = ensureError(err);
                            rootHTTPLogger.error("Device convert raw property - CMD_DOORBELL_DUAL_RADAR_WD_AUTO_RESPONSE DeviceLoiteringCustomResponseAutoVoiceResponse Error", { error: getError(error), deviceSN: this.getSerial(), property: property, value: value });
                            return booleanProperty.default !== undefined ? booleanProperty.default : false;
                        }
                    }
                    case PropertyName.DeviceLoiteringCustomResponseAutoVoiceResponseVoice:{
                        const numericProperty = property as PropertyMetadataNumeric;
                        try {
                            return ((value as any).setting !== undefined && (value as any).setting.length !== undefined && (value as any).setting.length > 0 && (value as any).setting[0].auto_voice_id !== undefined) ? (value as any).setting[0].auto_voice_id : numericProperty.default !== undefined ? numericProperty.default : (numericProperty.min !== undefined ? numericProperty.min : 0);
                        } catch (err) {
                            const error = ensureError(err);
                            rootHTTPLogger.error("Device convert raw property - CMD_DOORBELL_DUAL_RADAR_WD_AUTO_RESPONSE DeviceLoiteringCustomResponseAutoVoiceResponseVoice Error", { error: getError(error), deviceSN: this.getSerial(), property: property, value: value });
                            return numericProperty.default !== undefined ? numericProperty.default : (numericProperty.min !== undefined ? numericProperty.min : 0);
                        }
                    }
                }
            } else if (property.key === CommandType.CMD_DOORBELL_DUAL_DELIVERY_GUARD_SWITCH) {
                const booleanProperty = property as PropertyMetadataBoolean;
                try {
                    return value !== undefined && (value as any).ai_bottom_switch !== undefined ? (value as any).ai_bottom_switch === 1024 : (booleanProperty.default !== undefined ? booleanProperty.default : false);
                } catch (err) {
                    const error = ensureError(err);
                    rootHTTPLogger.error("Device convert raw property - CMD_DOORBELL_DUAL_DELIVERY_GUARD_SWITCH Error", { error: getError(error), deviceSN: this.getSerial(), property: property, value: value });
                    return booleanProperty.default !== undefined ? booleanProperty.default : false;
                }
            } else if (property.key === CommandType.CMD_DOORBELL_DUAL_PACKAGE_STRAND_TIME) {
                const stringProperty = property as PropertyMetadataString;
                try {
                    return ((value as any).start_h !== undefined && (value as any).start_m !== undefined) ? `${(value as any).start_h.toString().padStart(2, "0")}:${(value as any).start_m.toString().padStart(2, "0")}` : stringProperty.default !== undefined ? stringProperty.default : "";
                } catch (err) {
                    const error = ensureError(err);
                    rootHTTPLogger.error("Device convert raw property - CMD_DOORBELL_DUAL_PACKAGE_STRAND_TIME Error", { error: getError(error), deviceSN: this.getSerial(), property: property, value: value });
                    return stringProperty.default !== undefined ? stringProperty.default : "";
                }
            } else if (property.key === CommandType.CMD_DOORBELL_DUAL_RING_AUTO_RESPONSE) {
                switch (property.name) {
                    case PropertyName.DeviceRingAutoResponse: {
                        const booleanProperty = property as PropertyMetadataBoolean;
                        try {
                            return (value as any).setting[0].active === 1 ? true : booleanProperty.default !== undefined ? booleanProperty.default : false;
                        } catch (err) {
                            const error = ensureError(err);
                            rootHTTPLogger.error("Device convert raw property - CMD_DOORBELL_DUAL_RING_AUTO_RESPONSE DeviceRingAutoResponse Error", { error: getError(error), deviceSN: this.getSerial(), property: property, value: value });
                            return booleanProperty.default !== undefined ? booleanProperty.default : false;
                        }
                    }
                    case PropertyName.DeviceRingAutoResponseVoiceResponse: {
                        const booleanProperty = property as PropertyMetadataBoolean;
                        try {
                            return (value as any).setting[0].active === 1 ? true : booleanProperty.default !== undefined ? booleanProperty.default : false;
                        } catch (err) {
                            const error = ensureError(err);
                            rootHTTPLogger.error("Device convert raw property - CMD_DOORBELL_DUAL_RING_AUTO_RESPONSE DeviceRingAutoResponseVoiceResponse Error", { error: getError(error), deviceSN: this.getSerial(), property: property, value: value });
                            return booleanProperty.default !== undefined ? booleanProperty.default : false;
                        }
                    }
                    case PropertyName.DeviceRingAutoResponseTimeFrom:{
                        const stringProperty = property as PropertyMetadataString;
                        try {
                            return ((value as any).setting !== undefined && (value as any).setting.length !== undefined && (value as any).setting.length > 0 && (value as any).setting[0].start_hour !== undefined && (value as any).setting[0].start_min !== undefined) ? `${(value as any).setting[0].start_hour.padStart(2, "0")}:${(value as any).setting[0].start_min.padStart(2, "0")}` : stringProperty.default !== undefined ? stringProperty.default : "";
                        } catch (err) {
                            const error = ensureError(err);
                            rootHTTPLogger.error("Device convert raw property - CMD_DOORBELL_DUAL_RING_AUTO_RESPONSE DeviceRingAutoResponseTimeFrom Error", { error: getError(error), deviceSN: this.getSerial(), property: property, value: value });
                            return stringProperty.default !== undefined ? stringProperty.default : "";
                        }
                    }
                    case PropertyName.DeviceRingAutoResponseTimeTo:{
                        const stringProperty = property as PropertyMetadataString;
                        try {
                            return ((value as any).setting !== undefined && (value as any).setting.length !== undefined && (value as any).setting.length > 0 && (value as any).setting[0].end_hour !== undefined && (value as any).setting[0].end_min !== undefined) ? `${(value as any).setting[0].end_hour.padStart(2, "0")}:${(value as any).setting[0].end_min.padStart(2, "0")}` : stringProperty.default !== undefined ? stringProperty.default : "";
                        } catch (err) {
                            const error = ensureError(err);
                            rootHTTPLogger.error("Device convert raw property - CMD_DOORBELL_DUAL_RING_AUTO_RESPONSE DeviceRingAutoResponseTimeTo Error", { error: getError(error), deviceSN: this.getSerial(), property: property, value: value });
                            return stringProperty.default !== undefined ? stringProperty.default : "";
                        }
                    }
                    case PropertyName.DeviceRingAutoResponseVoiceResponseVoice:{
                        const numericProperty = property as PropertyMetadataNumeric;
                        try {
                            return ((value as any).setting !== undefined && (value as any).setting.length !== undefined && (value as any).setting.length > 0 && (value as any).setting[0].auto_voice_id !== undefined) ? (value as any).setting[0].auto_voice_id : numericProperty.default !== undefined ? numericProperty.default : (numericProperty.min !== undefined ? numericProperty.min : 0);
                        } catch (err) {
                            const error = ensureError(err);
                            rootHTTPLogger.error("Device convert raw property - CMD_DOORBELL_DUAL_RING_AUTO_RESPONSE DeviceRingAutoResponseVoiceResponseVoice Error", { error: getError(error), deviceSN: this.getSerial(), property: property, value: value });
                            return numericProperty.default !== undefined ? numericProperty.default : (numericProperty.min !== undefined ? numericProperty.min : 0);
                        }
                    }
                }
            } else if (property.key === CommandType.CMD_DOORBELL_DUAL_PACKAGE_GUARD_TIME) {
                switch (property.name) {
                    case PropertyName.DeviceDeliveryGuardPackageGuardingActivatedTimeFrom:{
                        const stringProperty = property as PropertyMetadataString;
                        try {
                            return ((value as any).start_h !== undefined && (value as any).start_m !== undefined) ? `${(value as any).start_h.toString().padStart(2, "0")}:${(value as any).start_m.toString().padStart(2, "0")}` : stringProperty.default !== undefined ? stringProperty.default : "";
                        } catch (err) {
                            const error = ensureError(err);
                            rootHTTPLogger.error("Device convert raw property - CMD_DOORBELL_DUAL_PACKAGE_GUARD_TIME DeviceDeliveryGuardPackageGuardingActivatedTimeFrom Error", { error: getError(error), deviceSN: this.getSerial(), property: property, value: value });
                            return stringProperty.default !== undefined ? stringProperty.default : "";
                        }
                    }
                    case PropertyName.DeviceDeliveryGuardPackageGuardingActivatedTimeTo:{
                        const stringProperty = property as PropertyMetadataString;
                        try {
                            return ((value as any).end_h !== undefined && (value as any).end_m !== undefined) ? `${(value as any).end_h.toString().padStart(2, "0")}:${(value as any).end_m.toString().padStart(2, "0")}` : stringProperty.default !== undefined ? stringProperty.default : "";
                        } catch (err) {
                            const error = ensureError(err);
                            rootHTTPLogger.error("Device convert raw property - CMD_DOORBELL_DUAL_PACKAGE_GUARD_TIME DeviceDeliveryGuardPackageGuardingActivatedTimeTo Error", { error: getError(error), deviceSN: this.getSerial(), property: property, value: value });
                            return stringProperty.default !== undefined ? stringProperty.default : "";
                        }
                    }
                }
            } else if (property.key === CommandType.CMD_DOORBELL_DUAL_RADAR_WD_DISTANCE) {
                const numericProperty = property as PropertyMetadataNumeric;
                try {
                    return value !== undefined && (value as any).radar_wd_distance !== undefined ? (value as any).radar_wd_distance as number : (numericProperty.default !== undefined ? numericProperty.default : (numericProperty.min !== undefined ? numericProperty.min : 0));
                } catch (err) {
                    const error = ensureError(err);
                    rootHTTPLogger.error("Device convert raw property - CMD_DOORBELL_DUAL_RADAR_WD_DISTANCE Error", { error: getError(error), deviceSN: this.getSerial(), property: property, value: value });
                    return numericProperty.default !== undefined ? numericProperty.default : (numericProperty.min !== undefined ? numericProperty.min : 0);
                }
            } else if (property.key === CommandType.CMD_DOORBELL_DUAL_RADAR_WD_TIME) {
                const numericProperty = property as PropertyMetadataNumeric;
                try {
                    return value !== undefined && (value as any).radar_wd_time !== undefined ? (value as any).radar_wd_time as number : (numericProperty.default !== undefined ? numericProperty.default : (numericProperty.min !== undefined ? numericProperty.min : 0));
                } catch (err) {
                    const error = ensureError(err);
                    rootHTTPLogger.error("Device convert raw property - CMD_DOORBELL_DUAL_RADAR_WD_TIME Error", { error: getError(error), deviceSN: this.getSerial(), property: property, value: value });
                    return numericProperty.default !== undefined ? numericProperty.default : (numericProperty.min !== undefined ? numericProperty.min : 0);
                }
            } else if (property.key === CommandType.CMD_DOORBELL_DUAL_PACKAGE_GUARD_VOICE) {
                const numericProperty = property as PropertyMetadataNumeric;
                try {
                    return value !== undefined && (value as any).auto_voice_id !== undefined ? (value as any).auto_voice_id as number : (numericProperty.default !== undefined ? numericProperty.default : (numericProperty.min !== undefined ? numericProperty.min : 0));
                } catch (err) {
                    const error = ensureError(err);
                    rootHTTPLogger.error("Device convert raw property - CMD_DOORBELL_DUAL_PACKAGE_GUARD_VOICE Error", { error: getError(error), deviceSN: this.getSerial(), property: property, value: value });
                    return numericProperty.default !== undefined ? numericProperty.default : (numericProperty.min !== undefined ? numericProperty.min : 0);
                }
            } else if (property.key === CommandType.CMD_MOTION_SET_LEAVING_REACTIONS) {
                switch (property.name) {
                    case PropertyName.DeviceLeavingReactionStartTime:{
                        const stringProperty = property as PropertyMetadataString;
                        try {
                            return (value !== undefined && (value as any).start_hour !== undefined && (value as any).start_min !== undefined) ? `${(value as any).start_hour.padStart(2, "0")}:${(value as any).start_min.padStart(2, "0")}` : stringProperty.default !== undefined ? stringProperty.default : "";
                        } catch (err) {
                            const error = ensureError(err);
                            rootHTTPLogger.error("Device convert raw property - CMD_MOTION_SET_LEAVING_REACTIONS DeviceLeavingReactionStartTime Error", { error: getError(error), deviceSN: this.getSerial(), property: property, value: value });
                            return stringProperty.default !== undefined ? stringProperty.default : "";
                        }
                    }
                    case PropertyName.DeviceLeavingReactionEndTime:{
                        const stringProperty = property as PropertyMetadataString;
                        try {
                            return (value !== undefined && (value as any).end_hour !== undefined && (value as any).end_min !== undefined) ? `${(value as any).end_hour.padStart(2, "0")}:${(value as any).end_min.padStart(2, "0")}` : stringProperty.default !== undefined ? stringProperty.default : "";
                        } catch (err) {
                            const error = ensureError(err);
                            rootHTTPLogger.error("Device convert raw property - CMD_MOTION_SET_LEAVING_REACTIONS DeviceLeavingReactionEndTime Error", { error: getError(error), deviceSN: this.getSerial(), property: property, value: value });
                            return stringProperty.default !== undefined ? stringProperty.default : "";
                        }
                    }
                    case PropertyName.DeviceLeavingReactionNotification: {
                        const booleanProperty = property as PropertyMetadataBoolean;
                        try {
                            return value !== undefined && (value as any).push_notify === 1 ? true : booleanProperty.default !== undefined ? booleanProperty.default : false;
                        } catch (err) {
                            const error = ensureError(err);
                            rootHTTPLogger.error("Device convert raw property - CMD_MOTION_SET_LEAVING_REACTIONS DeviceLeavingReactionNotification Error", { error: getError(error), deviceSN: this.getSerial(), property: property, value: value });
                            return booleanProperty.default !== undefined ? booleanProperty.default : false;
                        }
                    }
                }
            } else if (property.key === CommandType.CMD_SET_SNOOZE_MODE) {
                switch (property.name) {
                    case PropertyName.DeviceSnooze: {
                        const booleanProperty = property as PropertyMetadataBoolean;
                        try {
                            return value !== undefined && (value as any).snooze_time !== undefined && (value as any).snooze_time !== "" && Number.parseInt((value as any).snooze_time) !== 0 ? true : booleanProperty.default !== undefined ? booleanProperty.default : false;
                        } catch (err) {
                            const error = ensureError(err);
                            rootHTTPLogger.error("Device convert raw property - CMD_SET_SNOOZE_MODE DeviceSnooze Error", { error: getError(error), deviceSN: this.getSerial(), property: property, value: value });
                            return booleanProperty.default !== undefined ? booleanProperty.default : false;
                        }
                    }
                    case PropertyName.DeviceSnoozeTime: {
                        const numericProperty = property as PropertyMetadataNumeric;
                        try {
                            return value !== undefined && (value as any).snooze_time !== undefined && (value as any).snooze_time !== "" ? Number.parseInt((value as any).snooze_time) : (numericProperty.default !== undefined ? numericProperty.default : (numericProperty.min !== undefined ? numericProperty.min : 0));
                        } catch (err) {
                            const error = ensureError(err);
                            rootHTTPLogger.error("Device convert raw property - CMD_SET_SNOOZE_MODE DeviceSnoozeTime Error", { error: getError(error), deviceSN: this.getSerial(), property: property, value: value });
                            return numericProperty.default !== undefined ? numericProperty.default : (numericProperty.min !== undefined ? numericProperty.min : 0);
                        }
                    }
                    case PropertyName.DeviceSnoozeStartTime: {
                        const numericProperty = property as PropertyMetadataNumeric;
                        try {
                            return value !== undefined && (value as any).startTime !== undefined ? Number.parseInt((value as any).startTime) : (numericProperty.default !== undefined ? numericProperty.default : (numericProperty.min !== undefined ? numericProperty.min : 0));
                        } catch (err) {
                            const error = ensureError(err);
                            rootHTTPLogger.error("Device convert raw property - CMD_SET_SNOOZE_MODE DeviceSnoozeTime Error", { error: getError(error), deviceSN: this.getSerial(), property: property, value: value });
                            return numericProperty.default !== undefined ? numericProperty.default : (numericProperty.min !== undefined ? numericProperty.min : 0);
                        }
                    }
                    case PropertyName.DeviceSnoozeHomebase: {
                        const booleanProperty = property as PropertyMetadataBoolean;
                        try {
                            return value !== undefined && (value as any).homebase_onoff !== undefined ? ((value as any).homebase_onoff === 1 ? true : false) : (booleanProperty.default !== undefined ? booleanProperty.default : false);
                        } catch (err) {
                            const error = ensureError(err);
                            rootHTTPLogger.error("Device convert raw property - CMD_SET_SNOOZE_MODE DeviceSnoozeHomebase Error", { error: getError(error), deviceSN: this.getSerial(), property: property, value: value });
                            return booleanProperty.default !== undefined ? booleanProperty.default : false;
                        }
                    }
                    case PropertyName.DeviceSnoozeMotion: {
                        const booleanProperty = property as PropertyMetadataBoolean;
                        try {
                            return value !== undefined && (value as any).motion_notify_onoff !== undefined ? ((value as any).motion_notify_onoff === 1 ? true : false) : (booleanProperty.default !== undefined ? booleanProperty.default : false);
                        } catch (err) {
                            const error = ensureError(err);
                            rootHTTPLogger.error("Device convert raw property - CMD_SET_SNOOZE_MODE DeviceSnoozeMotion Error", { error: getError(error), deviceSN: this.getSerial(), property: property, value: value });
                            return booleanProperty.default !== undefined ? booleanProperty.default : false;
                        }
                    }
                    case PropertyName.DeviceSnoozeChime: {
                        const booleanProperty = property as PropertyMetadataBoolean;
                        try {
                            return value !== undefined && (value as any).chime_onoff !== undefined ? ((value as any).chime_onoff === 1 ? true : false) : (booleanProperty.default !== undefined ? booleanProperty.default : false);
                        } catch (err) {
                            const error = ensureError(err);
                            rootHTTPLogger.error("Device convert raw property - CMD_SET_SNOOZE_MODE DeviceSnoozeChime Error", { error: getError(error), deviceSN: this.getSerial(), property: property, value: value });
                            return booleanProperty.default !== undefined ? booleanProperty.default : false;
                        }
                    }
                }
            } else if ((
                property.name === PropertyName.DeviceMotionDetectionTypeHuman ||
                property.name === PropertyName.DeviceMotionDetectionTypeHumanRecognition ||
                property.name === PropertyName.DeviceMotionDetectionTypePet ||
                property.name === PropertyName.DeviceMotionDetectionTypeVehicle ||
                property.name === PropertyName.DeviceMotionDetectionTypeAllOtherMotions
            ) && this.getStationSerial().startsWith("T8030")) {
                const booleanProperty = property as PropertyMetadataBoolean;
                try {
                    return isHB3DetectionModeEnabled(Number.parseInt(value), property.name === PropertyName.DeviceMotionDetectionTypeHuman ? HB3DetectionTypes.HUMAN_DETECTION : property.name === PropertyName.DeviceMotionDetectionTypeHumanRecognition ? HB3DetectionTypes.HUMAN_RECOGNITION : property.name === PropertyName.DeviceMotionDetectionTypePet ? HB3DetectionTypes.PET_DETECTION : property.name === PropertyName.DeviceMotionDetectionTypeVehicle ? HB3DetectionTypes.VEHICLE_DETECTION : HB3DetectionTypes.ALL_OTHER_MOTION);
                } catch (err) {
                    const error = ensureError(err);
                    rootHTTPLogger.error("Device convert raw property - HB3 motion detection type Error", { error: getError(error), deviceSN: this.getSerial(), property: property, value: value });
                    return booleanProperty.default !== undefined ? booleanProperty.default : false;
                }
            } else if ((
                property.name === PropertyName.DeviceMotionDetectionTypeHuman ||
                property.name === PropertyName.DeviceMotionDetectionTypeVehicle ||
                property.name === PropertyName.DeviceMotionDetectionTypeAllOtherMotions
            ) && this.isOutdoorPanAndTiltCamera()) {
                const booleanProperty = property as PropertyMetadataBoolean;
                try {
                    return isT8170DetectionModeEnabled(Number.parseInt(value), property.name === PropertyName.DeviceMotionDetectionTypeHuman ? T8170DetectionTypes.HUMAN_DETECTION : property.name === PropertyName.DeviceMotionDetectionTypeVehicle ? T8170DetectionTypes.VEHICLE_DETECTION : T8170DetectionTypes.ALL_OTHER_MOTION);
                } catch (err) {
                    const error = ensureError(err);
                    rootHTTPLogger.error("Device convert raw property - T8170 motion detection type Error", { error: getError(error), deviceSN: this.getSerial(), property: property, value: value });
                    return booleanProperty.default !== undefined ? booleanProperty.default : false;
                }
            } else if ((
                property.name === PropertyName.DeviceMotionDetectionTypeHuman ||
                property.name === PropertyName.DeviceMotionDetectionTypeAllOtherMotions
            ) && this.isSoloCameras()) {
                const booleanProperty = property as PropertyMetadataBoolean;
                try {
                    return property.name === PropertyName.DeviceMotionDetectionTypeHuman ? SoloCameraDetectionTypes.HUMAN_DETECTION === Number.parseInt(value) ? true : false : SoloCameraDetectionTypes.ALL_OTHER_MOTION === Number.parseInt(value) ? true : false;
                } catch (err) {
                    const error = ensureError(err);
                    rootHTTPLogger.error("Device convert raw property - SoloCamera motion detection type Error", { error: getError(error), deviceSN: this.getSerial(), property: property, value: value });
                    return booleanProperty.default !== undefined ? booleanProperty.default : false;
                }
            } else if ((
                property.name === PropertyName.DeviceNotificationAllOtherMotion ||
                property.name === PropertyName.DeviceNotificationPerson ||
                property.name === PropertyName.DeviceNotificationPet ||
                property.name === PropertyName.DeviceNotificationCrying ||
                property.name === PropertyName.DeviceNotificationAllSound
            ) && this.isIndoorPanAndTiltCameraS350()) {
                const booleanProperty = property as PropertyMetadataBoolean;
                try {
                    return isIndoorNotitficationEnabled(Number.parseInt(value), property.name === PropertyName.DeviceNotificationAllOtherMotion ? IndoorS350NotificationTypes.ALL_OTHER_MOTION : property.name === PropertyName.DeviceNotificationPerson ? IndoorS350NotificationTypes.HUMAN : property.name === PropertyName.DeviceNotificationPet ? IndoorS350NotificationTypes.PET : property.name === PropertyName.DeviceNotificationCrying ? IndoorS350NotificationTypes.CRYING : IndoorS350NotificationTypes.ALL_SOUND);
                } catch (err) {
                    const error = ensureError(err);
                    rootHTTPLogger.error("Device convert raw property - IndoorPanAndTiltCameraS350 notification Error", { error: getError(error), deviceSN: this.getSerial(), property: property, value: value });
                    return booleanProperty.default !== undefined ? booleanProperty.default : false;
                }
            } else if ((
                property.name === PropertyName.DeviceNotificationAllOtherMotion ||
                property.name === PropertyName.DeviceNotificationPerson ||
                property.name === PropertyName.DeviceNotificationPet ||
                property.name === PropertyName.DeviceNotificationVehicle
            ) && this.isFloodLightT8425()) {
                const booleanProperty = property as PropertyMetadataBoolean;
                try {
                    return isFloodlightT8425NotitficationEnabled(Number.parseInt(value), property.name === PropertyName.DeviceNotificationAllOtherMotion ? FloodlightT8425NotificationTypes.ALL_OTHER_MOTION : property.name === PropertyName.DeviceNotificationPerson ? FloodlightT8425NotificationTypes.HUMAN : property.name === PropertyName.DeviceNotificationPet ? FloodlightT8425NotificationTypes.PET : FloodlightT8425NotificationTypes.VEHICLE);
                } catch (err) {
                    const error = ensureError(err);
                    rootHTTPLogger.error("Device convert raw property - FloodLightT8425 notification Error", { error: getError(error), deviceSN: this.getSerial(), property: property, value: value });
                    return booleanProperty.default !== undefined ? booleanProperty.default : false;
                }
            } else if (property.key === CommandType.CELLULAR_INFO) {
                switch (property.name) {
                    case PropertyName.DeviceCellularSignal: {
                        const stringProperty = property as PropertyMetadataString;
                        return value !== undefined && (value as any).Signal !== undefined ? String((value as any).Signal) : (stringProperty.default !== undefined ? stringProperty.default : "");
                    }
                    case PropertyName.DeviceCellularBand: {
                        const stringProperty = property as PropertyMetadataString;
                        return value !== undefined && (value as any).band !== undefined ? String((value as any).band) : (stringProperty.default !== undefined ? stringProperty.default : "");
                    }
                    case PropertyName.DeviceCellularIMEI: {
                        const stringProperty = property as PropertyMetadataString;
                        return value !== undefined && (value as any).imei !== undefined ? String((value as any).imei) : (stringProperty.default !== undefined ? stringProperty.default : "");
                    }
                    case PropertyName.DeviceCellularICCID: {
                        const stringProperty = property as PropertyMetadataString;
                        return value !== undefined && (value as any).iccid !== undefined ? String((value as any).iccid) : (stringProperty.default !== undefined ? stringProperty.default : "");
                    }
                }
            } else if (property.key === CommandType.CMD_BAT_DOORBELL_VIDEO_QUALITY2) {
                const numericProperty = property as PropertyMetadataNumeric;
                const quality: VideoStreamingRecordingQuality = value as unknown as VideoStreamingRecordingQuality;
                let mode = quality.mode_1;
                if (quality.cur_mode === 0) {
                    mode = quality.mode_0;
                }
                try {
                    return value !== undefined && mode !== undefined && mode.quality !== undefined ? mode.quality : (numericProperty.default !== undefined ? numericProperty.default : (numericProperty.min !== undefined ? numericProperty.min : 0));
                } catch (err) {
                    const error = ensureError(err);
                    rootHTTPLogger.error("Device convert raw property - CMD_BAT_DOORBELL_VIDEO_QUALITY2 Error", { error: getError(error), deviceSN: this.getSerial(), property: property, value: value });
                    return numericProperty.default !== undefined ? numericProperty.default : (numericProperty.min !== undefined ? numericProperty.min : 0);
                }
            } else if (property.key === CommandType.CMD_BAT_DOORBELL_RECORD_QUALITY2) {
                const numericProperty = property as PropertyMetadataNumeric;
                const quality: VideoStreamingRecordingQuality = value as unknown as VideoStreamingRecordingQuality;
                let mode = quality.mode_1;
                if (quality.cur_mode === 0) {
                    mode = quality.mode_0;
                }
                try {
                    return value !== undefined && mode !== undefined && mode.quality !== undefined ? mode.quality : (numericProperty.default !== undefined ? numericProperty.default : (numericProperty.min !== undefined ? numericProperty.min : 0));
                } catch (err) {
                    const error = ensureError(err);
                    rootHTTPLogger.error("Device convert raw property - CMD_BAT_DOORBELL_RECORD_QUALITY2 Error", { error: getError(error), deviceSN: this.getSerial(), property: property, value: value });
                    return numericProperty.default !== undefined ? numericProperty.default : (numericProperty.min !== undefined ? numericProperty.min : 0);
                }
            } else if (property.key === CommandType.CMD_DEV_RECORD_AUTOSTOP && this.isCameraProfessional247()) {
                return value !== undefined ? (value === "0" ? true : false) : false;
            } else if (property.key === CommandType.CMD_FLOODLIGHT_SET_DETECTION_RANGE_T8425) {
                const currentValue = value as unknown as FloodlightDetectionRangeT8425Property;
                switch (property.name) {
                    case PropertyName.DeviceMotionDetectionRange: {
                        const numericProperty = property as PropertyMetadataNumeric;
                        return currentValue !== undefined && currentValue.cur_mode !== undefined ? currentValue.cur_mode : (numericProperty.default !== undefined ? numericProperty.default : (numericProperty.min !== undefined ? numericProperty.min : 0));
                    }
                    case PropertyName.DeviceMotionDetectionRangeStandardSensitivity: {
                        const numericProperty = property as PropertyMetadataNumeric;
                        return currentValue !== undefined && currentValue.mode0 !== undefined && Array.isArray(currentValue.mode0) && currentValue.mode0.length > 0 && currentValue.mode0.find((element) => element.id === 1) !== undefined ? currentValue.mode0.find((element) => element.id === 1)!.sst : (numericProperty.default !== undefined ? numericProperty.default : (numericProperty.min !== undefined ? numericProperty.min : 0));
                    }
                    case PropertyName.DeviceMotionDetectionRangeAdvancedLeftSensitivity: {
                        const numericProperty = property as PropertyMetadataNumeric;
                        return currentValue !== undefined && currentValue.mode1 !== undefined && Array.isArray(currentValue.mode1) && currentValue.mode1.length > 0 && currentValue.mode1.find((element) => element.id === 1) !== undefined ? currentValue.mode1.find((element) => element.id === 1)!.sst : (numericProperty.default !== undefined ? numericProperty.default : (numericProperty.min !== undefined ? numericProperty.min : 0));
                    }
                    case PropertyName.DeviceMotionDetectionRangeAdvancedRightSensitivity: {
                        const numericProperty = property as PropertyMetadataNumeric;
                        return currentValue !== undefined && currentValue.mode1 !== undefined && Array.isArray(currentValue.mode1) && currentValue.mode1.length > 0 && currentValue.mode1.find((element) => element.id === 2) !== undefined ? currentValue.mode1.find((element) => element.id === 2)!.sst : (numericProperty.default !== undefined ? numericProperty.default : (numericProperty.min !== undefined ? numericProperty.min : 0));
                    }
                    case PropertyName.DeviceMotionDetectionTestMode: {
                        const booleanProperty = property as PropertyMetadataBoolean;
                        return currentValue !== undefined && currentValue.test_mode !== undefined ? currentValue.test_mode === 1 ? true : false : booleanProperty.default !== undefined ? booleanProperty.default : false;
                    }
                }
            } else if (property.key === CommandType.CMD_SET_LIGHT_CTRL_BRIGHT_SCH_T8425) {
                const currentValue = value as unknown as FloodlightLightSettingsBrightnessScheduleT8425Property;
                const numericProperty = property as PropertyMetadataNumeric;
                return currentValue !== undefined && currentValue.brightness !== undefined ? currentValue.brightness : (numericProperty.default !== undefined ? numericProperty.default : (numericProperty.min !== undefined ? numericProperty.min : 0));
            } else if (property.key === CommandType.CMD_SET_LIGHT_CTRL_BRIGHT_PIR_T8425) {
                const currentValue = value as unknown as FloodlightLightSettingsMotionT8425Property;
                switch (property.name) {
                    case PropertyName.DeviceLightSettingsBrightnessMotion: {
                        const numericProperty = property as PropertyMetadataNumeric;
                        return currentValue !== undefined && currentValue.brightness !== undefined ? currentValue.brightness : (numericProperty.default !== undefined ? numericProperty.default : (numericProperty.min !== undefined ? numericProperty.min : 0));
                    }
                    case PropertyName.DeviceLightSettingsMotionActivationMode: {
                        const numericProperty = property as PropertyMetadataNumeric;
                        return currentValue !== undefined && currentValue.mode !== undefined ? currentValue.mode : (numericProperty.default !== undefined ? numericProperty.default : (numericProperty.min !== undefined ? numericProperty.min : 0));
                    }
                    case PropertyName.DeviceLightSettingsMotionTriggeredTimer: {
                        const numericProperty = property as PropertyMetadataNumeric;
                        return currentValue !== undefined && currentValue.time !== undefined  ? currentValue.time : (numericProperty.default !== undefined ? numericProperty.default : (numericProperty.min !== undefined ? numericProperty.min : 0));
                    }
                    case PropertyName.DeviceLightSettingsMotionTriggered: {
                        const booleanProperty = property as PropertyMetadataBoolean;
                        return currentValue !== undefined && currentValue.enable !== undefined ? currentValue.enable === 1 ? true : false : booleanProperty.default !== undefined ? booleanProperty.default : false;
                    }
                }
            } else if (property.key === CommandType.SUB1G_REP_UNPLUG_POWER_LINE) {
                const numericProperty = property as PropertyMetadataNumeric;
                try {
                    const rawCharging = Number.parseInt(value);
                    return rawCharging !== undefined ? (isCharging(rawCharging) ? 1 : 0) : (numericProperty.default !== undefined ? numericProperty.default : (numericProperty.min !== undefined ? numericProperty.min : 0));
                } catch (err) {
                    const error = ensureError(err);
                    rootHTTPLogger.warn("Device convert raw property - SUB1G_REP_UNPLUG_POWER_LINE Error", { error: getError(error), deviceSN: this.getSerial(), property: property, value: value });
                    return numericProperty.default !== undefined ? numericProperty.default : (numericProperty.min !== undefined ? numericProperty.min : 0);
                }
            } else if (property.name === PropertyName.Model && this.isLockWifiT8510P()) {
                return "T8510P";
            } else if (property.type === "number") {
                const numericProperty = property as PropertyMetadataNumeric;
                try {
                    return value !== undefined ? Number.parseInt(value) : (numericProperty.default !== undefined ? numericProperty.default : (numericProperty.min !== undefined ? numericProperty.min : 0));
                } catch (err) {
                    const error = ensureError(err);
                    rootHTTPLogger.warn("Device convert raw property - PropertyMetadataNumeric Convert Error", { error: getError(error), deviceSN: this.getSerial(), property: property, value: value });
                    return numericProperty.default !== undefined ? numericProperty.default : (numericProperty.min !== undefined ? numericProperty.min : 0);
                }
            } else if (property.type === "boolean") {
                const booleanProperty = property as PropertyMetadataBoolean;
                try {
                    return value !== undefined ? (value === "1" || value.toLowerCase() === "true" ? true : false) : (booleanProperty.default !== undefined ? booleanProperty.default : false);
                } catch (err) {
                    const error = ensureError(err);
                    rootHTTPLogger.warn("Device convert raw property - PropertyMetadataBoolean Convert Error", { error: getError(error), deviceSN: this.getSerial(), property: property, value: value });
                    return booleanProperty.default !== undefined ? booleanProperty.default : false;
                }
            } else if (property.type === "string") {
                const stringProperty = property as PropertyMetadataString;
                return value !== undefined ? value : (stringProperty.default !== undefined ? stringProperty.default : "");
            } else if (property.type === "object") {
                const objectProperty = property as PropertyMetadataObject;
                return value !== undefined ? value : (objectProperty.default !== undefined ? objectProperty.default : undefined);
            }
        } catch (err) {
            const error = ensureError(err);
            rootHTTPLogger.error("Device convert raw property - Error", { error: getError(error), deviceSN: this.getSerial(), property: property, value: value });
        }
        return value;
    }

    public getPropertyMetadata(name: string, hidden = false): PropertyMetadataAny {
        const property = this.getPropertiesMetadata(hidden)[name];
        if (property !== undefined)
            return property;
        throw new InvalidPropertyError("Property name is not valid", { context: { name: name } });
    }

    public getPropertyValue(name: string): PropertyValue {
        return this.properties[name];
    }

    public hasPropertyValue(name: string): boolean {
        return this.getPropertyValue(name) !== undefined;
    }

    public getRawProperty(type: number): string | undefined {
        return this.rawProperties[type]?.value;
    }

    public getRawProperties(): RawValues {
        return this.rawProperties;
    }

    public getProperties(): PropertyValues {
        const result: PropertyValues = {};
        for (const property of Object.keys(this.properties)) {
            if (!property.startsWith("hidden-"))
                result[property] = this.properties[property];
        }
        return result;
    }

    public getPropertiesMetadata(hidden = false): IndexedProperty {
        let metadata = {
            ...DeviceProperties[this.getDeviceType()]
        };
        if (this.isFloodLightT8420X()) {
            metadata = {
                ...FloodlightT8420XDeviceProperties
            };
        } else if (this.isWiredDoorbellT8200X()) {
            metadata = {
                ...WiredDoorbellT8200XDeviceProperties
            };
        } else if (this.isLockWifiT8510P()) {
            metadata = {
                ...LockT8510PDeviceProperties
            };
            (metadata[PropertyName.Type] as PropertyMetadataNumeric).states![this.getDeviceType()] = "Smart Lock S230 (T8510P)";
        } else if (this.isLockWifiT8520P()) {
            metadata = {
                ...LockT8520PDeviceProperties
            };
            (metadata[PropertyName.Type] as PropertyMetadataNumeric).states![this.getDeviceType()] = "Smart Lock S231 (T8520P)";
        } else if (this.isSoloCameras() && Station.isStationHomeBase3BySn(this.getStationSerial())) {
            const newMetadata = {
                ...metadata
            };

            newMetadata[PropertyName.DeviceAudioRecording] = DeviceAudioRecordingProperty;
            newMetadata[PropertyName.DeviceMotionDetectionSensitivity] = DeviceMotionDetectionSensitivityCamera2Property;
            newMetadata[PropertyName.DeviceVideoRecordingQuality] = DeviceVideoRecordingQualitySoloCamerasHB3Property;
            newMetadata[PropertyName.DeviceNotificationType] = DeviceNotificationTypeProperty;
            newMetadata[PropertyName.DeviceMotionDetection] = DeviceMotionDetectionProperty;

            metadata = newMetadata;
        }
        if (Station.isStationHomeBase3BySn(this.getStationSerial()) && (metadata[PropertyName.DeviceMotionDetectionType] !== undefined || metadata[PropertyName.DeviceMotionDetectionTypeAllOtherMotions] !== undefined) && this.isCamera()) {
            const newMetadata = {
                ...metadata
            };
            delete newMetadata[PropertyName.DeviceMotionDetectionType];
            delete newMetadata[PropertyName.DeviceLastChargingDays];
            delete newMetadata[PropertyName.DeviceLastChargingFalseEvents];
            delete newMetadata[PropertyName.DeviceLastChargingRecordedEvents];
            delete newMetadata[PropertyName.DeviceLastChargingTotalEvents];
            delete newMetadata[PropertyName.DeviceBatteryUsageLastWeek];
            newMetadata[PropertyName.DeviceMotionDetectionTypeHuman] = DeviceMotionHB3DetectionTypeHumanProperty;
            newMetadata[PropertyName.DeviceMotionDetectionTypeHumanRecognition] = DeviceMotionHB3DetectionTypeHumanRecognitionProperty;
            newMetadata[PropertyName.DeviceMotionDetectionTypePet] = DeviceMotionHB3DetectionTypePetProperty;
            newMetadata[PropertyName.DeviceMotionDetectionTypeVehicle] = DeviceMotionHB3DetectionTypeVehicleProperty;
            newMetadata[PropertyName.DeviceMotionDetectionTypeAllOtherMotions] = DeviceMotionHB3DetectionTypeAllOtherMotionsProperty;
            newMetadata[PropertyName.DevicePersonDetected] = DevicePersonDetectedProperty;
            newMetadata[PropertyName.DeviceMotionDetected] = DeviceMotionDetectedProperty;
            newMetadata[PropertyName.DevicePetDetected] = DevicePetDetectedProperty;
            newMetadata[PropertyName.DeviceSoundDetected] = DeviceSoundDetectedProperty;
            newMetadata[PropertyName.DeviceCryingDetected] = DeviceCryingDetectedProperty;
            newMetadata[PropertyName.DeviceIdentityPersonDetected] = DeviceIdentityPersonDetectedProperty;
            newMetadata[PropertyName.DeviceStrangerPersonDetected] = DeviceStrangerPersonDetectedProperty;
            newMetadata[PropertyName.DeviceVehicleDetected] = DeviceVehicleDetectedProperty;
            newMetadata[PropertyName.DeviceDogDetected] = DeviceDogDetectedProperty;
            newMetadata[PropertyName.DeviceDogLickDetected] = DeviceDogLickDetectedProperty;
            newMetadata[PropertyName.DeviceDogPoopDetected] = DeviceDogPoopDetectedProperty;
            newMetadata[PropertyName.DeviceDetectionStatisticsWorkingDays] = DeviceDetectionStatisticsWorkingDaysProperty;
            newMetadata[PropertyName.DeviceDetectionStatisticsDetectedEvents] = DeviceDetectionStatisticsDetectedEventsProperty;
            newMetadata[PropertyName.DeviceDetectionStatisticsRecordedEvents] = DeviceDetectionStatisticsRecordedEventsProperty;

            if (!this.isSmartDrop()) {
                //TODO: Check with future devices if this property overriding is correct (for example with indoor cameras etc.)
                newMetadata[PropertyName.DeviceEnabled] = DeviceEnabledSoloProperty;
            }

            metadata = newMetadata;
        } else if (Object.keys(metadata).length === 0) {
            metadata = {
                ...GenericDeviceProperties
            };
        }
        if (!hidden) {
            for (const property of Object.keys(metadata)) {
                if (property.startsWith("hidden-"))
                    delete metadata[property];
            }
        }
        return metadata;
    }

    public hasProperty(name: string, hidden = false): boolean {
        return this.getPropertiesMetadata(hidden)[name] !== undefined;
    }

    public getCommands(): Array<CommandName> {
        const commands = DeviceCommands[this.getDeviceType()];
        if (commands === undefined)
            return [];
        return commands;
    }

    public hasCommand(name: CommandName): boolean {
        return this.getCommands().includes(name);
    }

    public processPushNotification(_station: Station, _message: PushMessage, _eventDurationSeconds: number): void {
        // Nothing to do
    }

    public setCustomPropertyValue(name: string, value: PropertyValue): void {
        const metadata = this.getPropertyMetadata(name);
        if (typeof metadata.key === "string" && metadata.key.startsWith("custom_")) {
            this.updateProperty(name, value);
        }
    }

    public destroy(): void {
        this.eventTimeouts.forEach((timeout) => {
            clearTimeout(timeout);
        });
        this.eventTimeouts.clear();
    }

    protected clearEventTimeout(eventType: DeviceEvent): void {
        const timeout = this.eventTimeouts.get(eventType);
        if (timeout !== undefined) {
            clearTimeout(timeout);
            this.eventTimeouts.delete(eventType);
        }
    }

    static isSupported(type: number): boolean {
        return DeviceProperties[type] !== undefined ? true : false;
    }

    static isCamera(type: number): boolean {
        if (type == DeviceType.CAMERA ||
            type == DeviceType.CAMERA2 ||
            type == DeviceType.CAMERA_E ||
            type == DeviceType.CAMERA2C ||
            type == DeviceType.INDOOR_CAMERA ||
            type == DeviceType.INDOOR_PT_CAMERA ||
            type == DeviceType.FLOODLIGHT ||
            type == DeviceType.DOORBELL ||
            type == DeviceType.BATTERY_DOORBELL ||
            type == DeviceType.BATTERY_DOORBELL_2 ||
            type == DeviceType.BATTERY_DOORBELL_PLUS ||
            type == DeviceType.BATTERY_DOORBELL_PLUS_E340 ||
            type == DeviceType.DOORBELL_SOLO ||
            type == DeviceType.CAMERA2C_PRO ||
            type == DeviceType.CAMERA2_PRO ||
            type == DeviceType.CAMERA3 ||
            type == DeviceType.CAMERA3C ||
            type == DeviceType.PROFESSIONAL_247 ||
            type == DeviceType.INDOOR_CAMERA_1080 ||
            type == DeviceType.INDOOR_PT_CAMERA_1080 ||
            type == DeviceType.OUTDOOR_PT_CAMERA ||
            type == DeviceType.SOLO_CAMERA ||
            type == DeviceType.SOLO_CAMERA_PRO ||
            type == DeviceType.SOLO_CAMERA_SPOTLIGHT_1080 ||
            type == DeviceType.SOLO_CAMERA_SPOTLIGHT_2K ||
            type == DeviceType.SOLO_CAMERA_SPOTLIGHT_SOLAR ||
            type == DeviceType.SOLO_CAMERA_SOLAR ||
            type == DeviceType.SOLO_CAMERA_C210 ||
            type == DeviceType.INDOOR_OUTDOOR_CAMERA_1080P ||
            type == DeviceType.INDOOR_OUTDOOR_CAMERA_1080P_NO_LIGHT ||
            type == DeviceType.INDOOR_OUTDOOR_CAMERA_2K ||
            type == DeviceType.INDOOR_COST_DOWN_CAMERA ||
            type == DeviceType.FLOODLIGHT_CAMERA_8422 ||
            type == DeviceType.FLOODLIGHT_CAMERA_8423 ||
            type == DeviceType.FLOODLIGHT_CAMERA_8424 ||
            type == DeviceType.FLOODLIGHT_CAMERA_8425 ||
            type == DeviceType.WALL_LIGHT_CAM ||
            type == DeviceType.WALL_LIGHT_CAM_81A0 ||
            type == DeviceType.CAMERA_GARAGE_T8453_COMMON ||
            type == DeviceType.CAMERA_GARAGE_T8453 ||
            type == DeviceType.CAMERA_GARAGE_T8452 ||
            type == DeviceType.CAMERA_FG ||
<<<<<<< HEAD
            type == DeviceType.SMART_DROP)
=======
            type == DeviceType.INDOOR_PT_CAMERA_S350)
>>>>>>> ad2544ff
            return true;
        return false;
    }

    static hasBattery(type: number): boolean {
        if (type == DeviceType.CAMERA ||
            type == DeviceType.CAMERA2 ||
            type == DeviceType.CAMERA_E ||
            type == DeviceType.CAMERA2C ||
            type == DeviceType.BATTERY_DOORBELL ||
            type == DeviceType.BATTERY_DOORBELL_2 ||
            type == DeviceType.BATTERY_DOORBELL_PLUS ||
            type == DeviceType.BATTERY_DOORBELL_PLUS_E340 ||
            type == DeviceType.CAMERA2C_PRO ||
            type == DeviceType.CAMERA2_PRO ||
            type == DeviceType.CAMERA3 ||
            type == DeviceType.CAMERA3C ||
            type == DeviceType.SOLO_CAMERA ||
            type == DeviceType.SOLO_CAMERA_PRO ||
            type == DeviceType.SOLO_CAMERA_SPOTLIGHT_1080 ||
            type == DeviceType.SOLO_CAMERA_SPOTLIGHT_2K ||
            type == DeviceType.SOLO_CAMERA_SPOTLIGHT_SOLAR ||
            type == DeviceType.SOLO_CAMERA_SOLAR ||
            type == DeviceType.SOLO_CAMERA_C210 ||
            type == DeviceType.LOCK_WIFI ||
            type == DeviceType.LOCK_WIFI_NO_FINGER ||
            type == DeviceType.LOCK_8503 ||
            type == DeviceType.LOCK_8504 ||
            type == DeviceType.LOCK_8530 ||
            type == DeviceType.LOCK_8592 ||
            type == DeviceType.LOCK_85A3 ||
	        type == DeviceType.LOCK_8506 ||
            type == DeviceType.LOCK_8502 ||
            type == DeviceType.SMART_SAFE_7400 ||
            type == DeviceType.SMART_SAFE_7401 ||
            type == DeviceType.SMART_SAFE_7402 ||
            type == DeviceType.SMART_SAFE_7403 ||
            type == DeviceType.CAMERA_FG ||
            type == DeviceType.WALL_LIGHT_CAM_81A0 ||
            type == DeviceType.SMART_DROP ||
            type == DeviceType.OUTDOOR_PT_CAMERA)
            //TODO: Add other battery devices
            return true;
        return false;
    }

    static isStation(type: number): boolean {
        if (type == DeviceType.STATION || type === DeviceType.MINIBASE_CHIME)
            return true;
        return false;
    }

    static isCamera1(type: number): boolean {
        return DeviceType.CAMERA == type;
    }

    static isCameraE(type: number): boolean {
        return DeviceType.CAMERA_E == type;
    }


    static isSensor(type: number): boolean {
        if (type == DeviceType.SENSOR ||
            type == DeviceType.MOTION_SENSOR)
            return true;
        return false;
    }

    static isKeyPad(type: number): boolean {
        return DeviceType.KEYPAD == type;
    }

    static isDoorbell(type: number): boolean {
        if (type == DeviceType.DOORBELL ||
            type == DeviceType.BATTERY_DOORBELL ||
            type == DeviceType.BATTERY_DOORBELL_2 ||
            type == DeviceType.BATTERY_DOORBELL_PLUS ||
            type == DeviceType.BATTERY_DOORBELL_PLUS_E340 ||
            type == DeviceType.DOORBELL_SOLO)
            return true;
        return false;
    }

    static isWiredDoorbell(type: number): boolean {
        if (type == DeviceType.DOORBELL)
            return true;
        return false;
    }

    static isWiredDoorbellT8200X(type: number, serialnumber: string): boolean {
        if (type == DeviceType.DOORBELL && serialnumber.startsWith("T8200") && serialnumber.length > 7 && serialnumber.charAt(6) === "6")
            return true;
        return false;
    }

    static isWiredDoorbellDual(type: number): boolean {
        if (type == DeviceType.DOORBELL_SOLO)
            return true;
        return false;
    }

    static isIndoorCamera(type: number): boolean {
        if (type == DeviceType.INDOOR_CAMERA ||
            type == DeviceType.INDOOR_CAMERA_1080 ||
            type == DeviceType.INDOOR_PT_CAMERA ||
            type == DeviceType.INDOOR_PT_CAMERA_1080 ||
            type == DeviceType.INDOOR_OUTDOOR_CAMERA_1080P ||
            type == DeviceType.INDOOR_OUTDOOR_CAMERA_1080P_NO_LIGHT ||
            type == DeviceType.INDOOR_OUTDOOR_CAMERA_2K ||
            type == DeviceType.INDOOR_COST_DOWN_CAMERA ||
            type == DeviceType.INDOOR_PT_CAMERA_S350)
            return true;
        return false;
    }

    static isPanAndTiltCamera(type: number): boolean {
        if (type == DeviceType.INDOOR_PT_CAMERA ||
            type == DeviceType.INDOOR_PT_CAMERA_1080 ||
            type == DeviceType.FLOODLIGHT_CAMERA_8423 ||
            type == DeviceType.FLOODLIGHT_CAMERA_8425 ||
            type == DeviceType.INDOOR_COST_DOWN_CAMERA ||
            type == DeviceType.OUTDOOR_PT_CAMERA ||
            type == DeviceType.INDOOR_PT_CAMERA_S350)
            return true;
        return false;
    }

    static isOutdoorPanAndTiltCamera(type: number): boolean {
        if (type == DeviceType.OUTDOOR_PT_CAMERA)
            return true;
        return false;
    }

    static isIndoorPanAndTiltCameraS350(type: number): boolean {
        if (type == DeviceType.INDOOR_PT_CAMERA_S350)
            return true;
        return false;
    }

    static isFloodLight(type: number): boolean {
        if (type == DeviceType.FLOODLIGHT ||
            type == DeviceType.FLOODLIGHT_CAMERA_8422 ||
            type == DeviceType.FLOODLIGHT_CAMERA_8423 ||
            type == DeviceType.FLOODLIGHT_CAMERA_8424 ||
            type == DeviceType.FLOODLIGHT_CAMERA_8425)
            return true;
        return false;
    }

    static isFloodLightT8420X(type: number, serialnumber: string): boolean {
        if (type == DeviceType.FLOODLIGHT && serialnumber.startsWith("T8420") && serialnumber.length > 7 && serialnumber.charAt(6) === "6")
            return true;
        return false;
    }

    static isFloodLightT8425(type: number): boolean {
        if (type == DeviceType.FLOODLIGHT_CAMERA_8425)
            return true;
        return false;
    }

    static isWallLightCam(type: number): boolean{
        if(type == DeviceType.WALL_LIGHT_CAM || type == DeviceType.WALL_LIGHT_CAM_81A0)
            return true;
        return false;
    }

    static isLock(type: number): boolean {
        return Device.isLockBle(type) ||
        Device.isLockWifi(type, "") ||
        Device.isLockBleNoFinger(type) ||
        Device.isLockWifiNoFinger(type) ||
        Device.isLockWifiR10(type) ||
        Device.isLockWifiR20(type) ||
        Device.isLockWifiVideo(type) ||
        Device.isLockWifiT8506(type) ||
        Device.isLockWifiT8502(type);
    }

    static isLockKeypad(type: number): boolean {
        return Device.isLockWifiR10Keypad(type) || Device.isLockWifiR20Keypad(type);
    }

    static isLockBle(type: number): boolean {
        return DeviceType.LOCK_BLE == type;
    }

    static isLockBleNoFinger(type: number): boolean {
        return DeviceType.LOCK_BLE_NO_FINGER == type;
    }

    static isLockWifi(type: number, serialnumber: string): boolean {
        return DeviceType.LOCK_WIFI == type && !Device.isLockWifiT8510P(type, serialnumber) && !Device.isLockWifiT8520P(type, serialnumber);
    }

    static isLockWifiNoFinger(type: number): boolean {
        return DeviceType.LOCK_WIFI_NO_FINGER == type;
    }

    static isLockWifiR10(type: number): boolean {
        return DeviceType.LOCK_8503 == type;
    }

    static isLockWifiR20(type: number): boolean {
        return DeviceType.LOCK_8504 == type /*|| DeviceType.LOCK_8592 == type*/;
    }

    static isLockWifiVideo(type: number): boolean {
        return DeviceType.LOCK_8530 == type;
    }

    static isLockWifiR10Keypad(type: number): boolean {
        return DeviceType.LOCK_85A3 == type;
    }

    static isLockWifiR20Keypad(type: number): boolean {
        return DeviceType.LOCK_8592 == type;
    }

    static isLockWifiT8506(type: number): boolean {
        return DeviceType.LOCK_8506 == type;
    }

    static isLockWifiT8502(type: number): boolean {
        return DeviceType.LOCK_8502 == type;
    }

    static isLockWifiT8510P(type: number, serialnumber: string): boolean {
        if (type == DeviceType.LOCK_WIFI && serialnumber.startsWith("T8520") && serialnumber.length > 6 && serialnumber.charAt(6) === "8")
            return true;
        return false;
    }

    static isLockWifiT8520P(type: number, serialnumber: string): boolean {
        if (type == DeviceType.LOCK_WIFI && serialnumber.startsWith("T8520") && serialnumber.length > 6 && serialnumber.charAt(6) === "9")
            return true;
        return false;
    }

    static isBatteryDoorbell1(type: number): boolean {
        return DeviceType.BATTERY_DOORBELL == type;
    }

    static isBatteryDoorbell2(type: number): boolean {
        return DeviceType.BATTERY_DOORBELL_2 == type;
    }

    static isBatteryDoorbellDual(type: number): boolean {
        return DeviceType.BATTERY_DOORBELL_PLUS == type;
    }

    static isBatteryDoorbellDualE340(type: number): boolean {
        return DeviceType.BATTERY_DOORBELL_PLUS_E340 == type;
    }

    static isDoorbellDual(type: number): boolean {
        return DeviceType.DOORBELL_SOLO == type;
    }

    static isBatteryDoorbell(type: number): boolean {
        if (type == DeviceType.BATTERY_DOORBELL ||
            type == DeviceType.BATTERY_DOORBELL_2 ||
            type == DeviceType.BATTERY_DOORBELL_PLUS ||
            type == DeviceType.BATTERY_DOORBELL_PLUS_E340)
            return true;
        return false;
    }

    static isSoloCamera(type: number): boolean {
        return DeviceType.SOLO_CAMERA == type;
    }

    static isSoloCameraPro(type: number): boolean {
        return DeviceType.SOLO_CAMERA_PRO == type;
    }

    static isSoloCameraSpotlight1080(type: number): boolean {
        return DeviceType.SOLO_CAMERA_SPOTLIGHT_1080 == type;
    }

    static isSoloCameraSpotlight2k(type: number): boolean {
        return DeviceType.SOLO_CAMERA_SPOTLIGHT_2K == type;
    }

    static isSoloCameraSpotlightSolar(type: number): boolean {
        return DeviceType.SOLO_CAMERA_SPOTLIGHT_SOLAR == type;
    }

    static isSoloCameraSolar(type: number): boolean {
        return DeviceType.SOLO_CAMERA_SOLAR == type;
    }

    static isSoloCameraC210(type: number): boolean {
        return DeviceType.SOLO_CAMERA_C210 == type;
    }

    static isSoloCameras(type: number): boolean {
        return Device.isSoloCamera(type) ||
            Device.isSoloCameraPro(type) ||
            Device.isSoloCameraSpotlight1080(type) ||
            Device.isSoloCameraSpotlight2k(type) ||
            Device.isSoloCameraSpotlightSolar(type) ||
            Device.isOutdoorPanAndTiltCamera(type) ||
            Device.isSoloCameraSolar(type) ||
            Device.isSoloCameraC210(type);
    }

    static isStarlight4GLTE(type: number): boolean {
        return DeviceType.CAMERA_FG == type;
    }

    static isIndoorOutdoorCamera1080p(type: number): boolean {
        return DeviceType.INDOOR_OUTDOOR_CAMERA_1080P == type;
    }

    static isIndoorOutdoorCamera1080pNoLight(type: number): boolean {
        return DeviceType.INDOOR_OUTDOOR_CAMERA_1080P_NO_LIGHT == type;
    }

    static isIndoorOutdoorCamera2k(type: number): boolean {
        return DeviceType.INDOOR_OUTDOOR_CAMERA_2K == type;
    }

    static isIndoorCamMini(type: number): boolean {
        return DeviceType.INDOOR_COST_DOWN_CAMERA == type;
    }

    static isCamera1Product(type: number): boolean {
        return Device.isCamera1(type) || Device.isCameraE(type);
    }

    static isCamera2(type: number): boolean {
        //T8114
        return DeviceType.CAMERA2 == type;
    }

    static isCamera2C(type: number): boolean {
        //T8113
        return DeviceType.CAMERA2C == type;
    }

    static isCamera2Pro(type: number): boolean {
        //T8140
        return DeviceType.CAMERA2_PRO == type;
    }

    static isCamera2CPro(type: number): boolean {
        //T8142
        return DeviceType.CAMERA2C_PRO == type;
    }

    static isCamera2Product(type: number): boolean {
        return Device.isCamera2(type) || Device.isCamera2C(type) || Device.isCamera2Pro(type) || Device.isCamera2CPro(type);
    }

    static isCamera3(type: number): boolean {
        return DeviceType.CAMERA3 == type;
    }

    static isCamera3C(type: number): boolean {
        return DeviceType.CAMERA3C == type;
    }

    static isCameraProfessional247(type: number): boolean {
        // T8600 - E330
        return DeviceType.PROFESSIONAL_247 == type;
    }

    static isCamera3Product(type: number): boolean {
        return Device.isCamera3(type) || Device.isCamera3C(type) || Device.isCameraProfessional247(type);
    }

    static isEntrySensor(type: number): boolean {
        //T8900
        return DeviceType.SENSOR == type;
    }

    static isMotionSensor(type: number): boolean {
        return DeviceType.MOTION_SENSOR == type;
    }

    static isSmartDrop(type: number): boolean {
        return DeviceType.SMART_DROP == type;
    }

    static isSmartSafe(type: number): boolean {
        if (type == DeviceType.SMART_SAFE_7400 ||
            type == DeviceType.SMART_SAFE_7401 ||
            type == DeviceType.SMART_SAFE_7402 ||
            type == DeviceType.SMART_SAFE_7403)
            return true;
        return false;
    }

    static isGarageCamera(type: number): boolean {
        if (type == DeviceType.CAMERA_GARAGE_T8452 ||
            type == DeviceType.CAMERA_GARAGE_T8453 ||
            type == DeviceType.CAMERA_GARAGE_T8453_COMMON)
            return true;
        return false;
    }

    static isIntegratedDeviceBySn(sn: string): boolean {
        //TODO: Update this implementation!
        return sn.startsWith("T8420") ||
            sn.startsWith("T820") ||
            sn.startsWith("T8410") ||
            sn.startsWith("T8400") ||
            sn.startsWith("T8401") ||
            sn.startsWith("T8411") ||
            sn.startsWith("T8414") ||
            sn.startsWith("T8130") ||
            sn.startsWith("T8131") ||
            sn.startsWith("T8422") ||
            sn.startsWith("T8423") ||
            sn.startsWith("T8424") ||
            sn.startsWith("T8440") ||
            sn.startsWith("T8441") ||
            sn.startsWith("T8442");
    }

    static isSoloCameraBySn(sn: string): boolean {
        return sn.startsWith("T8130") ||
            sn.startsWith("T8131") ||
            sn.startsWith("T8122") ||
            sn.startsWith("T8123") ||
            sn.startsWith("T8124") ||
            sn.startsWith("T8134");
    }

    static isSmartDropBySn(sn: string): boolean {
        return sn.startsWith("T8790");
    }

    static isLockBySn(sn: string): boolean {
        return sn.startsWith("T8510") ||
        sn.startsWith("T8520") ||
        sn.startsWith("T8500") ||
        sn.startsWith("T8501") ||
        sn.startsWith("T8503") ||
        sn.startsWith("T8502") ||
        sn.startsWith("T8504") ||
        sn.startsWith("T8506") ||
        sn.startsWith("T8530");
    }

    static isGarageCameraBySn(sn: string): boolean {
        return sn.startsWith("T8453") ||
        sn.startsWith("T8452");
    }

    static isFloodlightBySn(sn: string): boolean {
        return sn.startsWith("T8420") ||
        sn.startsWith("T8422") ||
        sn.startsWith("T8423") ||
        sn.startsWith("T8424");
        //(sn.startsWith("T8420") && sn.length > 7 && sn[6] == "6");
    }

    static isIndoorCameraBySn(sn: string): boolean {
        return sn.startsWith("T8410") ||
        sn.startsWith("T8400") ||
        sn.startsWith("T8401") ||
        sn.startsWith("T8411") ||
        sn.startsWith("T8440") ||
        sn.startsWith("T8441") ||
        sn.startsWith("T8442") ||
        sn.startsWith("T8414");
    }

    static is4GCameraBySn(sn: string): boolean {
        return sn.startsWith("T8150") ||
        sn.startsWith("T8151") ||
        sn.startsWith("T8152") ||
        sn.startsWith("T8153");
    }

    static isSmartSafeBySn(sn: string): boolean {
        return sn.startsWith("T7400") ||
        sn.startsWith("T7401") ||
        sn.startsWith("T7402");
    }

    static isSmartTrackCard(type: number): boolean {
        if (type == DeviceType.SMART_TRACK_CARD)
            return true;
        return false;
    }

    static isSmartTrackLink(type: number): boolean {
        if (type == DeviceType.SMART_TRACK_LINK)
            return true;
        return false;
    }

    static isSmartTrack(type: number): boolean {
        if (type == DeviceType.SMART_TRACK_LINK ||
            type == DeviceType.SMART_TRACK_CARD)
            return true;
        return false;
    }

    public isCamera(): boolean {
        return Device.isCamera(this.rawDevice.device_type);
    }

    public isFloodLight(): boolean {
        return Device.isFloodLight(this.rawDevice.device_type);
    }

    public isFloodLightT8420X(): boolean {
        return Device.isFloodLightT8420X(this.rawDevice.device_type, this.rawDevice.device_sn);
    }

    public isFloodLightT8425(): boolean {
        return Device.isFloodLightT8425(this.rawDevice.device_type);
    }

    public isWallLightCam(): boolean {
        return Device.isWallLightCam(this.rawDevice.device_type);
    }

    public isDoorbell(): boolean {
        return Device.isDoorbell(this.rawDevice.device_type);
    }

    public isWiredDoorbell(): boolean {
        return Device.isWiredDoorbell(this.rawDevice.device_type);
    }

    public isWiredDoorbellT8200X(): boolean {
        return Device.isWiredDoorbellT8200X(this.rawDevice.device_type, this.rawDevice.device_sn);
    }

    public isWiredDoorbellDual(): boolean {
        return Device.isWiredDoorbellDual(this.rawDevice.device_type);
    }

    public isLock(): boolean {
        return Device.isLock(this.rawDevice.device_type);
    }

    public isLockKeypad(): boolean {
        return Device.isLockKeypad(this.rawDevice.device_type);
    }

    public isLockBle(): boolean {
        return Device.isLockBle(this.rawDevice.device_type);
    }

    public isLockBleNoFinger(): boolean {
        return Device.isLockBleNoFinger(this.rawDevice.device_type);
    }

    public isLockWifi(): boolean {
        return Device.isLockWifi(this.rawDevice.device_type, this.rawDevice.device_sn);
    }

    public isLockWifiNoFinger(): boolean {
        return Device.isLockWifiNoFinger(this.rawDevice.device_type);
    }

    public isLockWifiR10(): boolean {
        return Device.isLockWifiR10(this.rawDevice.device_type);
    }

    public isLockWifiR20(): boolean {
        return Device.isLockWifiR20(this.rawDevice.device_type);
    }

    public isLockWifiVideo(): boolean {
        return Device.isLockWifiVideo(this.rawDevice.device_type);
    }

    public isLockWifiR10Keypad(): boolean {
        return Device.isLockWifiR10Keypad(this.rawDevice.device_type);
    }

    public isLockWifiR20Keypad(): boolean {
        return Device.isLockWifiR20Keypad(this.rawDevice.device_type);
    }

    public isLockWifiT8506(): boolean {
        return Device.isLockWifiT8506(this.rawDevice.device_type);
    }

    public isLockWifiT8502(): boolean {
        return Device.isLockWifiT8502(this.rawDevice.device_type);
    }

    public isLockWifiT8510P(): boolean {
        return Device.isLockWifiT8510P(this.rawDevice.device_type, this.rawDevice.device_sn);
    }

    public isLockWifiT8520P(): boolean {
        return Device.isLockWifiT8520P(this.rawDevice.device_type, this.rawDevice.device_sn);
    }

    public isBatteryDoorbell1(): boolean {
        return Device.isBatteryDoorbell1(this.rawDevice.device_type);
    }

    public isBatteryDoorbell2(): boolean {
        return Device.isBatteryDoorbell2(this.rawDevice.device_type);
    }

    public isBatteryDoorbellDual(): boolean {
        return Device.isBatteryDoorbellDual(this.rawDevice.device_type);
    }

    public isBatteryDoorbellDualE340(): boolean {
        return Device.isBatteryDoorbellDualE340(this.rawDevice.device_type);
    }

    public isDoorbellDual(): boolean {
        return Device.isDoorbellDual(this.rawDevice.device_type);
    }

    public isBatteryDoorbell(): boolean {
        return Device.isBatteryDoorbell(this.rawDevice.device_type);
    }

    public isSoloCamera(): boolean {
        return Device.isSoloCamera(this.rawDevice.device_type);
    }

    public isSoloCameraPro(): boolean {
        return Device.isSoloCameraPro(this.rawDevice.device_type);
    }

    public isSoloCameraSpotlight1080(): boolean {
        return Device.isSoloCameraSpotlight1080(this.rawDevice.device_type);
    }

    public isSoloCameraSpotlight2k(): boolean {
        return Device.isSoloCameraSpotlight2k(this.rawDevice.device_type);
    }

    public isSoloCameraSpotlightSolar(): boolean {
        return Device.isSoloCameraSpotlightSolar(this.rawDevice.device_type);
    }

    public isSoloCameraSolar(): boolean {
        return Device.isSoloCameraSolar(this.rawDevice.device_type);
    }

    public isSoloCameraC210(): boolean {
        return Device.isSoloCameraC210(this.rawDevice.device_type);
    }

    public isStarlight4GLTE(): boolean {
        return Device.isStarlight4GLTE(this.rawDevice.device_type);
    }

    public isIndoorOutdoorCamera1080p(): boolean {
        return Device.isIndoorOutdoorCamera1080p(this.rawDevice.device_type);
    }

    public isIndoorOutdoorCamera1080pNoLight(): boolean {
        return Device.isIndoorOutdoorCamera1080pNoLight(this.rawDevice.device_type);
    }

    public isIndoorOutdoorCamera2k(): boolean {
        return Device.isIndoorOutdoorCamera2k(this.rawDevice.device_type);
    }

    public isIndoorCamMini(): boolean {
        return Device.isIndoorCamMini(this.rawDevice.device_type);
    }

    public isSoloCameras(): boolean {
        return Device.isSoloCameras(this.rawDevice.device_type);
    }

    public isCamera2(): boolean {
        return Device.isCamera2(this.rawDevice.device_type);
    }

    public isCamera2C(): boolean {
        return Device.isCamera2C(this.rawDevice.device_type);
    }

    public isCamera2Pro(): boolean {
        return Device.isCamera2Pro(this.rawDevice.device_type);
    }

    public isCamera2CPro(): boolean {
        return Device.isCamera2CPro(this.rawDevice.device_type);
    }

    public isCamera2Product(): boolean {
        return Device.isCamera2Product(this.rawDevice.device_type);
    }

    public isCamera3(): boolean {
        return Device.isCamera3(this.rawDevice.device_type);
    }

    public isCamera3C(): boolean {
        return Device.isCamera3C(this.rawDevice.device_type);
    }

    public isCameraProfessional247(): boolean {
        return Device.isCameraProfessional247(this.rawDevice.device_type);
    }

    public isCamera3Product(): boolean {
        return Device.isCamera3Product(this.rawDevice.device_type);
    }

    public isEntrySensor(): boolean {
        return Device.isEntrySensor(this.rawDevice.device_type);
    }

    public isKeyPad(): boolean {
        return Device.isKeyPad(this.rawDevice.device_type);
    }

    public isMotionSensor(): boolean {
        return Device.isMotionSensor(this.rawDevice.device_type);
    }

    public isIndoorCamera(): boolean {
        return Device.isIndoorCamera(this.rawDevice.device_type);
    }

    public isPanAndTiltCamera(): boolean {
        return Device.isPanAndTiltCamera(this.rawDevice.device_type);
    }

    public isOutdoorPanAndTiltCamera(): boolean {
        return Device.isOutdoorPanAndTiltCamera(this.rawDevice.device_type);
    }

    public isIndoorPanAndTiltCameraS350(): boolean {
        return Device.isIndoorPanAndTiltCameraS350(this.rawDevice.device_type);
    }

    public isSmartDrop(): boolean {
        return Device.isSmartDrop(this.rawDevice.device_type);
    }

    public isSmartSafe(): boolean {
        return Device.isSmartSafe(this.rawDevice.device_type);
    }

    public isGarageCamera(): boolean {
        return Device.isGarageCamera(this.rawDevice.device_type);
    }

    public isIntegratedDevice(): boolean {
        if (this.isLock() || this.isSmartDrop()) {
            return this.rawDevice.device_sn === this.rawDevice.station_sn;
        }
        return this.isWiredDoorbellDual() || this.isFloodLight() ||this.isWiredDoorbell() || this.isIndoorCamera() || this.isSoloCameras() || this.isWallLightCam();
    }

    public isSmartTrack(): boolean {
        return Device.isSmartTrack(this.rawDevice.device_type);
    }

    public isSmartTrackCard(): boolean {
        return Device.isSmartTrackCard(this.rawDevice.device_type);
    }

    public isSmartTrackLink(): boolean {
        return Device.isSmartTrackLink(this.rawDevice.device_type);
    }

    public hasBattery(): boolean {
        return Device.hasBattery(this.rawDevice.device_type);
    }

    public getDeviceKey(): string {
        return this.rawDevice.station_sn + this.rawDevice.device_channel;
    }

    public getDeviceType(): number {
        return this.rawDevice.device_type;
    }

    public getHardwareVersion(): string {
        return this.rawDevice.main_hw_version;
    }

    public getSoftwareVersion(): string {
        return this.rawDevice.main_sw_version;
    }

    public getModel(): string {
        return this.rawDevice.device_model;
    }

    public getName(): string {
        return this.rawDevice.device_name;
    }

    public getSerial(): string {
        return this.rawDevice.device_sn;
    }

    public getStationSerial(): string {
        return this.rawDevice.station_sn;
    }

    public async setParameters(params: { paramType: number; paramValue: any; }[]): Promise<boolean> {
        return this.api.setParameters(this.rawDevice.station_sn, this.rawDevice.device_sn, params);
    }

    public getChannel(): number {
        return this.rawDevice.device_channel;
    }

    //TODO: To remove
    public getStateID(state: string, level = 2): string {
        switch (level) {
            case 0:
                return `${this.getStationSerial()}.${this.getStateChannel()}`
            case 1:
                return `${this.getStationSerial()}.${this.getStateChannel()}.${this.getSerial()}`
            default:
                if (state)
                    return `${this.getStationSerial()}.${this.getStateChannel()}.${this.getSerial()}.${state}`
                throw new Error("No state value passed.");
        }
    }

    public getStateChannel(): string {
        return "devices";
    }

    public getWifiRssi(): PropertyValue {
        return this.getPropertyValue(PropertyName.DeviceWifiRSSI);
    }

    public getStoragePath(filename: string): string {
        return getAbsoluteFilePath(this.rawDevice.device_type, this.rawDevice.device_channel, filename);
    }

    public isEnabled(): PropertyValue {
        return this.getPropertyValue(PropertyName.DeviceEnabled);
    }

}

export class Camera extends Device {

    protected constructor(api: HTTPApi, device: DeviceListResponse) {
        super(api, device);

        this.properties[PropertyName.DeviceMotionDetected] = false ;
        this.properties[PropertyName.DevicePersonDetected] = false ;
        this.properties[PropertyName.DevicePersonName] = "";
    }

    static async getInstance(api: HTTPApi, device: DeviceListResponse): Promise<Camera> {
        return new Camera(api, device);
    }

    public getStateChannel(): string {
        return "cameras";
    }

    protected convertRawPropertyValue(property: PropertyMetadataAny, value: string): PropertyValue {
        try {
            switch (property.key) {
                case CommandType.CMD_SET_AUDIO_MUTE_RECORD:
                    return value !== undefined ? (value === "0" ? true : false) : false;
            }
        } catch (err) {
            const error = ensureError(err);
            rootHTTPLogger.error("Camera convert raw property - Error", { error: getError(error), deviceSN: this.getSerial(), property: property, value: value });
        }
        return super.convertRawPropertyValue(property, value);
    }

    public getLastCameraImageURL(): PropertyValue {
        return this.getPropertyValue(PropertyName.DevicePictureUrl);
    }

    public getMACAddress(): string {
        return this.rawDevice.wifi_mac;
    }

    public async startDetection(): Promise<void> {
        // Start camera detection.
        //TODO: Deprecated. Will be removed!
        await this.setParameters([{ paramType: ParamType.DETECT_SWITCH, paramValue: 1 }]).catch(err => {
            const error = ensureError(err);
            rootHTTPLogger.error("Camera start detection - Error", { error: getError(error), deviceSN: this.getSerial() });
        });
    }

    public async stopDetection(): Promise<void> {
        // Stop camera detection.
        await this.setParameters([{ paramType: ParamType.DETECT_SWITCH, paramValue: 0 }])
    }

    public getState(): PropertyValue {
        return this.getPropertyValue(PropertyName.DeviceState);
    }

    public async close(): Promise<void> {
        //TODO: Stop other things if implemented such as detection feature
    }

    public getLastChargingDays(): number {
        return this.rawDevice.charging_days;
    }

    public getLastChargingFalseEvents(): number {
        return this.rawDevice.charging_missing;
    }

    public getLastChargingRecordedEvents(): number {
        return this.rawDevice.charging_reserve;
    }

    public getLastChargingTotalEvents(): number {
        return this.rawDevice.charing_total;
    }

    public getBatteryValue(): PropertyValue {
        return this.getPropertyValue(PropertyName.DeviceBattery);
    }

    public getBatteryTemperature(): PropertyValue {
        return this.getPropertyValue(PropertyName.DeviceBatteryTemp);
    }

    public isMotionDetectionEnabled(): PropertyValue {
        return this.getPropertyValue(PropertyName.DeviceMotionDetection);
    }

    public isLedEnabled(): PropertyValue {
        return this.getPropertyValue(PropertyName.DeviceStatusLed);
    }

    public isAutoNightVisionEnabled(): PropertyValue {
        return this.getPropertyValue(PropertyName.DeviceAutoNightvision);
    }

    public isRTSPStreamEnabled(): PropertyValue {
        return this.getPropertyValue(PropertyName.DeviceRTSPStream);
    }

    public isAntiTheftDetectionEnabled(): PropertyValue {
        return this.getPropertyValue(PropertyName.DeviceAntitheftDetection);
    }

    public getWatermark(): PropertyValue {
        return this.getPropertyValue(PropertyName.DeviceWatermark);
    }

    public isMotionDetected(): boolean {
        return this.getPropertyValue(PropertyName.DeviceMotionDetected) as boolean;
    }

    public isPersonDetected(): boolean {
        return this.getPropertyValue(PropertyName.DevicePersonDetected) as boolean;
    }

    public getDetectedPerson(): string {
        return this.getPropertyValue(PropertyName.DevicePersonName) as string;
    }

    protected handlePropertyChange(metadata: PropertyMetadataAny, oldValue: PropertyValue, newValue: PropertyValue): void {
        super.handlePropertyChange(metadata, oldValue, newValue);
        if (metadata.name === PropertyName.DevicePersonDetected ||
            metadata.name === PropertyName.DeviceIdentityPersonDetected ||
            metadata.name === PropertyName.DeviceStrangerPersonDetected) {
            this.emit("person detected", this, newValue as boolean, this.getPropertyValue(PropertyName.DevicePersonName) as string);
            if (metadata.name === PropertyName.DeviceStrangerPersonDetected)
                this.emit("stranger person detected", this, newValue as boolean);
        } else if (metadata.name === PropertyName.DeviceMotionDetected) {
            this.emit("motion detected", this, newValue as boolean);
        } else if (metadata.name === PropertyName.DeviceCryingDetected) {
            this.emit("crying detected", this, newValue as boolean);
        } else if (metadata.name === PropertyName.DeviceDogDetected) {
            this.emit("dog detected", this, newValue as boolean);
        } else if (metadata.name === PropertyName.DeviceDogLickDetected) {
            this.emit("dog lick detected", this, newValue as boolean);
        } else if (metadata.name === PropertyName.DeviceDogPoopDetected) {
            this.emit("dog poop detected", this, newValue as boolean);
        } else if (metadata.name === PropertyName.DevicePetDetected) {
            this.emit("pet detected", this, newValue as boolean);
        } else if (metadata.name === PropertyName.DeviceSoundDetected) {
            this.emit("sound detected", this, newValue as boolean);
        } else if (metadata.name === PropertyName.DeviceVehicleDetected) {
            this.emit("vehicle detected", this, newValue as boolean);
        }
    }

    public processPushNotification(station: Station, message: PushMessage, eventDurationSeconds: number): void {
        super.processPushNotification(station, message, eventDurationSeconds);
        if (message.type !== undefined && message.event_type !== undefined) {
            if (message.event_type === CusPushEvent.SECURITY && message.device_sn === this.getSerial()) {
                try {
                    if (station.hasCommand(CommandName.StationDatabaseQueryLatestInfo)) {
                        station.databaseQueryLatestInfo(() => {
                            if (!isEmpty(message.pic_url)) {
                                getImage(this.api, this.getSerial(), message.pic_url!).then((image) => {
                                    if (image.data.length > 0) {
                                        this.updateProperty(PropertyName.DevicePicture, image, true);
                                    }
                                }).catch((err) => {
                                    const error = ensureError(err);
                                    rootHTTPLogger.debug(`Camera process push notification - CusPushEvent.SECURITY - Device Get picture - Fallback Error`, { error: getError(error), deviceSN: this.getSerial(), message: JSON.stringify(message), eventDurationSeconds: eventDurationSeconds });
                                });
                            }
                        });
                    } else if (!isEmpty(message.pic_url)) {
                        getImage(this.api, this.getSerial(), message.pic_url!).then((image) => {
                            if (image.data.length > 0) {
                                this.updateProperty(PropertyName.DevicePicture, image, true);
                            }
                        }).catch((err) => {
                            const error = ensureError(err);
                            rootHTTPLogger.debug(`Camera process push notification - CusPushEvent.SECURITY - Device Get picture - Error`, { error: getError(error), deviceSN: this.getSerial(), message: JSON.stringify(message), eventDurationSeconds: eventDurationSeconds });
                        });
                    }
                    if (message.fetch_id !== undefined) {
                        // Person or someone identified
                        this.updateProperty(PropertyName.DevicePersonName, !isEmpty(message.person_name) ? message.person_name! : "Unknown");
                        this.updateProperty(PropertyName.DevicePersonDetected, true);
                        this.clearEventTimeout(DeviceEvent.PersonDetected);
                        this.eventTimeouts.set(DeviceEvent.PersonDetected, setTimeout(async () => {
                            this.updateProperty(PropertyName.DevicePersonName, "");
                            this.updateProperty(PropertyName.DevicePersonDetected, false);
                            this.eventTimeouts.delete(DeviceEvent.PersonDetected);
                        }, eventDurationSeconds * 1000));
                    } else {
                        // Motion detected
                        this.updateProperty(PropertyName.DeviceMotionDetected, true);
                        this.clearEventTimeout(DeviceEvent.MotionDetected);
                        this.eventTimeouts.set(DeviceEvent.MotionDetected, setTimeout(async () => {
                            this.updateProperty(PropertyName.DeviceMotionDetected, false);
                            this.eventTimeouts.delete(DeviceEvent.MotionDetected);
                        }, eventDurationSeconds * 1000));
                    }
                } catch (err) {
                    const error = ensureError(err);
                    rootHTTPLogger.debug(`Camera process push notification - CusPushEvent.SECURITY - Error`, { error: getError(error), deviceSN: this.getSerial(), message: JSON.stringify(message), eventDurationSeconds: eventDurationSeconds });
                }
            } else if (message.msg_type === DeviceType.HB3) {
                if (message.device_sn === this.getSerial()) {
                    try {
                        if (station.hasCommand(CommandName.StationDatabaseQueryLatestInfo)) {
                            station.databaseQueryLatestInfo(() => {
                                if (!isEmpty(message.pic_url)) {
                                    getImage(this.api, this.getSerial(), message.pic_url!).then((image) => {
                                        if (image.data.length > 0) {
                                            this.updateProperty(PropertyName.DevicePicture, image, true);
                                        }
                                    }).catch((err) => {
                                        const error = ensureError(err);
                                        rootHTTPLogger.debug(`Camera process push notification - HB3PairedDevicePushEvent - Device Get picture - Fallback Error`, { error: getError(error), deviceSN: this.getSerial(), message: JSON.stringify(message), eventDurationSeconds: eventDurationSeconds });
                                    });
                                }
                            });
                        } else if (!isEmpty(message.pic_url)) {
                            getImage(this.api, this.getSerial(), message.pic_url!).then((image) => {
                                if (image.data.length > 0) {
                                    this.updateProperty(PropertyName.DevicePicture, image, true);
                                }
                            }).catch((err) => {
                                const error = ensureError(err);
                                rootHTTPLogger.debug(`Camera process push notification - HB3PairedDevicePushEvent - Device Get picture - Error`, { error: getError(error), deviceSN: this.getSerial(), message: JSON.stringify(message), eventDurationSeconds: eventDurationSeconds });
                            });
                        }
                        switch (message.event_type) {
                            case HB3PairedDevicePushEvent.MOTION_DETECTION:
                                this.updateProperty(PropertyName.DeviceMotionDetected, true);
                                this.clearEventTimeout(DeviceEvent.MotionDetected);
                                this.eventTimeouts.set(DeviceEvent.MotionDetected, setTimeout(async () => {
                                    this.updateProperty(PropertyName.DeviceMotionDetected, false);
                                    this.eventTimeouts.delete(DeviceEvent.MotionDetected);
                                }, eventDurationSeconds * 1000));
                                break;
                            case HB3PairedDevicePushEvent.FACE_DETECTION:
                                this.updateProperty(PropertyName.DevicePersonName, !isEmpty(message.person_name) ? message.person_name! : "Unknown");
                                this.updateProperty(PropertyName.DevicePersonDetected, true);
                                this.clearEventTimeout(DeviceEvent.PersonDetected);
                                this.eventTimeouts.set(DeviceEvent.PersonDetected, setTimeout(async () => {
                                    this.updateProperty(PropertyName.DevicePersonName, "");
                                    this.updateProperty(PropertyName.DevicePersonDetected, false);
                                    this.eventTimeouts.delete(DeviceEvent.PersonDetected);
                                }, eventDurationSeconds * 1000));
                                break;
                            case HB3PairedDevicePushEvent.CRYING_DETECTION:
                                this.updateProperty(PropertyName.DeviceCryingDetected, true);
                                this.clearEventTimeout(DeviceEvent.CryingDetected);
                                this.eventTimeouts.set(DeviceEvent.CryingDetected, setTimeout(async () => {
                                    this.updateProperty(PropertyName.DeviceCryingDetected, false);
                                    this.eventTimeouts.delete(DeviceEvent.CryingDetected);
                                }, eventDurationSeconds * 1000));
                                break;
                            case HB3PairedDevicePushEvent.DOG_DETECTION:
                                this.updateProperty(PropertyName.DeviceDogDetected, true);
                                this.clearEventTimeout(DeviceEvent.DogDetected);
                                this.eventTimeouts.set(DeviceEvent.DogDetected, setTimeout(async () => {
                                    this.updateProperty(PropertyName.DeviceDogDetected, false);
                                    this.eventTimeouts.delete(DeviceEvent.DogDetected);
                                }, eventDurationSeconds * 1000));
                                break;
                            case HB3PairedDevicePushEvent.DOG_LICK_DETECTION:
                                this.updateProperty(PropertyName.DeviceDogLickDetected, true);
                                this.clearEventTimeout(DeviceEvent.DogLickDetected);
                                this.eventTimeouts.set(DeviceEvent.DogLickDetected, setTimeout(async () => {
                                    this.updateProperty(PropertyName.DeviceDogLickDetected, false);
                                    this.eventTimeouts.delete(DeviceEvent.DogLickDetected);
                                }, eventDurationSeconds * 1000));
                                break;
                            case HB3PairedDevicePushEvent.DOG_POOP_DETECTION:
                                this.updateProperty(PropertyName.DeviceDogPoopDetected, true);
                                this.clearEventTimeout(DeviceEvent.DogPoopDetected);
                                this.eventTimeouts.set(DeviceEvent.DogPoopDetected, setTimeout(async () => {
                                    this.updateProperty(PropertyName.DeviceDogPoopDetected, false);
                                    this.eventTimeouts.delete(DeviceEvent.DogPoopDetected);
                                }, eventDurationSeconds * 1000));
                                break;
                            case HB3PairedDevicePushEvent.PET_DETECTION:
                                this.updateProperty(PropertyName.DevicePetDetected, true);
                                this.clearEventTimeout(DeviceEvent.PetDetected);
                                this.eventTimeouts.set(DeviceEvent.PetDetected, setTimeout(async () => {
                                    this.updateProperty(PropertyName.DevicePetDetected, false);
                                    this.eventTimeouts.delete(DeviceEvent.PetDetected);
                                }, eventDurationSeconds * 1000));
                                break;
                            case HB3PairedDevicePushEvent.SOUND_DETECTION:
                                this.updateProperty(PropertyName.DeviceSoundDetected, true);
                                this.clearEventTimeout(DeviceEvent.SoundDetected);
                                this.eventTimeouts.set(DeviceEvent.SoundDetected, setTimeout(async () => {
                                    this.updateProperty(PropertyName.DeviceSoundDetected, false);
                                    this.eventTimeouts.delete(DeviceEvent.SoundDetected);
                                }, eventDurationSeconds * 1000));
                                break;
                            case HB3PairedDevicePushEvent.VEHICLE_DETECTION:
                                this.updateProperty(PropertyName.DeviceVehicleDetected, true);
                                this.clearEventTimeout(DeviceEvent.VehicleDetected);
                                this.eventTimeouts.set(DeviceEvent.VehicleDetected, setTimeout(async () => {
                                    this.updateProperty(PropertyName.DeviceVehicleDetected, false);
                                    this.eventTimeouts.delete(DeviceEvent.VehicleDetected);
                                }, eventDurationSeconds * 1000));
                                break;
                            case HB3PairedDevicePushEvent.IDENTITY_PERSON_DETECTION:
                                this.updateProperty(PropertyName.DevicePersonName, !isEmpty(message.person_name) ? message.person_name! : "Unknown");
                                this.updateProperty(PropertyName.DeviceIdentityPersonDetected, true);
                                this.clearEventTimeout(DeviceEvent.IdentityPersonDetected);
                                this.eventTimeouts.set(DeviceEvent.IdentityPersonDetected, setTimeout(async () => {
                                    this.updateProperty(PropertyName.DevicePersonName, "");
                                    this.updateProperty(PropertyName.DeviceIdentityPersonDetected, false);
                                    this.eventTimeouts.delete(DeviceEvent.IdentityPersonDetected);
                                }, eventDurationSeconds * 1000));
                                break;
                            case HB3PairedDevicePushEvent.STRANGER_PERSON_DETECTION:
                                this.updateProperty(PropertyName.DevicePersonName, !isEmpty(message.person_name) ? message.person_name! : "Unknown");
                                this.updateProperty(PropertyName.DeviceStrangerPersonDetected, true);
                                this.clearEventTimeout(DeviceEvent.StrangerPersonDetected);
                                this.eventTimeouts.set(DeviceEvent.StrangerPersonDetected, setTimeout(async () => {
                                    this.updateProperty(PropertyName.DevicePersonName, "");
                                    this.updateProperty(PropertyName.DeviceStrangerPersonDetected, false);
                                    this.eventTimeouts.delete(DeviceEvent.StrangerPersonDetected);
                                }, eventDurationSeconds * 1000));
                                break;
                            default:
                                rootHTTPLogger.debug("Camera process push notification - Unhandled homebase3 camera push event", message);
                                break;
                        }
                    } catch (err) {
                        const error = ensureError(err);
                        rootHTTPLogger.debug(`Camera process push notification - HB3PairedDevicePushEvent - Error`, { error: getError(error), deviceSN: this.getSerial(), message: JSON.stringify(message), eventDurationSeconds: eventDurationSeconds });
                    }
                }
            }

        }
    }

}

export class SoloCamera extends Camera {

    static async getInstance(api: HTTPApi, device: DeviceListResponse): Promise<SoloCamera> {
        return new SoloCamera(api, device);
    }

    public isLedEnabled(): PropertyValue {
        return this.getPropertyValue(PropertyName.DeviceStatusLed);
    }

    public isMotionDetectionEnabled(): PropertyValue {
        return this.getPropertyValue(PropertyName.DeviceMotionDetection);
    }

    protected convertRawPropertyValue(property: PropertyMetadataAny, value: string): PropertyValue {
        try {
            switch (property.key) {
                case CommandType.CMD_DEV_RECORD_AUTOSTOP:
                    return value !== undefined ? (value === "0" ? true : false) : false;
            }
        } catch (err) {
            const error = ensureError(err);
            rootHTTPLogger.error("SoloCamera convert raw property - Error", { error: getError(error), deviceSN: this.getSerial(), property: property, value: value });
        }
        return super.convertRawPropertyValue(property, value);
    }

    public processPushNotification(station: Station, message: PushMessage, eventDurationSeconds: number): void {
        super.processPushNotification(station, message, eventDurationSeconds);
        if (message.type !== undefined && message.event_type !== undefined && message.msg_type !== DeviceType.HB3) {
            if (message.device_sn === this.getSerial()) {
                try {
                    if (station.hasCommand(CommandName.StationDatabaseQueryLatestInfo)) {
                        station.databaseQueryLatestInfo(() => {
                            if (!isEmpty(message.pic_url)) {
                                getImage(this.api, this.getSerial(), message.pic_url!).then((image) => {
                                    if (image.data.length > 0) {
                                        this.updateProperty(PropertyName.DevicePicture, image, true);
                                    }
                                }).catch((err) => {
                                    const error = ensureError(err);
                                    rootHTTPLogger.debug(`SoloCamera process push notification - Device Get picture - Fallback Error`, { error: getError(error), deviceSN: this.getSerial(), message: JSON.stringify(message), eventDurationSeconds: eventDurationSeconds });
                                });
                            }
                        });
                    } else if (!isEmpty(message.pic_url)) {
                        getImage(this.api, this.getSerial(), message.pic_url!).then((image) => {
                            if (image.data.length > 0) {
                                this.updateProperty(PropertyName.DevicePicture, image, true);
                            }
                        }).catch((err) => {
                            const error = ensureError(err);
                            rootHTTPLogger.debug(`SoloCamera process push notification - Device Get picture - Error`, { error: getError(error), deviceSN: this.getSerial(), message: JSON.stringify(message), eventDurationSeconds: eventDurationSeconds });
                        });
                    }
                    switch (message.event_type) {
                        case IndoorPushEvent.MOTION_DETECTION:
                            this.updateProperty(PropertyName.DeviceMotionDetected, true);
                            this.clearEventTimeout(DeviceEvent.MotionDetected);
                            this.eventTimeouts.set(DeviceEvent.MotionDetected, setTimeout(async () => {
                                this.updateProperty(PropertyName.DeviceMotionDetected, false);
                                this.eventTimeouts.delete(DeviceEvent.MotionDetected);
                            }, eventDurationSeconds * 1000));
                            break;
                        case IndoorPushEvent.FACE_DETECTION:
                            this.updateProperty(PropertyName.DevicePersonName, !isEmpty(message.person_name) ? message.person_name! : "Unknown");
                            this.updateProperty(PropertyName.DevicePersonDetected, true);
                            this.clearEventTimeout(DeviceEvent.PersonDetected);
                            this.eventTimeouts.set(DeviceEvent.PersonDetected, setTimeout(async () => {
                                this.updateProperty(PropertyName.DevicePersonName, "");
                                this.updateProperty(PropertyName.DevicePersonDetected, false);
                                this.eventTimeouts.delete(DeviceEvent.PersonDetected);
                            }, eventDurationSeconds * 1000));
                            break;
                        default:
                            rootHTTPLogger.debug("SoloCamera process push notification - Unhandled solo camera push event", message);
                            break;
                    }
                } catch (err) {
                    const error = ensureError(err);
                    rootHTTPLogger.debug(`SoloCamera process push notification - Error`, { error: getError(error), deviceSN: this.getSerial(), message: JSON.stringify(message), eventDurationSeconds: eventDurationSeconds });
                }
            }
        }
    }

}

export class IndoorCamera extends Camera {

    protected constructor(api: HTTPApi, device: DeviceListResponse) {
        super(api, device);

        this.properties[PropertyName.DevicePetDetected] = false;
        this.properties[PropertyName.DeviceSoundDetected] = false;
        this.properties[PropertyName.DeviceCryingDetected] = false;
    }

    static async getInstance(api: HTTPApi, device: DeviceListResponse): Promise<IndoorCamera> {
        return new IndoorCamera(api, device);
    }

    public isLedEnabled(): PropertyValue {
        return this.getPropertyValue(PropertyName.DeviceStatusLed);
    }

    public isMotionDetectionEnabled(): PropertyValue {
        return this.getPropertyValue(PropertyName.DeviceMotionDetection);
    }

    public isPetDetectionEnabled(): PropertyValue {
        return this.getPropertyValue(PropertyName.DevicePetDetection);
    }

    public isSoundDetectionEnabled(): PropertyValue {
        return this.getPropertyValue(PropertyName.DeviceSoundDetection);
    }

    public isPetDetected(): boolean {
        return this.getPropertyValue(PropertyName.DevicePetDetected) as boolean;
    }

    public isSoundDetected(): boolean {
        return this.getPropertyValue(PropertyName.DeviceSoundDetected) as boolean;
    }

    public isCryingDetected(): boolean {
        return this.getPropertyValue(PropertyName.DeviceCryingDetected) as boolean;
    }

    public processPushNotification(station: Station, message: PushMessage, eventDurationSeconds: number): void {
        super.processPushNotification(station, message, eventDurationSeconds);
        if (message.type !== undefined && message.event_type !== undefined && message.msg_type !== DeviceType.HB3) {
            if (message.device_sn === this.getSerial()) {
                try {
                    if (station.hasCommand(CommandName.StationDatabaseQueryLatestInfo)) {
                        station.databaseQueryLatestInfo(() => {
                            if (!isEmpty(message.pic_url)) {
                                getImage(this.api, this.getSerial(), message.pic_url!).then((image) => {
                                    if (image.data.length > 0) {
                                        this.updateProperty(PropertyName.DevicePicture, image, true);
                                    }
                                }).catch((err) => {
                                    const error = ensureError(err);
                                    rootHTTPLogger.debug(`IndoorCamera process push notification - Device Get picture - Fallback Error`, { error: getError(error), deviceSN: this.getSerial(), message: JSON.stringify(message), eventDurationSeconds: eventDurationSeconds });
                                });
                            }
                        });
                    } else if (!isEmpty(message.pic_url)) {
                        getImage(this.api, this.getSerial(), message.pic_url!).then((image) => {
                            if (image.data.length > 0) {
                                this.updateProperty(PropertyName.DevicePicture, image, true);
                            }
                        }).catch((err) => {
                            const error = ensureError(err);
                            rootHTTPLogger.debug(`IndoorCamera process push notification - Device Get picture - Error`, { error: getError(error), deviceSN: this.getSerial(), message: JSON.stringify(message), eventDurationSeconds: eventDurationSeconds });
                        });
                    }
                    switch (message.event_type) {
                        case IndoorPushEvent.MOTION_DETECTION:
                            this.updateProperty(PropertyName.DeviceMotionDetected, true);
                            this.clearEventTimeout(DeviceEvent.MotionDetected);
                            this.eventTimeouts.set(DeviceEvent.MotionDetected, setTimeout(async () => {
                                this.updateProperty(PropertyName.DeviceMotionDetected, false);
                                this.eventTimeouts.delete(DeviceEvent.MotionDetected);
                            }, eventDurationSeconds * 1000));
                            break;
                        case IndoorPushEvent.FACE_DETECTION:
                            this.updateProperty(PropertyName.DevicePersonName, !isEmpty(message.person_name) ? message.person_name! : "Unknown");
                            this.updateProperty(PropertyName.DevicePersonDetected, true);
                            this.clearEventTimeout(DeviceEvent.PersonDetected);
                            this.eventTimeouts.set(DeviceEvent.PersonDetected, setTimeout(async () => {
                                this.updateProperty(PropertyName.DevicePersonName, "");
                                this.updateProperty(PropertyName.DevicePersonDetected, false);
                                this.eventTimeouts.delete(DeviceEvent.PersonDetected);
                            }, eventDurationSeconds * 1000));
                            break;
                        case IndoorPushEvent.CRYING_DETECTION:
                            this.updateProperty(PropertyName.DeviceCryingDetected, true);
                            this.clearEventTimeout(DeviceEvent.CryingDetected);
                            this.eventTimeouts.set(DeviceEvent.CryingDetected, setTimeout(async () => {
                                this.updateProperty(PropertyName.DeviceCryingDetected, false);
                                this.eventTimeouts.delete(DeviceEvent.CryingDetected);
                            }, eventDurationSeconds * 1000));
                            break;
                        case IndoorPushEvent.SOUND_DETECTION:
                            this.updateProperty(PropertyName.DeviceSoundDetected, true);
                            this.clearEventTimeout(DeviceEvent.SoundDetected);
                            this.eventTimeouts.set(DeviceEvent.SoundDetected, setTimeout(async () => {
                                this.updateProperty(PropertyName.DeviceSoundDetected, false);
                                this.eventTimeouts.delete(DeviceEvent.SoundDetected);
                            }, eventDurationSeconds * 1000));
                            break;
                        case IndoorPushEvent.PET_DETECTION:
                            this.updateProperty(PropertyName.DevicePetDetected, true);
                            this.clearEventTimeout(DeviceEvent.PetDetected);
                            this.eventTimeouts.set(DeviceEvent.PetDetected, setTimeout(async () => {
                                this.updateProperty(PropertyName.DevicePetDetected, false);
                                this.eventTimeouts.delete(DeviceEvent.PetDetected);
                            }, eventDurationSeconds * 1000));
                            break;
                        default:
                            rootHTTPLogger.debug("IndoorCamera process push notification - Unhandled indoor camera push event", message);
                            break;
                    }
                } catch (err) {
                    const error = ensureError(err);
                    rootHTTPLogger.debug(`IndoorCamera process push notification - Error`, { error: getError(error), deviceSN: this.getSerial(), message: JSON.stringify(message), eventDurationSeconds: eventDurationSeconds });
                }
            }
        }
    }

    public destroy(): void {
        super.destroy();
    }

}

export class DoorbellCamera extends Camera {

    protected voices: Voices;

    protected constructor(api: HTTPApi, device: DeviceListResponse, voices: Voices) {
        super(api, device);

        this.voices = voices;
        this.properties[PropertyName.DeviceRinging] = false;
    }

    static async getInstance(api: HTTPApi, device: DeviceListResponse): Promise<DoorbellCamera> {
        const voices = await api.getVoices(device.device_sn);
        return new DoorbellCamera(api, device, voices);
    }

    private loadMetadataVoiceStates(propertyName: string, metadata: IndexedProperty): IndexedProperty {
        if (metadata[propertyName] !== undefined) {
            const states:Record<number, string> = {};
            for(const voice of Object.values(this.voices) as Voice[]) {
                states[voice.voice_id] = voice.desc;
            }
            (metadata[propertyName] as PropertyMetadataNumeric).states = states;
        }
        return metadata;
    }

    public getVoiceName(id: number): string {
        if (this.voices[id] !== undefined)
            return this.voices[id].desc;
        return "";
    }

    public getVoices(): Voices {
        return this.voices;
    }

    public getPropertiesMetadata(hidden = false): IndexedProperty {
        let metadata = super.getPropertiesMetadata(hidden);
        metadata = this.loadMetadataVoiceStates(PropertyName.DeviceLoiteringCustomResponseAutoVoiceResponseVoice, metadata);
        metadata = this.loadMetadataVoiceStates(PropertyName.DeviceDeliveryGuardPackageGuardingVoiceResponseVoice, metadata);
        metadata = this.loadMetadataVoiceStates(PropertyName.DeviceRingAutoResponseVoiceResponseVoice, metadata);
        return metadata;
    }

    public isRinging(): boolean {
        return this.getPropertyValue(PropertyName.DeviceRinging) as boolean;
    }

    protected handlePropertyChange(metadata: PropertyMetadataAny, oldValue: PropertyValue, newValue: PropertyValue): void {
        super.handlePropertyChange(metadata, oldValue, newValue);
        if (metadata.name === PropertyName.DeviceRinging) {
            this.emit("rings", this, newValue as boolean);
        } else if (metadata.name === PropertyName.DevicePackageDelivered) {
            this.emit("package delivered", this, newValue as boolean);
        } else if (metadata.name === PropertyName.DevicePackageStranded) {
            this.emit("package stranded", this, newValue as boolean);
        } else if (metadata.name === PropertyName.DevicePackageTaken) {
            this.emit("package taken", this, newValue as boolean);
        } else if (metadata.name === PropertyName.DeviceSomeoneLoitering) {
            this.emit("someone loitering", this, newValue as boolean);
        } else if (metadata.name === PropertyName.DeviceRadarMotionDetected) {
            this.emit("radar motion detected", this, newValue as boolean);
        }
    }

    public processPushNotification(station: Station, message: PushMessage, eventDurationSeconds: number): void {
        super.processPushNotification(station, message, eventDurationSeconds);
        if (message.type !== undefined && message.event_type !== undefined && message.msg_type !== DeviceType.HB3) {
            if (message.device_sn === this.getSerial()) {
                try {
                    if (station.hasCommand(CommandName.StationDatabaseQueryLatestInfo)) {
                        station.databaseQueryLatestInfo(() => {
                            if (!isEmpty(message.pic_url)) {
                                getImage(this.api, this.getSerial(), message.pic_url!).then((image) => {
                                    if (image.data.length > 0) {
                                        this.updateProperty(PropertyName.DevicePicture, image, true);
                                    }
                                }).catch((err) => {
                                    const error = ensureError(err);
                                    rootHTTPLogger.debug(`DoorbellCamera process push notification - Device Get picture - Fallback Error`, { error: getError(error), deviceSN: this.getSerial(), message: JSON.stringify(message), eventDurationSeconds: eventDurationSeconds });
                                });
                            }
                        });
                    } else if (!isEmpty(message.pic_url)) {
                        getImage(this.api, this.getSerial(), message.pic_url!).then((image) => {
                            if (image.data.length > 0) {
                                this.updateProperty(PropertyName.DevicePicture, image, true);
                            }
                        }).catch((err) => {
                            const error = ensureError(err);
                            rootHTTPLogger.debug(`DoorbellCamera process push notification - Device Get picture - Error`, { error: getError(error), deviceSN: this.getSerial(), message: JSON.stringify(message), eventDurationSeconds: eventDurationSeconds });
                        });
                    }
                    switch (message.event_type) {
                        case DoorbellPushEvent.MOTION_DETECTION:
                            this.updateProperty(PropertyName.DeviceMotionDetected, true);
                            this.clearEventTimeout(DeviceEvent.MotionDetected);
                            this.eventTimeouts.set(DeviceEvent.MotionDetected, setTimeout(async () => {
                                this.updateProperty(PropertyName.DeviceMotionDetected, false);
                                this.eventTimeouts.delete(DeviceEvent.MotionDetected);
                            }, eventDurationSeconds * 1000));
                            break;
                        case DoorbellPushEvent.FACE_DETECTION:
                        case DoorbellPushEvent.FAMILY_DETECTION:
                            this.updateProperty(PropertyName.DevicePersonName, !isEmpty(message.person_name) ? message.person_name! : "Unknown");
                            this.updateProperty(PropertyName.DevicePersonDetected, true);
                            this.clearEventTimeout(DeviceEvent.PersonDetected);
                            this.eventTimeouts.set(DeviceEvent.PersonDetected, setTimeout(async () => {
                                this.updateProperty(PropertyName.DevicePersonName, "");
                                this.updateProperty(PropertyName.DevicePersonDetected, false);
                                this.eventTimeouts.delete(DeviceEvent.PersonDetected);
                            }, eventDurationSeconds * 1000));
                            break;
                        case DoorbellPushEvent.PRESS_DOORBELL:
                            this.updateProperty(PropertyName.DeviceRinging, true);
                            this.clearEventTimeout(DeviceEvent.Ringing);
                            this.eventTimeouts.set(DeviceEvent.Ringing, setTimeout(async () => {
                                this.updateProperty(PropertyName.DeviceRinging, false);
                                this.eventTimeouts.delete(DeviceEvent.Ringing);
                            }, eventDurationSeconds * 1000));
                            break;
                        case DoorbellPushEvent.PACKAGE_DELIVERED:
                            this.updateProperty(PropertyName.DevicePackageDelivered, true);
                            this.clearEventTimeout(DeviceEvent.PackageDelivered);
                            this.eventTimeouts.set(DeviceEvent.PackageDelivered, setTimeout(async () => {
                                this.updateProperty(PropertyName.DevicePackageDelivered, false);
                                this.eventTimeouts.delete(DeviceEvent.PackageDelivered);
                            }, eventDurationSeconds * 1000));
                            break;
                        case DoorbellPushEvent.PACKAGE_STRANDED:
                            this.updateProperty(PropertyName.DevicePackageStranded, true);
                            this.clearEventTimeout(DeviceEvent.PackageStranded);
                            this.eventTimeouts.set(DeviceEvent.PackageStranded, setTimeout(async () => {
                                this.updateProperty(PropertyName.DevicePackageStranded, false);
                                this.eventTimeouts.delete(DeviceEvent.PackageStranded);
                            }, eventDurationSeconds * 1000));
                            break;
                        case DoorbellPushEvent.PACKAGE_TAKEN:
                            this.updateProperty(PropertyName.DevicePackageTaken, true);
                            this.clearEventTimeout(DeviceEvent.PackageTaken);
                            this.eventTimeouts.set(DeviceEvent.PackageTaken, setTimeout(async () => {
                                this.updateProperty(PropertyName.DevicePackageTaken, false);
                                this.eventTimeouts.delete(DeviceEvent.PackageTaken);
                            }, eventDurationSeconds * 1000));
                            break;
                        case DoorbellPushEvent.SOMEONE_LOITERING:
                            this.updateProperty(PropertyName.DeviceSomeoneLoitering, true);
                            this.clearEventTimeout(DeviceEvent.SomeoneLoitering);
                            this.eventTimeouts.set(DeviceEvent.SomeoneLoitering, setTimeout(async () => {
                                this.updateProperty(PropertyName.DeviceSomeoneLoitering, false);
                                this.eventTimeouts.delete(DeviceEvent.SomeoneLoitering);
                            }, eventDurationSeconds * 1000));
                            break;
                        case DoorbellPushEvent.RADAR_MOTION_DETECTION:
                            this.updateProperty(PropertyName.DeviceRadarMotionDetected, true);
                            this.clearEventTimeout(DeviceEvent.RadarMotionDetected);
                            this.eventTimeouts.set(DeviceEvent.RadarMotionDetected, setTimeout(async () => {
                                this.updateProperty(PropertyName.DeviceRadarMotionDetected, false);
                                this.eventTimeouts.delete(DeviceEvent.RadarMotionDetected);
                            }, eventDurationSeconds * 1000));
                            break;
                        case DoorbellPushEvent.AWAY_FROM_HOME:
                            this.updateProperty(PropertyName.DeviceSomeoneGoing, true);
                            this.clearEventTimeout(DeviceEvent.SomeoneGoing);
                            this.eventTimeouts.set(DeviceEvent.SomeoneGoing, setTimeout(async () => {
                                this.updateProperty(PropertyName.DeviceSomeoneGoing, false);
                                this.eventTimeouts.delete(DeviceEvent.SomeoneGoing);
                            }, eventDurationSeconds * 1000));
                            break;
                        default:
                            rootHTTPLogger.debug("DoorbellCamera process push notification - Unhandled doorbell push event", message);
                            break;
                    }
                } catch (err) {
                    const error = ensureError(err);
                    rootHTTPLogger.debug(`DoorbellCamera process push notification - Error`, { error: getError(error), deviceSN: this.getSerial(), message: JSON.stringify(message), eventDurationSeconds: eventDurationSeconds });
                }
            }
        }
    }

}

export class WiredDoorbellCamera extends DoorbellCamera {

    static async getInstance(api: HTTPApi, device: DeviceListResponse): Promise<WiredDoorbellCamera> {
        const voices = await api.getVoices(device.device_sn);
        return new WiredDoorbellCamera(api, device, voices);
    }

    public isLedEnabled(): PropertyValue {
        return this.getPropertyValue(PropertyName.DeviceStatusLed);
    }

    public isAutoNightVisionEnabled(): PropertyValue {
        return this.getPropertyValue(PropertyName.DeviceAutoNightvision);
    }

    public isMotionDetectionEnabled(): PropertyValue {
        return this.getPropertyValue(PropertyName.DeviceMotionDetection);
    }

}

export class BatteryDoorbellCamera extends DoorbellCamera {

    static async getInstance(api: HTTPApi, device: DeviceListResponse): Promise<BatteryDoorbellCamera> {
        const voices = await api.getVoices(device.device_sn);
        return new BatteryDoorbellCamera(api, device, voices);
    }

    public isLedEnabled(): PropertyValue {
        return this.getPropertyValue(PropertyName.DeviceStatusLed);
    }

}

export class FloodlightCamera extends Camera {

    static async getInstance(api: HTTPApi, device: DeviceListResponse): Promise<FloodlightCamera> {
        return new FloodlightCamera(api, device);
    }

    public isLedEnabled(): PropertyValue {
        return this.getPropertyValue(PropertyName.DeviceStatusLed);
    }

    public isMotionDetectionEnabled(): PropertyValue {
        return this.getPropertyValue(PropertyName.DeviceMotionDetection);
    }

    protected convertRawPropertyValue(property: PropertyMetadataAny, value: string): PropertyValue {
        try {
            switch (property.key) {
                case CommandType.CMD_DEV_RECORD_AUTOSTOP:
                    if (this.getDeviceType() === DeviceType.FLOODLIGHT_CAMERA_8423 || this.getDeviceType() === DeviceType.FLOODLIGHT_CAMERA_8424 || this.getDeviceType() === DeviceType.FLOODLIGHT)
                        return value !== undefined ? (value === "0" ? true : false) : false;
                    break;
                case CommandType.CMD_FLOODLIGHT_SET_AUTO_CALIBRATION:
                    if (this.getDeviceType() === DeviceType.FLOODLIGHT_CAMERA_8423)
                        return value !== undefined ? (value === "0" ? true : false) : false;
                    break;
                case CommandType.CMD_RECORD_AUDIO_SWITCH:
                    return value !== undefined ? (value === "0" ? true : false) : false;
                case CommandType.CMD_SET_AUDIO_MUTE_RECORD:
                    if (this.getDeviceType() === DeviceType.FLOODLIGHT_CAMERA_8423)
                        return value !== undefined ? (value === "1" ? true : false) : false;
                    return value !== undefined ? (value === "0" ? true : false) : false;
                case CommandType.CMD_SET_PIRSENSITIVITY:
                    switch (Number.parseInt(value)) {
                        case FloodlightMotionTriggeredDistance.MIN:
                            return 1;
                        case FloodlightMotionTriggeredDistance.LOW:
                            return 2;
                        case FloodlightMotionTriggeredDistance.MEDIUM:
                            return 3;
                        case FloodlightMotionTriggeredDistance.HIGH:
                            return 4;
                        case FloodlightMotionTriggeredDistance.MAX:
                            return 5;
                        default:
                            return 5;
                    }
            }
        } catch (err) {
            const error = ensureError(err);
            rootHTTPLogger.error("FloodlightCamera convert raw property - Error", { error: getError(error), deviceSN: this.getSerial(), property: property, value: value });
        }
        return super.convertRawPropertyValue(property, value);
    }

    public processPushNotification(station: Station, message: PushMessage, eventDurationSeconds: number): void {
        super.processPushNotification(station, message, eventDurationSeconds);
        if (message.type !== undefined && message.event_type !== undefined && message.msg_type !== DeviceType.HB3) {
            if (message.device_sn === this.getSerial()) {
                try {
                    if (station.hasCommand(CommandName.StationDatabaseQueryLatestInfo)) {
                        station.databaseQueryLatestInfo(() => {
                            if (!isEmpty(message.pic_url)) {
                                getImage(this.api, this.getSerial(), message.pic_url!).then((image) => {
                                    if (image.data.length > 0) {
                                        this.updateProperty(PropertyName.DevicePicture, image, true);
                                    }
                                }).catch((err) => {
                                    const error = ensureError(err);
                                    rootHTTPLogger.debug(`FloodlightCamera process push notification - Device Get picture - Fallback Error`, { error: getError(error), deviceSN: this.getSerial(), message: JSON.stringify(message), eventDurationSeconds: eventDurationSeconds });
                                });
                            }
                        });
                    } else if (!isEmpty(message.pic_url)) {
                        getImage(this.api, this.getSerial(), message.pic_url!).then((image) => {
                            if (image.data.length > 0) {
                                this.updateProperty(PropertyName.DevicePicture, image, true);
                            }
                        }).catch((err) => {
                            const error = ensureError(err);
                            rootHTTPLogger.debug(`FloodlightCamera process push notification - Device Get picture - Error`, { error: getError(error), deviceSN: this.getSerial(), message: JSON.stringify(message), eventDurationSeconds: eventDurationSeconds });
                        });
                    }
                    switch (message.event_type) {
                        case IndoorPushEvent.MOTION_DETECTION:
                            this.updateProperty(PropertyName.DeviceMotionDetected, true);
                            this.clearEventTimeout(DeviceEvent.MotionDetected);
                            this.eventTimeouts.set(DeviceEvent.MotionDetected, setTimeout(async () => {
                                this.updateProperty(PropertyName.DeviceMotionDetected, false);
                                this.eventTimeouts.delete(DeviceEvent.MotionDetected);
                            }, eventDurationSeconds * 1000));
                            break;
                        case IndoorPushEvent.FACE_DETECTION:
                            this.updateProperty(PropertyName.DevicePersonName, !isEmpty(message.person_name) ? message.person_name! : "Unknown");
                            this.updateProperty(PropertyName.DevicePersonDetected, true);
                            this.clearEventTimeout(DeviceEvent.PersonDetected);
                            this.eventTimeouts.set(DeviceEvent.PersonDetected, setTimeout(async () => {
                                this.updateProperty(PropertyName.DevicePersonName, "");
                                this.updateProperty(PropertyName.DevicePersonDetected, false);
                                this.eventTimeouts.delete(DeviceEvent.PersonDetected);
                            }, eventDurationSeconds * 1000));
                            break;
                        default:
                            rootHTTPLogger.debug("FloodlightCamera process push notification - Unhandled floodlight push event", message);
                            break;
                    }
                } catch (err) {
                    const error = ensureError(err);
                    rootHTTPLogger.debug(`FloodlightCamera process push notification - Error`, { error: getError(error), deviceSN: this.getSerial(), message: JSON.stringify(message), eventDurationSeconds: eventDurationSeconds });
                }
            }
        }
    }

}

export class WallLightCam extends Camera {

    static async getInstance(api: HTTPApi, device: DeviceListResponse): Promise<WallLightCam> {
        return new WallLightCam(api, device);
    }

    public isLedEnabled(): PropertyValue {
        return this.getPropertyValue(PropertyName.DeviceStatusLed);
    }

    public isMotionDetectionEnabled(): PropertyValue {
        return this.getPropertyValue(PropertyName.DeviceMotionDetection);
    }

    protected convertRawPropertyValue(property: PropertyMetadataAny, value: string): PropertyValue {
        try {
            switch (property.key) {
                case CommandType.CMD_DEV_RECORD_AUTOSTOP:
                    return value !== undefined ? (value === "0" ? true : false) : false;
                case CommandType.CMD_SET_AUDIO_MUTE_RECORD:
                    return value !== undefined ? (value === "1" ? true : false) : false;
                case CommandType.CMD_WALL_LIGHT_SETTINGS_MANUAL_COLORED_LIGHTING:
                case CommandType.CMD_WALL_LIGHT_SETTINGS_MOTION_COLORED_LIGHTING:
                case CommandType.CMD_WALL_LIGHT_SETTINGS_SCHEDULE_COLORED_LIGHTING:
                {
                    const defaultColor: RGBColor = {
                        red: 0,
                        green: 0,
                        blue: 0
                    };
                    const internal = value as unknown as {rgb_color: number;};
                    return internal !== undefined ? (internal.rgb_color !== undefined ? DecimalToRGBColor(internal.rgb_color) : defaultColor) : defaultColor;
                }
                case CommandType.CMD_WALL_LIGHT_SETTINGS_COLORED_LIGHTING_COLORS: {
                    const result: Array<RGBColor> = [];
                    for(const color of value as unknown as Array<InternalColoredLighting>) {
                        result.push(DecimalToRGBColor(color.color));
                    }
                    return result;
                }
                case CommandType.CMD_WALL_LIGHT_SETTINGS_DYNAMIC_LIGHTING_THEMES:{
                    const result: Array<DynamicLighting> = [];
                    for(const theme of value as unknown as Array<InternalDynamicLighting>) {
                        result.push({
                            colors: theme.colors.map((color) => DecimalToRGBColor(color)),
                            mode: theme.mode,
                            name: theme.name,  // 1 fade 2 blink
                            speed: theme.speed // Control speed 500 msec to 5 sec.; 500 msec steps
                        });
                    }
                    return result;
                }
            }
        } catch (err) {
            const error = ensureError(err);
            rootHTTPLogger.error("WallLightCam convert raw property - Error", { error: getError(error), deviceSN: this.getSerial(), property: property, value: value });
        }
        return super.convertRawPropertyValue(property, value);
    }

    public getPropertiesMetadata(hidden = false): IndexedProperty {
        const metadata = super.getPropertiesMetadata(hidden);
        const themes = this.getPropertyValue(PropertyName.DeviceLightSettingsDynamicLightingThemes) as Array<DynamicLighting>;
        if (themes !== undefined) {
            const states: Record<number, string> = {};
            for (let i = 0; i < themes.length; i++) {
                states[i] = themes[i].name;
            }
            (metadata[PropertyName.DeviceLightSettingsManualDynamicLighting] as PropertyMetadataNumeric).states = states;
            (metadata[PropertyName.DeviceLightSettingsScheduleDynamicLighting] as PropertyMetadataNumeric).states = states;
            (metadata[PropertyName.DeviceLightSettingsMotionDynamicLighting] as PropertyMetadataNumeric).states = states;
        }
        return metadata;
    }

    public processPushNotification(station: Station, message: PushMessage, eventDurationSeconds: number): void {
        super.processPushNotification(station, message, eventDurationSeconds);
        if (message.type !== undefined && message.event_type !== undefined) {
            if (message.device_sn === this.getSerial()) {
                try {
                    if (station.hasCommand(CommandName.StationDatabaseQueryLatestInfo)) {
                        station.databaseQueryLatestInfo(() => {
                            if (!isEmpty(message.pic_url)) {
                                getImage(this.api, this.getSerial(), message.pic_url!).then((image) => {
                                    if (image.data.length > 0) {
                                        this.updateProperty(PropertyName.DevicePicture, image);
                                    }
                                }).catch((err) => {
                                    const error = ensureError(err);
                                    rootHTTPLogger.debug(`WallLightCam process push notification - Device Get picture - Fallback Error`, { error: getError(error), deviceSN: this.getSerial(), message: JSON.stringify(message), eventDurationSeconds: eventDurationSeconds });
                                });
                            }
                        });
                    } else if (!isEmpty(message.pic_url)) {
                        getImage(this.api, this.getSerial(), message.pic_url!).then((image) => {
                            if (image.data.length > 0) {
                                this.updateProperty(PropertyName.DevicePicture, image);
                            }
                        }).catch((err) => {
                            const error = ensureError(err);
                            rootHTTPLogger.debug(`WallLightCam process push notification - Device Get picture - Error`, { error: getError(error), deviceSN: this.getSerial(), message: JSON.stringify(message), eventDurationSeconds: eventDurationSeconds });
                        });
                    }
                    switch (message.event_type) {
                        case IndoorPushEvent.MOTION_DETECTION:
                            this.updateProperty(PropertyName.DeviceMotionDetected, true);
                            this.clearEventTimeout(DeviceEvent.MotionDetected);
                            this.eventTimeouts.set(DeviceEvent.MotionDetected, setTimeout(async () => {
                                this.updateProperty(PropertyName.DeviceMotionDetected, false);
                                this.eventTimeouts.delete(DeviceEvent.MotionDetected);
                            }, eventDurationSeconds * 1000));
                            break;
                        case IndoorPushEvent.FACE_DETECTION:
                            this.updateProperty(PropertyName.DevicePersonName, !isEmpty(message.person_name) ? message.person_name! : "Unknown");
                            this.updateProperty(PropertyName.DevicePersonDetected, true);
                            this.clearEventTimeout(DeviceEvent.PersonDetected);
                            this.eventTimeouts.set(DeviceEvent.PersonDetected, setTimeout(async () => {
                                this.updateProperty(PropertyName.DevicePersonName, "");
                                this.updateProperty(PropertyName.DevicePersonDetected, false);
                                this.eventTimeouts.delete(DeviceEvent.PersonDetected);
                            }, eventDurationSeconds * 1000));
                            break;
                        default:
                            rootHTTPLogger.debug("WallLightCam process push notification - Unhandled WallLightCam push event", message);
                            break;
                    }
                } catch (err) {
                    const error = ensureError(err);
                    rootHTTPLogger.debug(`WallLightCam process push notification - Error`, { error: getError(error), deviceSN: this.getSerial(), message: JSON.stringify(message), eventDurationSeconds: eventDurationSeconds });
                }
            }
        }
    }
}

export class GarageCamera extends Camera {

    static async getInstance(api: HTTPApi, device: DeviceListResponse): Promise<GarageCamera> {
        return new GarageCamera(api, device);
    }

    public isLedEnabled(): PropertyValue {
        return this.getPropertyValue(PropertyName.DeviceStatusLed);
    }

    public isMotionDetectionEnabled(): PropertyValue {
        return this.getPropertyValue(PropertyName.DeviceMotionDetection);
    }

    protected convertRawPropertyValue(property: PropertyMetadataAny, value: string): PropertyValue {
        try {
            switch (property.key) {
                case CommandType.CMD_SET_AUDIO_MUTE_RECORD:
                    return value !== undefined ? (value === "1" ? true : false) : false;
                case CommandType.CMD_CAMERA_GARAGE_DOOR_STATUS:
                    if (value != undefined) {
                        const status = Number.parseInt(value);
                        if (status >= 0) {
                            if (property.name === PropertyName.DeviceDoor1Open) {
                                return (status & GarageDoorState.A_OPENED) === GarageDoorState.A_OPENED;
                            } else if (property.name === PropertyName.DeviceDoor2Open) {
                                return (status & GarageDoorState.B_OPENED) === GarageDoorState.B_OPENED;
                            }
                        }
                    }
                    return false;
                case CommandType.CMD_CAMERA_GARAGE_DOOR_SENSORS:
                    if (value != undefined) {
                        const sensorsData = value as unknown as GarageDoorSensorsProperty;
                        if (property.name === PropertyName.DeviceDoorSensor1BatteryLevel) {
                            if (sensorsData?.data?.door_1?.power !== undefined && sensorsData?.data?.door_1?.power > 1) {
                                this.updateProperty(PropertyName.DeviceDoorSensor1LowBattery, false);
                            }
                            return sensorsData?.data?.door_1?.power !== undefined ? sensorsData?.data?.door_1?.power : 0;
                        } else if (property.name === PropertyName.DeviceDoorSensor2BatteryLevel) {
                            if (sensorsData?.data?.door_2?.power !== undefined && sensorsData?.data?.door_2?.power > 1) {
                                this.updateProperty(PropertyName.DeviceDoorSensor1LowBattery, false);
                            }
                            return sensorsData?.data?.door_2?.power !== undefined ? sensorsData?.data?.door_2?.power : 0;
                        } else if (property.name === PropertyName.DeviceDoorSensor1MacAddress) {
                            return sensorsData?.data?.door_1?.mac_address !== undefined ? sensorsData?.data?.door_1?.mac_address : "";
                        } else if (property.name === PropertyName.DeviceDoorSensor2MacAddress) {
                            return sensorsData?.data?.door_2?.mac_address !== undefined ? sensorsData?.data?.door_2?.mac_address : "";
                        } else if (property.name === PropertyName.DeviceDoorSensor1Name) {
                            return sensorsData?.data?.door_1?.name !== undefined ? sensorsData?.data?.door_1?.name : "";
                        } else if (property.name === PropertyName.DeviceDoorSensor2Name) {
                            return sensorsData?.data?.door_2?.name !== undefined ? sensorsData?.data?.door_2?.name : "";
                        } else if (property.name === PropertyName.DeviceDoorSensor1SerialNumber) {
                            return sensorsData?.data?.door_1?.sn !== undefined ? sensorsData?.data?.door_1?.sn : "";
                        } else if (property.name === PropertyName.DeviceDoorSensor2SerialNumber) {
                            return sensorsData?.data?.door_2?.sn !== undefined ? sensorsData?.data?.door_2?.sn : "";
                        } else if (property.name === PropertyName.DeviceDoorSensor1Version) {
                            return sensorsData?.data?.door_1?.version !== undefined ? sensorsData?.data?.door_1?.version : "";
                        } else if (property.name === PropertyName.DeviceDoorSensor2Version) {
                            return sensorsData?.data?.door_2?.version !== undefined ? sensorsData?.data?.door_2?.version : "";
                        } else if (property.name === PropertyName.DeviceDoorControlWarning) {
                            return sensorsData?.data?.door_1?.playalarm !== undefined ? sensorsData?.data?.door_1?.playalarm === 1 ? true : false : false;
                        } else if (property.name === PropertyName.DeviceDoorSensor1Status) {
                            return sensorsData?.data?.door_1?.power !== undefined ? sensorsData?.data?.door_1?.power >= 1 && sensorsData?.data?.door_1?.sn !== "" ? 1 : 0 : 0;
                        } else if (property.name === PropertyName.DeviceDoorSensor2Status) {
                            return sensorsData?.data?.door_2?.power !== undefined ? sensorsData?.data?.door_2?.power >= 1 && sensorsData?.data?.door_2?.sn !== "" ? 1 : 0 : 0;
                        }
                    }
                    break;
            }
        } catch (err) {
            const error = ensureError(err);
            rootHTTPLogger.error("GarageCamera convert raw property - Error", { error: getError(error), deviceSN: this.getSerial(), property: property, value: value });
        }
        return super.convertRawPropertyValue(property, value);
    }

    public processPushNotification(station: Station, message: PushMessage, eventDurationSeconds: number): void {
        super.processPushNotification(station, message, eventDurationSeconds);
        if (message.type !== undefined && message.event_type !== undefined) {
            if (message.device_sn === this.getSerial()) {
                try {
                    if (station.hasCommand(CommandName.StationDatabaseQueryLatestInfo)) {
                        station.databaseQueryLatestInfo(() => {
                            if (!isEmpty(message.pic_url)) {
                                getImage(this.api, this.getSerial(), message.pic_url!).then((image) => {
                                    if (image.data.length > 0) {
                                        this.updateProperty(PropertyName.DevicePicture, image);
                                    }
                                }).catch((err) => {
                                    const error = ensureError(err);
                                    rootHTTPLogger.debug(`GarageCamera process push notification - Device Get picture - Fallback Error`, { error: getError(error), deviceSN: this.getSerial(), message: JSON.stringify(message), eventDurationSeconds: eventDurationSeconds });
                                });
                            }
                        });
                    } else if (!isEmpty(message.pic_url)) {
                        getImage(this.api, this.getSerial(), message.pic_url!).then((image) => {
                            if (image.data.length > 0) {
                                this.updateProperty(PropertyName.DevicePicture, image);
                            }
                        }).catch((err) => {
                            const error = ensureError(err);
                            rootHTTPLogger.debug(`GarageCamera process push notification - Device Get picture - Error`, { error: getError(error), deviceSN: this.getSerial(), message: JSON.stringify(message), eventDurationSeconds: eventDurationSeconds });
                        });
                    }
                    switch (message.event_type) {
                        case GarageDoorPushEvent.CLOSED_DOOR_BY_APP:
                        case GarageDoorPushEvent.CLOSED_DOOR_WITHOUT_APP:
                        case GarageDoorPushEvent.TIMEOUT_CLOSED_DOOR:
                            if (message.door_id === 1) {
                                this.updateProperty(PropertyName.DeviceDoor1Open, false);
                            } else if (message.door_id === 2) {
                                this.updateProperty(PropertyName.DeviceDoor2Open, false);
                            }
                            break;
                        case GarageDoorPushEvent.OPEN_DOOR_BY_APP:
                        case GarageDoorPushEvent.OPEN_DOOR_WITHOUT_APP:
                        case GarageDoorPushEvent.TIMEOUT_DOOR_OPEN_WARNING:
                        case GarageDoorPushEvent.TIMEOUT_DOOR_OPEN_WARNING_MINUTES:
                            if (message.door_id === 1) {
                                this.updateProperty(PropertyName.DeviceDoor1Open, true);
                            } else if (message.door_id === 2) {
                                this.updateProperty(PropertyName.DeviceDoor2Open, true);
                            }
                            break;
                        case GarageDoorPushEvent.LOW_BATTERY:
                            //TODO: Check if low battery status resets to false after battery change
                            if (message.door_id === 1) {
                                this.updateProperty(PropertyName.DeviceDoorSensor1LowBattery, true);
                            } else if (message.door_id === 2) {
                                this.updateProperty(PropertyName.DeviceDoorSensor2LowBattery, true);
                            }
                            break;
                        default:
                            rootHTTPLogger.debug("GarageCamera process push notification - Unhandled GarageDoor push event", message);
                            break;
                    }
                } catch (err) {
                    const error = ensureError(err);
                    rootHTTPLogger.debug(`GarageCamera process push notification - Error`, { error: getError(error), deviceSN: this.getSerial(), message: JSON.stringify(message), eventDurationSeconds: eventDurationSeconds });
                }
            }
        }
    }
}

export class Sensor extends Device {

    static async getInstance(api: HTTPApi, device: DeviceListResponse): Promise<Sensor> {
        return new Sensor(api, device);
    }

    public getStateChannel(): string {
        return "sensors";
    }

    public getState(): PropertyValue {
        return this.getPropertyValue(PropertyName.DeviceState);
    }

}

export class EntrySensor extends Sensor {

    static async getInstance(api: HTTPApi, device: DeviceListResponse): Promise<EntrySensor> {
        return new EntrySensor(api, device);
    }

    public isSensorOpen(): PropertyValue {
        return this.getPropertyValue(PropertyName.DeviceSensorOpen);
    }

    public getSensorChangeTime(): PropertyValue {
        return this.getPropertyValue(PropertyName.DeviceSensorChangeTime);
    }

    public isBatteryLow(): PropertyValue {
        return this.getPropertyValue(PropertyName.DeviceBatteryLow);
    }

    public processPushNotification(station: Station, message: PushMessage, eventDurationSeconds: number): void {
        super.processPushNotification(station, message, eventDurationSeconds);
        if (message.type !== undefined && message.event_type !== undefined) {
            if (message.event_type === CusPushEvent.DOOR_SENSOR && message.device_sn === this.getSerial()) {
                try {
                    if (message.sensor_open !== undefined) {
                        this.updateRawProperty(CommandType.CMD_ENTRY_SENSOR_STATUS, message.sensor_open ? "1" : "0", "push");
                    }
                } catch (err) {
                    const error = ensureError(err);
                    rootHTTPLogger.debug(`EntrySensor process push notification - Error`, { error: getError(error), deviceSN: this.getSerial(), message: JSON.stringify(message), eventDurationSeconds: eventDurationSeconds });
                }
            }
        }
    }

    protected handlePropertyChange(metadata: PropertyMetadataAny, oldValue: PropertyValue, newValue: PropertyValue): void {
        super.handlePropertyChange(metadata, oldValue, newValue);
        if (metadata.name === PropertyName.DeviceSensorOpen && metadata.key === CommandType.CMD_ENTRY_SENSOR_STATUS) {
            this.emit("open", this, newValue as boolean);
        }
    }


}

export class MotionSensor extends Sensor {

    public static readonly MOTION_COOLDOWN_MS = 120000;

    //TODO: CMD_MOTION_SENSOR_ENABLE_LED = 1607
    //TODO: CMD_MOTION_SENSOR_ENTER_USER_TEST_MODE = 1613
    //TODO: CMD_MOTION_SENSOR_EXIT_USER_TEST_MODE = 1610
    //TODO: CMD_MOTION_SENSOR_SET_CHIRP_TONE = 1611
    //TODO: CMD_MOTION_SENSOR_SET_PIR_SENSITIVITY = 1609
    //TODO: CMD_MOTION_SENSOR_WORK_MODE = 1612

    /*public static isMotionDetected(millis: number): { motion: boolean, cooldown_ms: number} {
        const delta = new Date().getUTCMilliseconds() - millis;
        if (delta < this.MOTION_COOLDOWN_MS) {
            return { motion: true, cooldown_ms: this.MOTION_COOLDOWN_MS - delta};
        }
        return { motion: false, cooldown_ms: 0};
    }

    public isMotionDetected(): { motion: boolean, cooldown_ms: number} {
        return MotionSensor.isMotionDetected(this.getMotionSensorPIREvent());
    }*/

    protected constructor(api: HTTPApi, device: DeviceListResponse) {
        super(api, device);

        this.properties[PropertyName.DeviceMotionDetected] = false;
    }

    static async getInstance(api: HTTPApi, device: DeviceListResponse): Promise<MotionSensor> {
        return new MotionSensor(api, device);
    }

    public isMotionDetected(): boolean {
        return this.getPropertyValue(PropertyName.DeviceMotionDetected) as boolean;
    }

    public getMotionSensorPIREvent(): PropertyValue {
        //TODO: Implement P2P Control Event over active station connection
        return this.getPropertyValue(PropertyName.DeviceMotionSensorPIREvent);
    }

    public isBatteryLow(): PropertyValue {
        return this.getPropertyValue(PropertyName.DeviceBatteryLow);
    }

    protected handlePropertyChange(metadata: PropertyMetadataAny, oldValue: PropertyValue, newValue: PropertyValue): void {
        super.handlePropertyChange(metadata, oldValue, newValue);
        if (metadata.name === PropertyName.DeviceMotionDetected) {
            this.emit("motion detected", this, newValue as boolean);
        }
    }

    public processPushNotification(station: Station, message: PushMessage, eventDurationSeconds: number): void {
        super.processPushNotification(station, message, eventDurationSeconds);
        if (message.type !== undefined && message.event_type !== undefined) {
            if (message.event_type === CusPushEvent.MOTION_SENSOR_PIR && message.device_sn === this.getSerial()) {
                try {
                    this.updateProperty(PropertyName.DeviceMotionDetected, true);
                    this.clearEventTimeout(DeviceEvent.MotionDetected);
                    this.eventTimeouts.set(DeviceEvent.MotionDetected, setTimeout(async () => {
                        this.updateProperty(PropertyName.DeviceMotionDetected, false);
                        this.eventTimeouts.delete(DeviceEvent.MotionDetected);
                    }, eventDurationSeconds * 1000));
                } catch (err) {
                    const error = ensureError(err);
                    rootHTTPLogger.debug(`MotionSensor process push notification - Error`, { error: getError(error), deviceSN: this.getSerial(), message: JSON.stringify(message), eventDurationSeconds: eventDurationSeconds });
                }
            }
        }
    }

}

export class Lock extends Device {

    public static readonly VERSION_CODE_SMART_LOCK = 3;
    public static readonly VERSION_CODE_LOCKV12 = 18;

    static async getInstance(api: HTTPApi, device: DeviceListResponse): Promise<Lock> {
        return new Lock(api, device);
    }

    public getStateChannel(): string {
        return "locks";
    }

    protected handlePropertyChange(metadata: PropertyMetadataAny, oldValue: PropertyValue, newValue: PropertyValue): void {
        super.handlePropertyChange(metadata, oldValue, newValue);
        if (metadata.name === PropertyName.DeviceLocked) {
            this.emit("locked", this, newValue as boolean);
        } else if (metadata.name === PropertyName.DeviceLowBatteryAlert) {
            this.emit("low battery", this, newValue as boolean);
        } else if ((metadata.key === CommandType.CMD_DOORLOCK_GET_STATE || metadata.key === CommandType.CMD_SMARTLOCK_QUERY_STATUS) && ((oldValue !== undefined && ((oldValue === 4 && newValue !== 4) || (oldValue !== 4 && newValue === 4))) || oldValue === undefined)) {
            this.updateProperty(PropertyName.DeviceLocked, newValue === 4 ? true : false);
        }
    }

    public getState(): PropertyValue {
        return this.getPropertyValue(PropertyName.DeviceState);
    }

    public getBatteryValue(): PropertyValue {
        return this.getPropertyValue(PropertyName.DeviceBattery);
    }

    public getWifiRssi(): PropertyValue {
        return this.getPropertyValue(PropertyName.DeviceWifiRSSI);
    }

    public isLocked(): PropertyValue {
        const param = this.getLockStatus();
        return param ? (param === 4 ? true : false) : false;
    }

    public getLockStatus(): PropertyValue {
        return this.getPropertyValue(PropertyName.DeviceLockStatus);
    }

    // public isBatteryLow(): PropertyValue {
    //     return this.getPropertyValue(PropertyName.DeviceBatteryLow);
    // }

    public static encodeESLCmdOnOff(short_user_id: number, nickname: string, lock: boolean): Buffer {
        const buf1 = Buffer.from([ESLAnkerBleConstant.a, 2]);
        const buf2 = Buffer.allocUnsafe(2);
        buf2.writeUInt16BE(short_user_id);
        const buf3 = Buffer.from([ESLAnkerBleConstant.b, 1, lock === true ? 1 : 0, ESLAnkerBleConstant.c, 4]);
        const buf4 = Buffer.from(eslTimestamp());
        const buf5 = Buffer.from([ESLAnkerBleConstant.d, nickname.length]);
        const buf6 = Buffer.from(nickname);
        return Buffer.concat([buf1, buf2, buf3, buf4, buf5, buf6]);
    }

    public static encodeESLCmdQueryStatus(admin_user_id: string): Buffer {
        const buf1 = Buffer.from([ESLAnkerBleConstant.a, admin_user_id.length]);
        const buf2 = Buffer.from(admin_user_id);
        const buf3 = Buffer.from([ESLAnkerBleConstant.b, 4]);
        const buf4 = Buffer.from(eslTimestamp());
        return Buffer.concat([buf1, buf2, buf3, buf4]);
    }

    public processPushNotification(station: Station, message: PushMessage, eventDurationSeconds: number): void {
        super.processPushNotification(station, message, eventDurationSeconds);
        if (message.event_type !== undefined) {
            this.processNotification(message.event_type, message.event_time, message.device_sn, message.person_name!, eventDurationSeconds, "push");
        }
    }

    public processMQTTNotification(message: DeviceSmartLockNotifyData, eventDurationSeconds: number): void {
        if (message.eventType === LockPushEvent.STATUS_CHANGE) {
            // Lock state event
            const cmdType = this.isLockBle() || this.isLockBleNoFinger() ? CommandType.CMD_DOORLOCK_GET_STATE : CommandType.CMD_SMARTLOCK_QUERY_STATUS;
            this.updateRawProperty(cmdType, message.lockState, "mqtt");
        } else if (message.eventType === LockPushEvent.OTA_STATUS) {
            // OTA Status - ignore event
        } else {
            this.processNotification(message.eventType, message.eventTime, this.getSerial(), message.nickName, eventDurationSeconds, "mqtt");
        }
    }

    private processNotification(eventType: number, eventTime: number, deviceSN: string, personName: string, eventDurationSeconds: number, source: SourceType): void {
        if (deviceSN === this.getSerial()) {
            try {
                switch (eventType) {
                    case LockPushEvent.APP_LOCK:
                    case LockPushEvent.AUTO_LOCK:
                    case LockPushEvent.FINGER_LOCK:
                    case LockPushEvent.KEYPAD_LOCK:
                    case LockPushEvent.MANUAL_LOCK:
                    case LockPushEvent.PW_LOCK:
                    case LockPushEvent.TEMPORARY_PW_LOCK:
                    {
                        const cmdType = this.isLockBle() || this.isLockBleNoFinger() ? CommandType.CMD_DOORLOCK_GET_STATE : CommandType.CMD_SMARTLOCK_QUERY_STATUS;
                        this.updateRawProperty(cmdType, "4", source);

                        if (!isEmpty(personName)) {
                            this.updateProperty(PropertyName.DevicePersonName, personName);
                            this.updateProperty(PropertyName.DeviceLockEventOrigin, getLockEventType(eventType));
                            this.clearEventTimeout(DeviceEvent.Lock);
                            this.eventTimeouts.set(DeviceEvent.Lock, setTimeout(async () => {
                                this.updateProperty(PropertyName.DevicePersonName, "");
                                this.updateProperty(PropertyName.DeviceLockEventOrigin, 0);
                                this.eventTimeouts.delete(DeviceEvent.Lock);
                            }, eventDurationSeconds * 1000));
                        }
                        break;
                    }
                    case LockPushEvent.APP_UNLOCK:
                    case LockPushEvent.AUTO_UNLOCK:
                    case LockPushEvent.FINGERPRINT_UNLOCK:
                    case LockPushEvent.MANUAL_UNLOCK:
                    case LockPushEvent.PW_UNLOCK:
                    case LockPushEvent.TEMPORARY_PW_UNLOCK:
                    {
                        const cmdType = this.isLockBle() || this.isLockBleNoFinger() ? CommandType.CMD_DOORLOCK_GET_STATE : CommandType.CMD_SMARTLOCK_QUERY_STATUS;
                        this.updateRawProperty(cmdType, "3", source);

                        if (!isEmpty(personName)) {
                            this.updateProperty(PropertyName.DevicePersonName, personName);
                            this.updateProperty(PropertyName.DeviceLockEventOrigin, getLockEventType(eventType));
                            this.clearEventTimeout(DeviceEvent.Lock);
                            this.eventTimeouts.set(DeviceEvent.Lock, setTimeout(async () => {
                                this.updateProperty(PropertyName.DevicePersonName, "");
                                this.updateProperty(PropertyName.DeviceLockEventOrigin, 0);
                                this.eventTimeouts.delete(DeviceEvent.Lock);
                            }, eventDurationSeconds * 1000));
                        }
                        break;
                    }
                    case LockPushEvent.LOCK_MECHANICAL_ANOMALY:
                    case LockPushEvent.MECHANICAL_ANOMALY:
                    case LockPushEvent.VIOLENT_DESTRUCTION:
                    case LockPushEvent.MULTIPLE_ERRORS:
                    {
                        const cmdType = this.isLockBle() || this.isLockBleNoFinger() ? CommandType.CMD_DOORLOCK_GET_STATE : CommandType.CMD_SMARTLOCK_QUERY_STATUS;
                        this.updateRawProperty(cmdType, "5", source);
                        break;
                    }
                    case LockPushEvent.LOW_POWER:
                    case LockPushEvent.VERY_LOW_POWER:
                        this.updateProperty(PropertyName.DeviceLowBatteryAlert, true);
                        this.clearEventTimeout(DeviceEvent.LowBattery);
                        this.eventTimeouts.set(DeviceEvent.LowBattery, setTimeout(async () => {
                            this.updateProperty(PropertyName.DeviceLowBatteryAlert, false);
                            this.eventTimeouts.delete(DeviceEvent.LowBattery);
                        }, eventDurationSeconds * 1000));
                        break;
                    // case LockPushEvent.LOW_POWE:
                    //     this.updateRawProperty(CommandType.CMD_SMARTLOCK_QUERY_BATTERY_LEVEL, "10");
                    //     break;
                    // case LockPushEvent.VERY_LOW_POWE:
                    //     this.updateRawProperty(CommandType.CMD_SMARTLOCK_QUERY_BATTERY_LEVEL, "5");
                    //     break;
                    default:
                        rootHTTPLogger.debug("Lock process push notification - Unhandled lock notification event", eventType, eventTime, deviceSN);
                        break;
                }
            } catch (err) {
                const error = ensureError(err);
                rootHTTPLogger.debug(`Lock process push notification - Error`, { error: getError(error), deviceSN: this.getSerial(), eventType: eventType, eventTime: eventTime, eventDurationSeconds: eventDurationSeconds, source: source });
            }
        }
    }

    /*public static decodeCommand(command: number): void {
        switch (command) {
            case ESLCommand.ON_OFF_LOCK:
            case 8:
                break;

            case ESLCommand.QUERY_STATUS_IN_LOCK:
            case 17:
                break;

            case ESLCommand.NOTIFY:
            case 18:
                break;
            default:
                break;
        }
    }*/

    private static getCurrentTimeInSeconds(): Buffer {
        const buffer = Buffer.allocUnsafe(4);
        buffer.writeUint32LE(getCurrentTimeInSeconds());
        return buffer;
    }

    private static getUInt8Buffer(value: number): Buffer {
        const buffer = Buffer.allocUnsafe(1);
        buffer.writeUInt8(value);
        return buffer;
    }

    private static getUint16LEBuffer(value: number): Buffer {
        const buffer = Buffer.allocUnsafe(2);
        buffer.writeUint16LE(value);
        return buffer;
    }

    private static getUint16BEBuffer(value: number): Buffer {
        const buffer = Buffer.allocUnsafe(2);
        buffer.writeUint16BE(value);
        return buffer;
    }

    public static encodeCmdStatus(user_id: string): Buffer {
        const payload = new WritePayload();
        payload.write(Buffer.from(user_id, "hex"));
        payload.write(this.getCurrentTimeInSeconds());
        return payload.getData();
    }

    public static encodeCmdUnlock(short_user_id: string, value: number, username: string): Buffer {
        const payload = new WritePayload();
        payload.write(Buffer.from(short_user_id, "hex"));
        payload.write(this.getUInt8Buffer(value));
        payload.write(this.getCurrentTimeInSeconds());
        payload.write(Buffer.from(username));
        return payload.getData();
    }

    public static encodeCmdCalibrate(user_id: string): Buffer {
        return this.encodeCmdStatus(user_id);
    }

    public static encodeCmdAddUser(short_user_id: string, passcode: string, username: string, schedule?: Schedule, user_permission = 4): Buffer { // or user_permission 1?
        const payload = new WritePayload();
        payload.write(Buffer.from(short_user_id, "hex"));
        payload.write(Buffer.from(passcode, "hex"));
        payload.write(Buffer.from(schedule !== undefined && schedule.startDateTime !== undefined ? hexDate(schedule.startDateTime) : "00000000", "hex"));
        payload.write(Buffer.from(schedule !== undefined && schedule.endDateTime !== undefined ? hexDate(schedule.endDateTime) : "ffffffff", "hex"));
        payload.write(Buffer.from(schedule !== undefined && schedule.week !== undefined ? hexWeek(schedule) : "ff", "hex"));
        payload.write(Buffer.from(schedule !== undefined && schedule.startDateTime !== undefined ? hexTime(schedule.startDateTime) : "0000", "hex"));
        payload.write(Buffer.from(schedule !== undefined && schedule.endDateTime !== undefined ? hexTime(schedule.endDateTime) : "ffff", "hex"));
        payload.write(this.getUInt8Buffer(user_permission));
        payload.write(Buffer.from(username));
        payload.write(this.getCurrentTimeInSeconds());
        return payload.getData();
    }

    public static encodeCmdAddTemporaryUser(schedule?: Schedule, unlimited = false): Buffer {
        const payload = new WritePayload();
        payload.write(Buffer.from(schedule !== undefined && schedule.startDateTime !== undefined ? hexDate(schedule.startDateTime) : "00000000", "hex"));
        payload.write(Buffer.from(schedule !== undefined && schedule.endDateTime !== undefined ? hexDate(schedule.endDateTime) : "ffffffff", "hex"));
        payload.write(Buffer.from(schedule !== undefined && schedule.startDateTime !== undefined ? hexTime(schedule.startDateTime) : "0000", "hex"));
        payload.write(Buffer.from(schedule !== undefined && schedule.endDateTime !== undefined ? hexTime(schedule.endDateTime) : "ffff", "hex"));
        payload.write(this.getUInt8Buffer(unlimited === false ? 1 : 2));
        payload.write(this.getCurrentTimeInSeconds());
        return payload.getData();
    }

    public static encodeCmdDeleteTemporaryUser(password_id: string): Buffer {
        return this.encodeCmdStatus(password_id);
    }

    public static encodeCmdDeleteUser(short_user_id: string): Buffer {
        return this.encodeCmdStatus(short_user_id);
    }

    public static encodeCmdVerifyPw(password: string): Buffer {
        return this.encodeCmdStatus(password);
    }

    public static encodeCmdQueryLockRecord(index: number): Buffer {
        const payload = new WritePayload();
        payload.write(this.getUint16LEBuffer(index));
        payload.write(this.getCurrentTimeInSeconds());
        return payload.getData();
    }

    public static encodeCmdQueryUser(short_user_id: string): Buffer {
        const payload = new WritePayload();
        payload.write(Buffer.from(short_user_id, "hex"));
        payload.write(this.getUInt8Buffer(0));  //TODO: eSLQueryAllUsers.index
        payload.write(this.getCurrentTimeInSeconds());
        return payload.getData();
    }

    public static encodeCmdQueryPassword(password_id: string): Buffer {
        const payload = new WritePayload();
        payload.write(Buffer.from(password_id, "hex"));
        payload.write(this.getCurrentTimeInSeconds());
        return payload.getData();
    }

    public static encodeCmdModifyPassword(password_id: string, passcode: string): Buffer {
        const payload = new WritePayload();
        payload.write(Buffer.from(password_id, "hex"));
        payload.write(Buffer.from(passcode, "hex"));
        payload.write(this.getCurrentTimeInSeconds());
        return payload.getData();
    }

    public static encodeCmdUpdateSchedule(short_user_id: string, schedule: Schedule): Buffer {
        const payload = new WritePayload();
        payload.write(Buffer.from(short_user_id, "hex"));
        payload.write(Buffer.from(schedule !== undefined && schedule.startDateTime !== undefined ? hexDate(schedule.startDateTime) : "00000000", "hex"));
        payload.write(Buffer.from(schedule !== undefined && schedule.endDateTime !== undefined ? hexDate(schedule.endDateTime) : "ffffffff", "hex"));
        payload.write(Buffer.from(schedule !== undefined && schedule.week !== undefined ? hexWeek(schedule) : "ff", "hex"));
        payload.write(Buffer.from(schedule !== undefined && schedule.startDateTime !== undefined ? hexTime(schedule.startDateTime) : "0000", "hex"));
        payload.write(Buffer.from(schedule !== undefined && schedule.endDateTime !== undefined ? hexTime(schedule.endDateTime) : "ffff", "hex"));
        payload.write(this.getCurrentTimeInSeconds());
        return payload.getData();
    }

    public static encodeCmdModifyUsername(username: string, password_id: string): Buffer {
        const payload = new WritePayload();
        payload.write(Buffer.from(password_id, "hex"));
        payload.write(Buffer.from(username));
        payload.write(this.getCurrentTimeInSeconds());
        return payload.getData();
    }

    public static encodeCmdGetLockParam(user_id: string): Buffer {
        return this.encodeCmdStatus(user_id);
    }

    public static encodeCmdSetLockParamAutoLock(enabled: boolean, lockTimeSeconds: number): Buffer {
        const payload = new WritePayload();
        payload.write(this.getUint16BEBuffer(CommandType.CMD_SMARTLOCK_AUTO_LOCK));
        payload.write(this.getUInt8Buffer(enabled === true ? 1 : 0));
        payload.write(this.getUint16LEBuffer(lockTimeSeconds));
        payload.write(this.getCurrentTimeInSeconds());
        return payload.getData();
    }

    private static hexTime = function(time: string): string {
        const buf = Buffer.allocUnsafe(2);
        buf.writeUint8(Number.parseInt(time.split(":")[0]));
        buf.writeUint8(Number.parseInt(time.split(":")[1]), 1);
        return buf.readUInt16BE().toString(16).padStart(4, "0");
    }

    public static encodeCmdSetLockParamAutoLockSchedule(enabled: boolean, schedule_start: string, schedule_end: string): Buffer {
        const payload = new WritePayload();
        payload.write(this.getUint16BEBuffer(CommandType.CMD_SMARTLOCK_AUTO_LOCK_SCHEDULE));
        payload.write(this.getUInt8Buffer(enabled === true ? 1 : 0));
        payload.write(Buffer.from(Lock.hexTime(schedule_start), "hex"));
        payload.write(Buffer.from(Lock.hexTime(schedule_end), "hex"));
        payload.write(this.getCurrentTimeInSeconds());
        return payload.getData();
    }

    public static encodeCmdSetLockParamOneTouchLock(enabled: boolean): Buffer {
        const payload = new WritePayload();
        payload.write(this.getUint16BEBuffer(CommandType.CMD_SMARTLOCK_ONE_TOUCH_LOCK));
        payload.write(this.getUInt8Buffer(enabled === true ? 1 : 0));
        payload.write(this.getCurrentTimeInSeconds());
        return payload.getData();
    }

    public static encodeCmdSetLockParamWrongTryProtect(enabled: boolean, lockdownTime: number, attempts: number): Buffer {
        const payload = new WritePayload();
        payload.write(this.getUint16BEBuffer(CommandType.CMD_SMARTLOCK_WRONG_TRY_PROTECT));
        payload.write(this.getUInt8Buffer(enabled === true ? 1 : 0));
        payload.write(this.getUint16LEBuffer(lockdownTime));
        payload.write(this.getUInt8Buffer(attempts));
        payload.write(this.getCurrentTimeInSeconds());
        return payload.getData();
    }

    public static encodeCmdSetLockParamScramblePasscode(enabled: boolean): Buffer {
        const payload = new WritePayload();
        payload.write(this.getUint16BEBuffer(CommandType.CMD_SMARTLOCK_SCRAMBLE_PASSCODE));
        payload.write(this.getUInt8Buffer(enabled === true ? 1 : 0));
        payload.write(this.getCurrentTimeInSeconds());
        return payload.getData();
    }

    public static encodeCmdSetLockParamSound(value: number): Buffer {
        const payload = new WritePayload();
        payload.write(this.getUint16BEBuffer(CommandType.CMD_SMARTLOCK_LOCK_SOUND));
        payload.write(this.getUInt8Buffer(value));
        payload.write(this.getCurrentTimeInSeconds());
        return payload.getData();
    }

    protected convertRawPropertyValue(property: PropertyMetadataAny, value: string): PropertyValue {
        try {
            switch (property.key) {
                case CommandType.CMD_DOORLOCK_SET_PUSH_MODE:
                    if (property.name === PropertyName.DeviceNotification) {
                        return value !== undefined ? isSmartLockNotification(Number.parseInt(value), SmartLockNotification.ENABLED) : false;
                    } else if (property.name === PropertyName.DeviceNotificationLocked) {
                        return value !== undefined ? isSmartLockNotification(Number.parseInt(value), SmartLockNotification.LOCKED) : false;
                    } else if (property.name === PropertyName.DeviceNotificationUnlocked) {
                        return value !== undefined ? isSmartLockNotification(Number.parseInt(value), SmartLockNotification.UNLOCKED) : false;
                    }
                    break;
            }
        } catch (err) {
            const error = ensureError(err);
            rootHTTPLogger.error("WallLightCam convert raw property - Error", { error: getError(error), deviceSN: this.getSerial(), property: property, value: value });
        }
        return super.convertRawPropertyValue(property, value);
    }

    public static encodeCmdSmartLockUnlock(adminUserId: string, lock: boolean, username: string, shortUserId: string): Buffer {
        const payload = new WritePayload();
        payload.write(this.getCurrentTimeInSeconds());
        payload.write(Buffer.from(adminUserId));
        payload.write(this.getUInt8Buffer(lock ? 0 : 1));
        payload.write(Buffer.from(username));
        payload.write(Buffer.from(shortUserId, "hex"));
        return payload.getData();
    }

    public static encodeCmdSmartLockCalibrate(adminUserId: string): Buffer {
        const payload = new WritePayload();
        payload.write(this.getCurrentTimeInSeconds());
        payload.write(Buffer.from(adminUserId));
        return payload.getData();
    }

    public static encodeCmdSetSmartLockParamWrongTryProtect(adminUserId: string, enabled: boolean, attempts: number, lockdownTime: number): Buffer {
        const payload = new WritePayload();
        payload.write(this.getCurrentTimeInSeconds());
        payload.write(Buffer.from(adminUserId));
        payload.write(this.getUInt8Buffer(2));
        payload.write(this.getUInt8Buffer(enabled === true ? 1 : 0));
        payload.write(this.getUInt8Buffer(attempts));
        payload.write(this.getUint16LEBuffer(lockdownTime));
        return payload.getData();
    }

    private static hexTimeSmartLock = function(time: string): Buffer {
        const buf = Buffer.allocUnsafe(2);
        buf.writeUint8(Number.parseInt(time.split(":")[0]));
        buf.writeUint8(Number.parseInt(time.split(":")[1]), 1);
        return buf;
    }

    public static encodeCmdSetSmartLockParamAutoLock(adminUserId: string, enabled: boolean, lockTimeSeconds: number, schedule: boolean, scheduleStart: string, scheduleEnd: string): Buffer {
        const payload = new WritePayload();
        payload.write(this.getCurrentTimeInSeconds());
        payload.write(Buffer.from(adminUserId));
        payload.write(this.getUInt8Buffer(0));
        payload.write(this.getUInt8Buffer(enabled === true ? 1 : 0));
        payload.write(this.getUint16LEBuffer(lockTimeSeconds));
        payload.write(this.getUInt8Buffer(schedule === true ? 1 : 0));
        payload.write(this.hexTimeSmartLock(scheduleStart));
        payload.write(this.hexTimeSmartLock(scheduleEnd));
        return payload.getData();
    }

    public static encodeCmdSetSmartLockParamOneTouchLock(adminUserId: string, enabled: boolean): Buffer {
        const payload = new WritePayload();
        payload.write(this.getCurrentTimeInSeconds());
        payload.write(Buffer.from(adminUserId));
        payload.write(this.getUInt8Buffer(1));
        payload.write(this.getUInt8Buffer(enabled === true ? 1 : 0));
        return payload.getData();
    }

    public static encodeCmdSetSmartLockParamScramblePasscode(adminUserId: string, enabled: boolean): Buffer {
        const payload = new WritePayload();
        payload.write(this.getCurrentTimeInSeconds());
        payload.write(Buffer.from(adminUserId));
        payload.write(this.getUInt8Buffer(3));
        payload.write(this.getUInt8Buffer(enabled === true ? 1 : 0));
        return payload.getData();
    }

    public static encodeCmdSetSmartLockParamSound(adminUserId: string, value: number): Buffer {
        const payload = new WritePayload();
        payload.write(this.getCurrentTimeInSeconds());
        payload.write(Buffer.from(adminUserId));
        payload.write(this.getUInt8Buffer(4));
        payload.write(this.getUInt8Buffer(value));
        return payload.getData();
    }

    public static encodeCmdSmartLockAddUser(adminUserId: string, shortUserId: string, passcode: string, username: string, schedule?: Schedule, userPermission = 4): Buffer { // or user_permission 1?
        const payload = new WritePayload();
        payload.write(this.getCurrentTimeInSeconds());
        payload.write(Buffer.from(adminUserId));
        payload.write(Buffer.from(passcode, "hex"));
        payload.write(this.getUInt8Buffer(userPermission));
        payload.write(Buffer.from(schedule !== undefined && schedule.startDateTime !== undefined ? hexDate(schedule.startDateTime) : "00000000", "hex"));
        payload.write(Buffer.from(schedule !== undefined && schedule.endDateTime !== undefined ? hexDate(schedule.endDateTime) : "ffffffff", "hex"));
        payload.write(Buffer.from(schedule !== undefined && schedule.week !== undefined ? hexWeek(schedule) : "ff", "hex"));
        payload.write(Buffer.from(schedule !== undefined && schedule.startDateTime !== undefined ? hexTime(schedule.startDateTime) : "0000", "hex"));
        payload.write(Buffer.from(schedule !== undefined && schedule.endDateTime !== undefined ? hexTime(schedule.endDateTime) : "ffff", "hex"));
        payload.write(this.getUInt8Buffer(userPermission === 5 ? 1 : 0));
        payload.write(Buffer.from(username));
        payload.write(Buffer.from(shortUserId, "hex"));
        return payload.getData();
    }

    public static encodeCmdSmartLockDeleteUser(adminUserId: string, shortUserId: string): Buffer {
        const payload = new WritePayload();
        payload.write(this.getCurrentTimeInSeconds());
        payload.write(Buffer.from(adminUserId));
        payload.write(Buffer.from(shortUserId, "hex"));
        return payload.getData();
    }

    public static encodeCmdSmartLockUpdateSchedule(adminUserId: string, shortUserId: string, username: string, schedule: Schedule, userPermission = 4): Buffer {
        const payload = new WritePayload();
        payload.write(this.getCurrentTimeInSeconds());
        payload.write(Buffer.from(adminUserId));
        payload.write(this.getUInt8Buffer(userPermission));
        payload.write(Buffer.from(schedule !== undefined && schedule.startDateTime !== undefined ? hexDate(schedule.startDateTime) : "00000000", "hex"));
        payload.write(Buffer.from(schedule !== undefined && schedule.endDateTime !== undefined ? hexDate(schedule.endDateTime) : "ffffffff", "hex"));
        payload.write(Buffer.from(schedule !== undefined && schedule.week !== undefined ? hexWeek(schedule) : "ff", "hex"));
        payload.write(Buffer.from(schedule !== undefined && schedule.startDateTime !== undefined ? hexTime(schedule.startDateTime) : "0000", "hex"));
        payload.write(Buffer.from(schedule !== undefined && schedule.endDateTime !== undefined ? hexTime(schedule.endDateTime) : "ffff", "hex"));
        payload.write(this.getUInt8Buffer(userPermission === 5 ? 1 : 0));
        payload.write(Buffer.from(username));
        payload.write(Buffer.from(shortUserId, "hex"));
        return payload.getData();
    }

    public static encodeCmdSmartLockModifyPassword(adminUserId: string, passwordId: string, passcode: string): Buffer {
        const payload = new WritePayload();
        payload.write(this.getCurrentTimeInSeconds());
        payload.write(Buffer.from(adminUserId));
        payload.write(Buffer.from(passwordId, "hex"));
        payload.write(Buffer.from(passcode, "hex"));
        return payload.getData();
    }

    public static encodeCmdSmartLockGetUserList(adminUserId: string): Buffer {
        const payload = new WritePayload();
        payload.write(this.getCurrentTimeInSeconds());
        payload.write(Buffer.from(adminUserId));
        payload.write(this.getUInt8Buffer(0));
        return payload.getData();
    }

    public static encodeCmdSmartLockStatus(adminUserId: string): Buffer {
        const payload = new WritePayload();
        payload.write(this.getCurrentTimeInSeconds());
        payload.write(Buffer.from(adminUserId));
        return payload.getData();
    }

    public static encodeCmdSmartLockGetParams(adminUserId: string): Buffer {
        return this.encodeCmdSmartLockStatus(adminUserId);
    }

}

export class LockKeypad extends Device {

    static async getInstance(api: HTTPApi, device: DeviceListResponse): Promise<LockKeypad> {
        return new LockKeypad(api, device);
    }

    public getStateChannel(): string {
        return "lock_keypads";
    }

}

export class Keypad extends Device {

    //TODO: CMD_KEYPAD_BATTERY_CHARGER_STATE = 1655
    //TODO: CMD_KEYPAD_BATTERY_TEMP_STATE = 1654
    //TODO: CMD_KEYPAD_GET_PASSWORD = 1657
    //TODO: CMD_KEYPAD_GET_PASSWORD_LIST = 1662
    //TODO: CMD_KEYPAD_IS_PSW_SET = 1670
    //TODO: CMD_KEYPAD_SET_CUSTOM_MAP = 1660
    //TODO: CMD_KEYPAD_SET_PASSWORD = 1650

    static async getInstance(api: HTTPApi, device: DeviceListResponse): Promise<Keypad> {
        return new Keypad(api, device);
    }

    public getStateChannel(): string {
        return "keypads";
    }

    public getState(): PropertyValue {
        return this.getPropertyValue(PropertyName.DeviceState);
    }

    public isBatteryLow(): PropertyValue {
        return this.getPropertyValue(PropertyName.DeviceBatteryLow);
    }

    public isBatteryCharging(): PropertyValue {
        return this.getPropertyValue(PropertyName.DeviceBatteryIsCharging);
    }

    protected convertRawPropertyValue(property: PropertyMetadataAny, value: string): PropertyValue {
        try {
            switch(property.key) {
                case CommandType.CMD_KEYPAD_BATTERY_CHARGER_STATE:
                    return value !== undefined ? (value === "0" || value === "2"? false : true) : false;
            }
        } catch (err) {
            const error = ensureError(err);
            rootHTTPLogger.error("Keypad convert raw property - Error", { error: getError(error), deviceSN: this.getSerial(), property: property, value: value });
        }
        return super.convertRawPropertyValue(property, value);
    }

}

export class SmartSafe extends Device {

    public static readonly IV = "052E19EB3F880512E99EBB684D4DC1FE";
    public static readonly DATA_HEADER = [-1, 9];
    public static readonly VERSION_CODE = 1;
    public static readonly PUSH_NOTIFICATION_POSITION: {
        [index: string]: number;
    } = {
            [PropertyName.DeviceNotificationUnlockByKey] : 0,
            [PropertyName.DeviceNotificationUnlockByPIN] : 1,
            [PropertyName.DeviceNotificationUnlockByFingerprint] : 2,
            [PropertyName.DeviceNotificationUnlockByApp] : 3,
            [PropertyName.DeviceNotificationDualUnlock] : 4,
            [PropertyName.DeviceNotificationDualLock] : 5,
            [PropertyName.DeviceNotificationWrongTryProtect] : 6,
            [PropertyName.DeviceNotificationJammed] : 7,
        };

    static async getInstance(api: HTTPApi, device: DeviceListResponse): Promise<SmartSafe> {
        return new SmartSafe(api, device);
    }

    public getStateChannel(): string {
        return "smartsafes";
    }

    private static getCurrentTimeInSeconds(): Buffer {
        const timeInSeconds = getCurrentTimeInSeconds();
        const arr = new Uint8Array(4);
        for (let i = 0; i < 4; i++) {
            arr[i] = ((timeInSeconds >> (i * 8)) & 255);
        }
        return Buffer.from(arr);
    }

    private static getUInt8Buffer(value: number): Buffer {
        const buffer = Buffer.allocUnsafe(1);
        buffer.writeUInt8(value);
        return buffer;
    }

    private static getUint16LEBuffer(value: number): Buffer {
        const buffer = Buffer.allocUnsafe(2);
        buffer.writeUint16LE(value);
        return buffer;
    }

    private static encodeCmdSingleUInt8(user_id: string, value: number): Buffer {
        const payload = new WritePayload();
        payload.write(Buffer.from(user_id));
        payload.write(this.getUInt8Buffer(value));
        payload.write(this.getCurrentTimeInSeconds());
        return payload.getData();
    }

    public static encodeCmdWrongTryProtect(user_id: string, enabled: boolean, attempts: number, lockdownTime: number): Buffer {
        const payload = new WritePayload();
        payload.write(Buffer.from(user_id));
        payload.write(this.getUInt8Buffer(enabled === true ? 1 : 0));
        payload.write(this.getUInt8Buffer(attempts));
        payload.write(this.getUInt8Buffer(lockdownTime));
        payload.write(this.getCurrentTimeInSeconds());
        return payload.getData();
    }

    public static encodeCmdLeftOpenAlarm(user_id: string, enabled: boolean, duration: number): Buffer {
        const payload = new WritePayload();
        payload.write(Buffer.from(user_id));
        payload.write(this.getUInt8Buffer(enabled === true ? 1 : 0));
        payload.write(this.getUint16LEBuffer(duration));
        payload.write(this.getCurrentTimeInSeconds());
        return payload.getData();
    }

    public static encodeCmdDualUnlock(user_id: string, enabled: boolean): Buffer {
        return SmartSafe.encodeCmdSingleUInt8(user_id, enabled === true ? 1 : 0);
    }

    public static encodeCmdScramblePIN(user_id: string, enabled: boolean): Buffer {
        return SmartSafe.encodeCmdSingleUInt8(user_id, enabled === true ? 1 : 0);
    }

    public static encodeCmdPowerSave(user_id: string, enabled: boolean): Buffer {
        return SmartSafe.encodeCmdSingleUInt8(user_id, enabled === true ? 1 : 0);
    }

    public static encodeCmdInteriorBrightness(user_id: string, interiorBrightness: number, duration: number): Buffer {
        let convertedinteriorBrightness = 0;
        switch (interiorBrightness) {
            case 25:
                convertedinteriorBrightness = 1;
                break;
            case 60:
                convertedinteriorBrightness = 2;
                break;
            case 100:
                convertedinteriorBrightness = 3;
                break;
        }
        const payload = new WritePayload();
        payload.write(Buffer.from(user_id));
        payload.write(this.getUInt8Buffer(convertedinteriorBrightness));
        payload.write(this.getUInt8Buffer(duration));
        payload.write(this.getCurrentTimeInSeconds());
        return payload.getData();
    }

    public static encodeCmdTamperAlarm(user_id: string, option: number): Buffer {
        return SmartSafe.encodeCmdSingleUInt8(user_id, option);
    }

    public static encodeCmdRemoteUnlock(user_id: string, option: number): Buffer {
        return SmartSafe.encodeCmdSingleUInt8(user_id, option);
    }

    public static encodeCmdAlertVolume(user_id: string, volume: number): Buffer {
        return SmartSafe.encodeCmdSingleUInt8(user_id, volume);
    }

    public static encodeCmdPromptVolume(user_id: string, volume: number): Buffer {
        return SmartSafe.encodeCmdSingleUInt8(user_id, volume);
    }

    public static encodeCmdPushNotification(user_id: string, modes: number): Buffer {
        const payload = new WritePayload();
        payload.write(Buffer.from(user_id));
        payload.write(this.getUint16LEBuffer(modes));
        payload.write(this.getCurrentTimeInSeconds());
        return payload.getData();
    }

    public static encodeCmdUnlock(user_id: string): Buffer {
        return SmartSafe.encodeCmdSingleUInt8(user_id, 1);
    }

    public static encodeCmdVerifyPIN(user_id: string, pin: string): Buffer {
        const pinBuffer = Buffer.alloc(8);
        pinBuffer.write(pin);
        const payload = new WritePayload();
        payload.write(Buffer.from(user_id));
        payload.write(pinBuffer);
        payload.write(this.getCurrentTimeInSeconds());
        return payload.getData();
    }

    protected convertRawPropertyValue(property: PropertyMetadataAny, value: string): PropertyValue {
        try {
            if (property.key === CommandType.CMD_SMARTSAFE_REMOTE_OPEN_TYPE) {
                switch (property.name) {
                    case PropertyName.DeviceRemoteUnlock:
                    {
                        const booleanProperty = property as PropertyMetadataBoolean;
                        return value !== undefined ? (value === "0" || value === "1" ? true : false) : booleanProperty.default !== undefined ? booleanProperty.default : false;
                    }
                    case PropertyName.DeviceRemoteUnlockMasterPIN:
                    {
                        const booleanProperty = property as PropertyMetadataBoolean;
                        return value !== undefined ? (value === "0" ? true : false) : booleanProperty.default !== undefined ? booleanProperty.default : false;
                    }
                }
            } else if (property.key === CommandType.CMD_SMARTSAFE_NOTIF) {
                const booleanProperty = property as PropertyMetadataBoolean;
                return value !== undefined ? ((Number.parseInt(value) >> SmartSafe.PUSH_NOTIFICATION_POSITION[property.name]) & 1) === 1 : booleanProperty.default !== undefined ? booleanProperty.default : false;
            }
        } catch (err) {
            const error = ensureError(err);
            rootHTTPLogger.error("SmartSafe convert raw property - Error", { error: getError(error), deviceSN: this.getSerial(), property: property, value: value });
        }
        return super.convertRawPropertyValue(property, value);
    }

    public shakeEvent(event: number, eventDurationSeconds: number): void {
        this.updateProperty(PropertyName.DeviceShakeAlertEvent, event);
        this.updateProperty(PropertyName.DeviceShakeAlert, true);
        this.clearEventTimeout(DeviceEvent.ShakeAlarm);
        this.eventTimeouts.set(DeviceEvent.ShakeAlarm, setTimeout(async () => {
            this.updateProperty(PropertyName.DeviceShakeAlert, false);
            this.eventTimeouts.delete(DeviceEvent.ShakeAlarm);
        }, eventDurationSeconds * 1000));
    }

    public alarm911Event(event: number, eventDurationSeconds: number): void {
        this.updateProperty(PropertyName.Device911AlertEvent, event);
        this.updateProperty(PropertyName.Device911Alert, true);
        this.clearEventTimeout(DeviceEvent.Alarm911);
        this.eventTimeouts.set(DeviceEvent.Alarm911, setTimeout(async () => {
            this.updateProperty(PropertyName.Device911Alert, false);
            this.eventTimeouts.delete(DeviceEvent.Alarm911);
        }, eventDurationSeconds * 1000));
    }

    public jammedEvent(eventDurationSeconds: number): void {
        this.updateProperty(PropertyName.DeviceJammedAlert, true);
        this.clearEventTimeout(DeviceEvent.Jammed);
        this.eventTimeouts.set(DeviceEvent.Jammed, setTimeout(async () => {
            this.updateProperty(PropertyName.DeviceJammedAlert, false);
            this.eventTimeouts.delete(DeviceEvent.Jammed);
        }, eventDurationSeconds * 1000));
    }

    public lowBatteryEvent(eventDurationSeconds: number): void {
        this.updateProperty(PropertyName.DeviceLowBatteryAlert, true);
        this.clearEventTimeout(DeviceEvent.LowBattery);
        this.eventTimeouts.set(DeviceEvent.LowBattery, setTimeout(async () => {
            this.updateProperty(PropertyName.DeviceLowBatteryAlert, false);
            this.eventTimeouts.delete(DeviceEvent.LowBattery);
        }, eventDurationSeconds * 1000));
    }

    public wrongTryProtectAlarmEvent(eventDurationSeconds: number): void {
        this.updateProperty(PropertyName.DeviceWrongTryProtectAlert, true);
        this.clearEventTimeout(DeviceEvent.WrontTryProtectAlarm);
        this.eventTimeouts.set(DeviceEvent.WrontTryProtectAlarm, setTimeout(async () => {
            this.updateProperty(PropertyName.DeviceWrongTryProtectAlert, false);
            this.eventTimeouts.delete(DeviceEvent.WrontTryProtectAlarm);
        }, eventDurationSeconds * 1000));
    }

    public processPushNotification(station: Station, message: PushMessage, eventDurationSeconds: number): void {
        super.processPushNotification(station, message, eventDurationSeconds);
        if (message.event_type !== undefined) {
            if (message.station_sn === this.getSerial()) {
                try {
                    switch (message.event_type) {
                        //TODO: Finish smart safe push notification handling implementation
                        case SmartSafeEvent.LOCK_STATUS:
                        {
                            const eventValues = message.event_value as SmartSafeEventValueDetail;

                            if (eventValues.action === 0) {
                                this.updateRawProperty(CommandType.CMD_SMARTSAFE_LOCK_STATUS, "0", "push");
                                /*
                                    type values:
                                        1: Unlocked by PIN
                                        2: Unlocked by User
                                        3: Unlocked by key
                                        4: Unlocked by App
                                        5: Unlocked by Dual Unlock
                                */
                            } else if (eventValues.action === 1) {
                                this.updateRawProperty(CommandType.CMD_SMARTSAFE_LOCK_STATUS, "1", "push");
                            } else if (eventValues.action === 2) {
                                this.jammedEvent(eventDurationSeconds);
                            } else if (eventValues.action === 3) {
                                this.lowBatteryEvent(eventDurationSeconds);
                            }
                            break;
                        }
                        case SmartSafeEvent.ALARM_911:
                        {
                            const eventValue = message.event_value as number;
                            this.alarm911Event(eventValue, eventDurationSeconds);
                            break;
                        }
                        case SmartSafeEvent.SHAKE_ALARM:
                        {
                            const eventValue = message.event_value as number;
                            this.shakeEvent(eventValue, eventDurationSeconds);
                            break;
                        }
                        case SmartSafeEvent.LONG_TIME_NOT_CLOSE:
                        {
                            const eventValue = message.event_value as number;
                            if (eventValue === 1) {
                                this.updateProperty(PropertyName.DeviceLongTimeNotCloseAlert, true);
                                this.clearEventTimeout(DeviceEvent.LongTimeNotClose);
                                this.eventTimeouts.set(DeviceEvent.LongTimeNotClose, setTimeout(async () => {
                                    this.updateProperty(PropertyName.DeviceLongTimeNotCloseAlert, false);
                                    this.eventTimeouts.delete(DeviceEvent.LongTimeNotClose);
                                }, eventDurationSeconds * 1000));
                            }
                            break;
                        }
                        case SmartSafeEvent.LOW_POWER:
                        {
                            this.lowBatteryEvent(eventDurationSeconds);
                            break;
                        }
                        case SmartSafeEvent.INPUT_ERR_MAX:
                        {
                            this.wrongTryProtectAlarmEvent(eventDurationSeconds);
                            break;
                        }
                        default:
                            rootHTTPLogger.debug("SmartSafe process push notification - Unhandled smart safe notification event", message.event_type, message.event_time, message.device_sn);
                            break;
                    }
                } catch (err) {
                    const error = ensureError(err);
                    rootHTTPLogger.debug(`SmartSafe process push notification - Error`, { error: getError(error), deviceSN: this.getSerial(), message: JSON.stringify(message), eventDurationSeconds: eventDurationSeconds });
                }
            }
        }
    }

    protected handlePropertyChange(metadata: PropertyMetadataAny, oldValue: PropertyValue, newValue: PropertyValue): void {
        super.handlePropertyChange(metadata, oldValue, newValue);
        if (metadata.name === PropertyName.DeviceLocked && metadata.key === CommandType.CMD_SMARTSAFE_LOCK_STATUS) {
            this.emit("locked", this, newValue as boolean);
        } else if (metadata.name === PropertyName.DeviceJammedAlert) {
            this.emit("jammed", this, newValue as boolean);
        } else if (metadata.name === PropertyName.DeviceLowBatteryAlert) {
            this.emit("low battery", this, newValue as boolean);
        } else if (metadata.name === PropertyName.Device911Alert) {
            this.emit("911 alarm", this, newValue as boolean, this.getPropertyValue(PropertyName.Device911AlertEvent) as number);
        } else if (metadata.name === PropertyName.DeviceShakeAlert) {
            this.emit("shake alarm", this, newValue as boolean, this.getPropertyValue(PropertyName.DeviceShakeAlertEvent) as number);
        } else if (metadata.name === PropertyName.DeviceLongTimeNotCloseAlert) {
            this.emit("long time not close", this, newValue as boolean);
        } else if (metadata.name === PropertyName.DeviceWrongTryProtectAlert) {
            this.emit("wrong try-protect alarm", this, newValue as boolean);
        }
    }

    public getState(): PropertyValue {
        return this.getPropertyValue(PropertyName.DeviceState);
    }

    public getBatteryValue(): PropertyValue {
        return this.getPropertyValue(PropertyName.DeviceBattery);
    }

    public getWifiRssi(): PropertyValue {
        return this.getPropertyValue(PropertyName.DeviceWifiRSSI);
    }

    public isLocked(): boolean {
        return this.getPropertyValue(PropertyName.DeviceLocked) as boolean;
    }

}

export class Tracker extends Device {

    static async getInstance(api: HTTPApi, device: DeviceListResponse): Promise<Tracker> {
        return new Tracker(api, device);
    }

    public getStateChannel(): string {
        return "tracker";
    }

    protected convertRawPropertyValue(property: PropertyMetadataAny, value: string): PropertyValue {
        try {
            switch(property.key) {
                case TrackerCommandType.COMMAND_NEW_LOCATION:
                {
                    if (value !== undefined && typeof value === "string") {
                        const items = value.split(",");
                        if (items.length === 3) {
                            switch(property.name) {
                                case PropertyName.DeviceLocationCoordinates:
                                    return `${items[1]},${items[0]}`;
                                case PropertyName.DeviceLocationLastUpdate:
                                    return Number.parseInt(items[2]);
                                default: break;
                            }
                        }
                    }
                    break;
                }
            }
        } catch (err) {
            const error = ensureError(err);
            rootHTTPLogger.error("Tracker convert raw property - Error", { error: getError(error), deviceSN: this.getSerial(), property: property, value: value });
        }
        return super.convertRawPropertyValue(property, value);
    }

    public async setFindPhone(value: boolean): Promise<boolean> {
        try {
            const property = this.getPropertyMetadata(PropertyName.DeviceFindPhone);
            validValue(property, value);
            return await this.setParameters([{
                paramType: TrackerCommandType.COMMAND_TYPE_FINDMYPHONE,
                paramValue: value ? "1" : "0"
            }]);
        } catch (err) {
            const error = ensureError(err);
            rootHTTPLogger.error("Tracker set find phone - Error", { error: getError(error), deviceSN: this.getSerial(), value: value });
        }
        return false;
    }

    public async setLeftBehindAlarm(value: boolean): Promise<boolean> {
        try {
            const property = this.getPropertyMetadata(PropertyName.DeviceLeftBehindAlarm);
            validValue(property, value);
            return await this.setParameters([{
                paramType: TrackerCommandType.COMMAND_ANTILOST,
                paramValue: value ? "1" : "0"
            }]);
        } catch (err) {
            const error = ensureError(err);
            rootHTTPLogger.error("Tracker set left behind alarm - Error", { error: getError(error), deviceSN: this.getSerial(), value: value });
        }
        return false;
    }

    public async setTrackerType(value: TrackerType): Promise<boolean> {
        try {
            const property = this.getPropertyMetadata(PropertyName.DeviceTrackerType);
            validValue(property, value);
            return await this.setParameters([{
                paramType: TrackerCommandType.TYPE_ICON_INDEX,
                paramValue: value.toString()
            }]);
        } catch (err) {
            const error = ensureError(err);
            rootHTTPLogger.error("Tracker set tracker type - Error", { error: getError(error), deviceSN: this.getSerial(), value: value });
        }
        return false;
    }

}

<<<<<<< HEAD
export class SmartDrop extends Camera {

    static async getInstance(api: HTTPApi, device: DeviceListResponse): Promise<SmartDrop> {
        return new SmartDrop(api, device);
    }

    public getStateChannel(): string {
        return "boxes";
    }

    public processPushNotification(message: PushMessage, eventDurationSeconds: number): void {
        super.processPushNotification(message, eventDurationSeconds);
        if (message.type !== undefined && message.event_type !== undefined) {
            if (message.device_sn === this.getSerial()) {
                try {
                    if (!isEmpty(message.pic_url)) {
                        getImage(this.api, this.getSerial(), message.pic_url!).then((image) => {
                            if (image.data.length > 0) {
                                this.updateProperty(PropertyName.DevicePicture, image);
                            }
                        }).catch((err) => {
                            const error = ensureError(err);
                            this.log.debug(`SmartDrop process push notification - Device Get picture - Error`, { error: getError(error), deviceSN: this.getSerial(), message: JSON.stringify(message), eventDurationSeconds: eventDurationSeconds });
                        });
                    }
                    if (message.event_type === CusPushEvent.SMART_DROP) {
                        switch (message.open) {
                            case SmartDropOpen.OPEN:
                                // Open
                                this.updateRawProperty(CommandType.CMD_SMART_DROP_OPEN, "1", "push");
                                switch (message.openType) {
                                    case SmartDropOpenedBy.APP:
                                        // Open remotely via App
                                        this.updateProperty(PropertyName.DeviceOpenedByType, 1);
                                        break;
                                    case SmartDropOpenedBy.PIN:
                                        // Open with PIN
                                        if (message.pin === "0") {
                                            // Master PIN
                                            this.updateProperty(PropertyName.DeviceOpenedByType, 2);
                                        } else {
                                            // Delivery PIN
                                            // who: message.person_name
                                            this.updateProperty(PropertyName.DeviceOpenedByType, 3);
                                            this.updateProperty(PropertyName.DeviceOpenedByName, message.person_name !== undefined ? message.person_name : "");
                                        }
                                        break;
                                    case SmartDropOpenedBy.WITHOUT_KEY:
                                        // Opened without key
                                        this.updateProperty(PropertyName.DeviceOpenedByType, 4);
                                        break;
                                    case SmartDropOpenedBy.EMERGENCY_RELEASE_BUTTON:
                                        // Opened via emergency release button
                                        this.updateProperty(PropertyName.DeviceOpenedByType, 5);
                                        break;
                                    case SmartDropOpenedBy.KEY:
                                        // Opened with key
                                        this.updateProperty(PropertyName.DeviceOpenedByType, 6);
                                        break;
                                    default:
                                        this.log.debug("SmartDrop process push notification - Unhandled SmartDrop push event (openType)", message);
                                        break;
                                }
                                break;
                            case SmartDropOpen.CLOSED:
                                // Closed
                                this.updateRawProperty(CommandType.CMD_SMART_DROP_OPEN, "0", "push");
                                break;
                            case SmartDropOpen.LID_STUCK:
                                // The lid may be stuck
                                this.updateProperty(PropertyName.DeviceLidStuckAlert, true);
                                this.clearEventTimeout(DeviceEvent.LidStuckAlert);
                                this.eventTimeouts.set(DeviceEvent.LidStuckAlert, setTimeout(async () => {
                                    this.updateProperty(PropertyName.DeviceLidStuckAlert, false);
                                    this.eventTimeouts.delete(DeviceEvent.LidStuckAlert);
                                }, eventDurationSeconds * 1000));
                                break;
                            case SmartDropOpen.PIN_INCORRECT:
                                // Someone had entered incorrect PIN
                                this.updateProperty(PropertyName.DevicePinIncorrectAlert, true);
                                this.clearEventTimeout(DeviceEvent.PinIncorrectAlert);
                                this.eventTimeouts.set(DeviceEvent.PinIncorrectAlert, setTimeout(async () => {
                                    this.updateProperty(PropertyName.DevicePinIncorrectAlert, false);
                                    this.eventTimeouts.delete(DeviceEvent.PinIncorrectAlert);
                                }, eventDurationSeconds * 1000));
                                break;
                            case SmartDropOpen.LEFT_OPENED:
                                // Has been left opened for 1 minute
                                this.updateProperty(PropertyName.DeviceLongTimeNotCloseAlert, true);
                                this.clearEventTimeout(DeviceEvent.LongTimeNotClose);
                                this.eventTimeouts.set(DeviceEvent.LongTimeNotClose, setTimeout(async () => {
                                    this.updateProperty(PropertyName.DeviceLongTimeNotCloseAlert, false);
                                    this.eventTimeouts.delete(DeviceEvent.LongTimeNotClose);
                                }, eventDurationSeconds * 1000));
                                break;
                            case SmartDropOpen.LOW_TEMPERATURE_WARNING:
                                // Low temperature warning
                                this.updateProperty(PropertyName.DeviceLowTemperatureAlert, true);
                                this.clearEventTimeout(DeviceEvent.LowTemperatureAlert);
                                this.eventTimeouts.set(DeviceEvent.LowTemperatureAlert, setTimeout(async () => {
                                    this.updateProperty(PropertyName.DeviceLowTemperatureAlert, false);
                                    this.eventTimeouts.delete(DeviceEvent.LowTemperatureAlert);
                                }, eventDurationSeconds * 1000));
                                break;
                            default:
                                this.log.debug("SmartDrop process push notification - Unhandled SmartDrop push event (1)", message);
                                break;
                        }
                    } else if (message.event_type !== 0) {
                        switch(message.event_type) {
                            case SmartDropPushEvent.LOW_BATTERY:
                                // Low battery warning
                                this.updateProperty(PropertyName.DeviceLowBatteryAlert, true);
                                this.clearEventTimeout(DeviceEvent.LowBattery);
                                this.eventTimeouts.set(DeviceEvent.LowBattery, setTimeout(async () => {
                                    this.updateProperty(PropertyName.DeviceLowBatteryAlert, false);
                                    this.eventTimeouts.delete(DeviceEvent.LowBattery);
                                }, eventDurationSeconds * 1000));
                                break;
                            case SmartDropPushEvent.OVERHEATING_WARNING:
                                // Overheating warning
                                this.updateProperty(PropertyName.DeviceHighTemperatureAlert, true);
                                this.clearEventTimeout(DeviceEvent.HighTemperatureAlert);
                                this.eventTimeouts.set(DeviceEvent.HighTemperatureAlert, setTimeout(async () => {
                                    this.updateProperty(PropertyName.DeviceHighTemperatureAlert, false);
                                    this.eventTimeouts.delete(DeviceEvent.HighTemperatureAlert);
                                }, eventDurationSeconds * 1000));
                                break;
                            case SmartDropPushEvent.TAMPERED_WARNING:
                                if (message.type === 2) {
                                    // Warning have been tampered
                                    this.updateProperty(PropertyName.DeviceTamperingAlert, true);
                                    this.clearEventTimeout(DeviceEvent.TamperingAlert);
                                    this.eventTimeouts.set(DeviceEvent.TamperingAlert, setTimeout(async () => {
                                        this.updateProperty(PropertyName.DeviceTamperingAlert, false);
                                        this.eventTimeouts.delete(DeviceEvent.TamperingAlert);
                                    }, eventDurationSeconds * 1000));
                                }
                                break;
                            case SmartDropPushEvent.BATTERY_FULLY_CHARGED:
                                // Battery fully charged
                                this.updateProperty(PropertyName.DeviceBatteryFullyChargedAlert, true);
                                this.clearEventTimeout(DeviceEvent.BatteryFullyChargedAlert);
                                this.eventTimeouts.set(DeviceEvent.BatteryFullyChargedAlert, setTimeout(async () => {
                                    this.updateProperty(PropertyName.DeviceBatteryFullyChargedAlert, false);
                                    this.eventTimeouts.delete(DeviceEvent.BatteryFullyChargedAlert);
                                }, eventDurationSeconds * 1000));
                                break;
                            case SmartDropPushEvent.PERSON_DETECTED:
                                //Someone has been spotted
                                this.updateProperty(PropertyName.DevicePersonName, !isEmpty(message.person_name) ? message.person_name! : "Unknown");
                                this.updateProperty(PropertyName.DevicePersonDetected, true);
                                this.clearEventTimeout(DeviceEvent.PersonDetected);
                                this.eventTimeouts.set(DeviceEvent.PersonDetected, setTimeout(async () => {
                                    this.updateProperty(PropertyName.DevicePersonName, "");
                                    this.updateProperty(PropertyName.DevicePersonDetected, false);
                                    this.eventTimeouts.delete(DeviceEvent.PersonDetected);
                                }, eventDurationSeconds * 1000));
                                break;
                            default:
                                this.log.debug("SmartDrop process push notification - Unhandled SmartDrop push event (2)", message);
                        }
                    } else {
                        this.log.debug("SmartDrop process push notification - Unhandled SmartDrop push event type", message);
                    }
                } catch (err) {
                    const error = ensureError(err);
                    this.log.debug(`SmartDrop process push notification - Error`, { error: getError(error), deviceSN: this.getSerial(), message: JSON.stringify(message), eventDurationSeconds: eventDurationSeconds });
                }
            }
        }
    }

    protected handlePropertyChange(metadata: PropertyMetadataAny, oldValue: PropertyValue, newValue: PropertyValue): void {
        super.handlePropertyChange(metadata, oldValue, newValue);
        if (metadata.name === PropertyName.DeviceOpen) {
            const open = (newValue as boolean);
            if (open === false) {
                this.updateProperty(PropertyName.DeviceOpenedByType, 0);
                this.updateProperty(PropertyName.DeviceOpenedByName, "");
            }
            this.emit("open", this, open);
        } else if (metadata.name === PropertyName.DeviceLowBatteryAlert) {
            this.emit("low battery", this, newValue as boolean);
        } else if (metadata.name === PropertyName.DeviceTamperingAlert) {
            this.emit("tampering", this, newValue as boolean);
        } else if (metadata.name === PropertyName.DeviceLongTimeNotCloseAlert) {
            this.emit("long time not close", this, newValue as boolean);
        } else if (metadata.name === PropertyName.DeviceLowTemperatureAlert) {
            this.emit("low temperature", this, newValue as boolean);
        } else if (metadata.name === PropertyName.DeviceHighTemperatureAlert) {
            this.emit("high temperature", this, newValue as boolean);
        } else if (metadata.name === PropertyName.DevicePinIncorrectAlert) {
            this.emit("pin incorrect", this, newValue as boolean);
        } else if (metadata.name === PropertyName.DeviceLidStuckAlert) {
            this.emit("lid stuck", this, newValue as boolean);
        } else if (metadata.name === PropertyName.DeviceBatteryFullyChargedAlert) {
            this.emit("battery fully charged", this, newValue as boolean);
        }
    }
=======
export class DoorbellLock extends DoorbellCamera {

    static async getInstance(api: HTTPApi, device: DeviceListResponse): Promise<DoorbellLock> {
        const voices = await api.getVoices(device.device_sn);
        return new DoorbellLock(api, device, voices);
    }

    public getStateChannel(): string {
        return "locks";
    }

    protected handlePropertyChange(metadata: PropertyMetadataAny, oldValue: PropertyValue, newValue: PropertyValue): void {
        super.handlePropertyChange(metadata, oldValue, newValue);
        if (metadata.name === PropertyName.DeviceLocked) {
            this.emit("locked", this, newValue as boolean);
        } else if (metadata.name === PropertyName.DeviceLowBatteryAlert) {
            this.emit("low battery", this, newValue as boolean);
        } else if ((metadata.key === CommandType.CMD_DOORLOCK_GET_STATE || metadata.key === CommandType.CMD_SMARTLOCK_QUERY_STATUS) && ((oldValue !== undefined && ((oldValue === 4 && newValue !== 4) || (oldValue !== 4 && newValue === 4))) || oldValue === undefined)) {
            this.updateProperty(PropertyName.DeviceLocked, newValue === 4 ? true : false);
        }
    }

    protected convertRawPropertyValue(property: PropertyMetadataAny, value: string): PropertyValue {
        try {
            switch (property.key) {
                case CommandType.CMD_DEV_RECORD_AUTOSTOP:
                    return value !== undefined ? (value === "0" ? true : false) : false;
            }
        } catch (err) {
            const error = ensureError(err);
            rootHTTPLogger.error("DoorbellLock convert raw property - Error", { error: getError(error), deviceSN: this.getSerial(), property: property, value: value });
        }
        return super.convertRawPropertyValue(property, value);
    }

    public getState(): PropertyValue {
        return this.getPropertyValue(PropertyName.DeviceState);
    }

    public getBatteryValue(): PropertyValue {
        return this.getPropertyValue(PropertyName.DeviceBattery);
    }

    public getWifiRssi(): PropertyValue {
        return this.getPropertyValue(PropertyName.DeviceWifiRSSI);
    }

    public isLocked(): PropertyValue {
        const param = this.getLockStatus();
        return param ? (param === 4 ? true : false) : false;
    }

    public getLockStatus(): PropertyValue {
        return this.getPropertyValue(PropertyName.DeviceLockStatus);
    }

    public processPushNotification(station: Station, message: PushMessage, eventDurationSeconds: number): void {
        super.processPushNotification(station, message, eventDurationSeconds);
        if (message.event_type !== undefined && message.device_sn === this.getSerial()) {
            try {
                switch (message.event_type) {
                    case LockPushEvent.APP_LOCK:
                    case LockPushEvent.AUTO_LOCK:
                    case LockPushEvent.FINGER_LOCK:
                    case LockPushEvent.KEYPAD_LOCK:
                    case LockPushEvent.MANUAL_LOCK:
                    case LockPushEvent.PW_LOCK:
                    case LockPushEvent.TEMPORARY_PW_LOCK:
                    {
                        const cmdType = this.isLockBle() || this.isLockBleNoFinger() ? CommandType.CMD_DOORLOCK_GET_STATE : CommandType.CMD_SMARTLOCK_QUERY_STATUS;
                        this.updateRawProperty(cmdType, "4", "push");

                        if (!isEmpty(message.person_name)) {
                            this.updateProperty(PropertyName.DevicePersonName, message.person_name!);
                            this.updateProperty(PropertyName.DeviceLockEventOrigin, getLockEventType(message.event_type));
                            this.clearEventTimeout(DeviceEvent.Lock);
                            this.eventTimeouts.set(DeviceEvent.Lock, setTimeout(async () => {
                                this.updateProperty(PropertyName.DevicePersonName, "");
                                this.updateProperty(PropertyName.DeviceLockEventOrigin, 0);
                                this.eventTimeouts.delete(DeviceEvent.Lock);
                            }, eventDurationSeconds * 1000));
                        }
                        break;
                    }
                    case LockPushEvent.APP_UNLOCK:
                    case LockPushEvent.AUTO_UNLOCK:
                    case LockPushEvent.FINGERPRINT_UNLOCK:
                    case LockPushEvent.MANUAL_UNLOCK:
                    case LockPushEvent.PW_UNLOCK:
                    case LockPushEvent.TEMPORARY_PW_UNLOCK:
                    {
                        const cmdType = this.isLockBle() || this.isLockBleNoFinger() ? CommandType.CMD_DOORLOCK_GET_STATE : CommandType.CMD_SMARTLOCK_QUERY_STATUS;
                        this.updateRawProperty(cmdType, "3", "push");

                        if (!isEmpty(message.person_name)) {
                            this.updateProperty(PropertyName.DevicePersonName, message.person_name!);
                            this.updateProperty(PropertyName.DeviceLockEventOrigin, getLockEventType(message.event_type));
                            this.clearEventTimeout(DeviceEvent.Lock);
                            this.eventTimeouts.set(DeviceEvent.Lock, setTimeout(async () => {
                                this.updateProperty(PropertyName.DevicePersonName, "");
                                this.updateProperty(PropertyName.DeviceLockEventOrigin, 0);
                                this.eventTimeouts.delete(DeviceEvent.Lock);
                            }, eventDurationSeconds * 1000));
                        }
                        break;
                    }
                    case LockPushEvent.LOCK_MECHANICAL_ANOMALY:
                    case LockPushEvent.MECHANICAL_ANOMALY:
                    case LockPushEvent.VIOLENT_DESTRUCTION:
                    case LockPushEvent.MULTIPLE_ERRORS:
                    {
                        const cmdType = this.isLockBle() || this.isLockBleNoFinger() ? CommandType.CMD_DOORLOCK_GET_STATE : CommandType.CMD_SMARTLOCK_QUERY_STATUS;
                        this.updateRawProperty(cmdType, "5", "push");
                        break;
                    }
                    case LockPushEvent.LOW_POWER:
                    case LockPushEvent.VERY_LOW_POWER:
                        this.updateProperty(PropertyName.DeviceLowBatteryAlert, true);
                        this.clearEventTimeout(DeviceEvent.LowBattery);
                        this.eventTimeouts.set(DeviceEvent.LowBattery, setTimeout(async () => {
                            this.updateProperty(PropertyName.DeviceLowBatteryAlert, false);
                            this.eventTimeouts.delete(DeviceEvent.LowBattery);
                        }, eventDurationSeconds * 1000));
                        break;
                    case LockPushEvent.DOOR_OPEN_LEFT: //TODO: Implement event
                        break;
                    case LockPushEvent.DOOR_TAMPER: //TODO: Implement event
                        break;
                    case LockPushEvent.DOOR_STATE_ERROR: //TODO: Implement event
                        break;
                    default:
                        rootHTTPLogger.debug("DoorbellLock process push notification - Unhandled lock notification event", { eventType: message.event_type, eventTime: message.event_time, deviceSN: this.getSerial() });
                        break;
                }
            } catch (err) {
                const error = ensureError(err);
                rootHTTPLogger.debug(`DoorbellLock process push notification - Error`, { error: getError(error), deviceSN: this.getSerial(), eventType: message.event_type, eventTime: message.event_time, eventDurationSeconds: eventDurationSeconds });
            }
        }
    }

>>>>>>> ad2544ff
}

export class UnknownDevice extends Device {

    static async getInstance(api: HTTPApi, device: DeviceListResponse): Promise<UnknownDevice> {
        return new UnknownDevice(api, device);
    }

    public getStateChannel(): string {
        return "unknown";
    }

}
<|MERGE_RESOLUTION|>--- conflicted
+++ resolved
@@ -1,4531 +1,4520 @@
-import { TypedEmitter } from "tiny-typed-emitter";
-
-import { HTTPApi } from "./api";
-import { CommandName, DeviceCommands, DeviceEvent, DeviceProperties, DeviceType, FloodlightMotionTriggeredDistance, GenericDeviceProperties, ParamType, PropertyName, DeviceDogDetectedProperty, DeviceDogLickDetectedProperty, DeviceDogPoopDetectedProperty, DeviceIdentityPersonDetectedProperty, DeviceMotionHB3DetectionTypeAllOtherMotionsProperty, DeviceMotionHB3DetectionTypeHumanProperty, DeviceMotionHB3DetectionTypeHumanRecognitionProperty, DeviceMotionHB3DetectionTypePetProperty, DeviceMotionHB3DetectionTypeVehicleProperty, DeviceStrangerPersonDetectedProperty, DeviceVehicleDetectedProperty, HB3DetectionTypes, DevicePersonDetectedProperty, DeviceMotionDetectedProperty, DevicePetDetectedProperty, DeviceSoundDetectedProperty, DeviceCryingDetectedProperty, DeviceDetectionStatisticsWorkingDaysProperty, DeviceDetectionStatisticsDetectedEventsProperty, DeviceDetectionStatisticsRecordedEventsProperty, DeviceEnabledSoloProperty, FloodlightT8420XDeviceProperties, WiredDoorbellT8200XDeviceProperties, GarageDoorState, SourceType, TrackerType, T8170DetectionTypes, IndoorS350NotificationTypes, SoloCameraDetectionTypes, FloodlightT8425NotificationTypes, DeviceAudioRecordingProperty, DeviceMotionDetectionSensitivityCamera2Property, DeviceVideoRecordingQualitySoloCamerasHB3Property, DeviceNotificationTypeProperty, DeviceMotionDetectionProperty, SmartLockNotification, LockT8510PDeviceProperties, LockT8520PDeviceProperties } from "./types";
-import { DeviceListResponse, Voice, GarageDoorSensorsProperty, FloodlightDetectionRangeT8425Property, FloodlightLightSettingsMotionT8425Property, FloodlightLightSettingsBrightnessScheduleT8425Property } from "./models"
-import { ParameterHelper } from "./parameter";
-import { DeviceEvents, PropertyValue, PropertyValues, PropertyMetadataAny, IndexedProperty, RawValues, PropertyMetadataNumeric, PropertyMetadataBoolean, PropertyMetadataString, Schedule, Voices, PropertyMetadataObject } from "./interfaces";
-import { CommandType, ESLAnkerBleConstant, TrackerCommandType } from "../p2p/types";
-<<<<<<< HEAD
-import { calculateCellularSignalLevel, calculateWifiSignalLevel, getAbsoluteFilePath, getDistances, getImage, getImagePath, hexDate, hexTime, hexWeek, isHB3DetectionModeEnabled, isPrioritySourceType, isT8170DetectionModeEnabled, SmartSafeByteWriter } from "./utils";
-import { DecimalToRGBColor, eslTimestamp, getCurrentTimeInSeconds } from "../p2p/utils";
-import { CusPushEvent, DoorbellPushEvent, LockPushEvent, IndoorPushEvent, SmartSafeEvent, HB3PairedDevicePushEvent, GarageDoorPushEvent, SmartDropOpen, SmartDropOpenedBy, SmartDropPushEvent } from "../push/types";
-=======
-import { calculateCellularSignalLevel, calculateWifiSignalLevel, getAbsoluteFilePath, getDistances, getImage, getImagePath, getLockEventType, hexDate, hexTime, hexWeek, isFloodlightT8425NotitficationEnabled, isHB3DetectionModeEnabled, isIndoorNotitficationEnabled, isPrioritySourceType, isSmartLockNotification, isT8170DetectionModeEnabled, WritePayload } from "./utils";
-import { DecimalToRGBColor, eslTimestamp, getCurrentTimeInSeconds, isCharging } from "../p2p/utils";
-import { CusPushEvent, DoorbellPushEvent, LockPushEvent, IndoorPushEvent, SmartSafeEvent, HB3PairedDevicePushEvent, GarageDoorPushEvent } from "../push/types";
->>>>>>> ad2544ff
-import { PushMessage, SmartSafeEventValueDetail } from "../push/models";
-import { getError, isEmpty, validValue } from "../utils";
-import { InvalidPropertyError, PropertyNotSupportedError } from "./error";
-import { DeviceSmartLockNotifyData } from "../mqtt/model";
-import { DynamicLighting, InternalColoredLighting, InternalDynamicLighting, RGBColor, VideoStreamingRecordingQuality } from "../p2p";
-import { ensureError } from "../error";
-import { rootHTTPLogger } from "../logging"
-import { Station } from "./station";
-
-export class Device extends TypedEmitter<DeviceEvents> {
-
-    protected api: HTTPApi;
-    protected rawDevice: DeviceListResponse;
-    protected eventTimeouts = new Map<DeviceEvent, NodeJS.Timeout>();
-
-    protected properties: PropertyValues = {};
-    private rawProperties: RawValues = {};
-    private ready = false;
-
-    protected constructor(api: HTTPApi, device: DeviceListResponse) {
-        super();
-        this.api = api;
-        this.rawDevice = device;
-    }
-
-    protected initializeState(): void {
-        this.update(this.rawDevice);
-        this.ready = true;
-        setImmediate(() => {
-            this.emit("ready", this);
-        });
-    }
-
-    public initialize(): void {
-        this.initializeState();
-    }
-
-    public getRawDevice(): DeviceListResponse {
-        return this.rawDevice;
-    }
-
-    public update(device: DeviceListResponse): void {
-        this.rawDevice = device;
-        const metadata = this.getPropertiesMetadata(true);
-        for (const property of Object.values(metadata)) {
-            if (this.rawDevice[property.key] !== undefined && typeof property.key === "string") {
-                //this.updateProperty(property.name, property.key === "cover_path" ? getImagePath(this.rawDevice[property.key]) : this.rawDevice[property.key] as PropertyValue);
-                this.updateProperty(property.name, this.convertRawPropertyValue(property, property.key === "cover_path" ? getImagePath(this.rawDevice[property.key]) : this.rawDevice[property.key] as string));
-            } else if (this.properties[property.name] === undefined && property.default !== undefined && !this.ready) {
-                this.updateProperty(property.name, property.default);
-            }
-        }
-        if (this.rawDevice.params) {
-            this.rawDevice.params.forEach(param => {
-                this.updateRawProperty(param.param_type, param.param_value, "http");
-            });
-        }
-        rootHTTPLogger.debug("Update device cloud properties", { deviceSN: this.getSerial(), properties: this.properties });
-    }
-
-    public updateProperty(name: string, value: PropertyValue, force = false): boolean {
-        if ((this.properties[name] !== undefined && this.properties[name] !== value)
-            || this.properties[name] === undefined || force) {
-            const oldValue = this.properties[name];
-            this.properties[name] = value;
-            this.emit("property changed", this, name, value, this.ready);
-            try {
-                this.handlePropertyChange(this.getPropertyMetadata(name, true), oldValue, this.properties[name]);
-            } catch (err) {
-                const error = ensureError(err);
-                if (error instanceof InvalidPropertyError) {
-                    rootHTTPLogger.error(`Device update property - Invalid Property error`, { error: getError(error), deviceSN: this.getSerial(), propertyName: name, propertyValue: value, force: force });
-                } else {
-                    rootHTTPLogger.error(`Device update property - Property error`, { error: getError(error), deviceSN: this.getSerial(), propertyName: name, propertyValue: value, force: force });
-                }
-            }
-            return true;
-        }
-        return false;
-    }
-
-    public updateRawProperties(values: RawValues): void {
-        Object.keys(values).forEach(paramtype => {
-            const param_type = Number.parseInt(paramtype);
-            this.updateRawProperty(param_type, values[param_type].value, values[param_type].source);
-        });
-    }
-
-    // eslint-disable-next-line @typescript-eslint/no-unused-vars
-    protected handlePropertyChange(metadata: PropertyMetadataAny, oldValue: PropertyValue, newValue: PropertyValue): void {
-        try {
-            if ((metadata.key === ParamType.DETECT_MOTION_SENSITIVE || metadata.key === ParamType.DETECT_MODE) && this.isWiredDoorbell()) {
-                //TODO: Not perfectly solved, can in certain cases briefly trigger a double event where the last event is the correct one
-                const rawSensitivity = this.getRawProperty(ParamType.DETECT_MOTION_SENSITIVE);
-                const rawMode = this.getRawProperty(ParamType.DETECT_MODE);
-
-                if (rawSensitivity !== undefined && rawMode !== undefined && this.hasProperty(PropertyName.DeviceMotionDetectionSensitivity)) {
-                    const sensitivity = Number.parseInt(rawSensitivity);
-                    const mode = Number.parseInt(rawMode);
-
-                    if (mode === 3 && sensitivity === 2) {
-                        this.updateProperty(PropertyName.DeviceMotionDetectionSensitivity, 1);
-                    } else if (mode === 1 && sensitivity === 1) {
-                        this.updateProperty(PropertyName.DeviceMotionDetectionSensitivity, 2);
-                    } else if (mode === 1 && sensitivity === 2) {
-                        this.updateProperty(PropertyName.DeviceMotionDetectionSensitivity, 3);
-                    } else if (mode === 1 && sensitivity === 3) {
-                        this.updateProperty(PropertyName.DeviceMotionDetectionSensitivity, 4);
-                    } else if (mode === 2 && sensitivity === 1) {
-                        this.updateProperty(PropertyName.DeviceMotionDetectionSensitivity, 5);
-                    }
-                }
-            } else if (metadata.name === PropertyName.DeviceWifiRSSI && this.hasProperty(PropertyName.DeviceWifiSignalLevel)) {
-                this.updateProperty(PropertyName.DeviceWifiSignalLevel, calculateWifiSignalLevel(this, newValue as number));
-            } else if (metadata.name === PropertyName.DeviceCellularRSSI && this.hasProperty(PropertyName.DeviceCellularSignalLevel)) {
-                this.updateProperty(PropertyName.DeviceCellularSignalLevel, calculateCellularSignalLevel(newValue as number));
-            }
-        } catch (err) {
-            const error = ensureError(err);
-            rootHTTPLogger.error(`Device handle property change - error`, { error: getError(error), deviceSN: this.getSerial(), metadata: metadata, oldValue: oldValue, newValue: newValue });
-        }
-    }
-
-    public updateRawProperty(type: number, value: string, source: SourceType): boolean {
-        const parsedValue = ParameterHelper.readValue(this.getStationSerial(), type, value, rootHTTPLogger);
-        if (parsedValue !== undefined &&
-            ((this.rawProperties[type] !== undefined && this.rawProperties[type].value !== parsedValue && isPrioritySourceType(this.rawProperties[type].source, source)) || this.rawProperties[type] === undefined)) {
-
-            this.rawProperties[type] = {
-                value: parsedValue,
-                source: source
-            };
-            if (this.ready)
-                this.emit("raw property changed", this, type, this.rawProperties[type].value);
-
-            const metadata = this.getPropertiesMetadata(true);
-
-            for (const property of Object.values(metadata)) {
-                if (property.key === type) {
-                    try {
-                        this.updateProperty(property.name, this.convertRawPropertyValue(property, this.rawProperties[type].value));
-                    } catch (err) {
-                        const error = ensureError(err);
-                        if (error instanceof PropertyNotSupportedError) {
-                            rootHTTPLogger.debug("Device update raw property - Property not supported error", { error: getError(error), deviceSN: this.getSerial(), type: type, value: value, source: source });
-                        } else {
-                            rootHTTPLogger.error("Device update raw property - Property error", { error: getError(error), deviceSN: this.getSerial(), type: type, value: value, source: source });
-                        }
-                    }
-                }
-            }
-            return true;
-        }
-        return false;
-    }
-
-    protected convertRawPropertyValue(property: PropertyMetadataAny, value: string): PropertyValue {
-        try {
-            if (property.key === ParamType.PRIVATE_MODE || property.key === ParamType.OPEN_DEVICE || property.key === CommandType.CMD_DEVS_SWITCH) {
-                if ((this.isIndoorCamera() && !this.isIndoorPanAndTiltCameraS350()) || (this.isWiredDoorbell() && !this.isWiredDoorbellT8200X()) || this.getDeviceType() === DeviceType.FLOODLIGHT_CAMERA_8422 || this.getDeviceType() === DeviceType.FLOODLIGHT_CAMERA_8424) {
-                    return value !== undefined ? (value === "true" ? true : false) : false;
-                }
-                return value !== undefined ? (value === "0" ? true : false) : false;
-            } else if (property.key === CommandType.CMD_BAT_DOORBELL_SET_NOTIFICATION_MODE) {
-                switch (property.name) {
-                    case PropertyName.DeviceNotificationRing: {
-                        const booleanProperty = property as PropertyMetadataBoolean;
-                        try {
-                            return value !== undefined ? (Number.parseInt((value as any).notification_ring_onoff) === 1 ? true : false) : booleanProperty.default !== undefined ? booleanProperty.default : false;
-                        } catch (err) {
-                            const error = ensureError(err);
-                            rootHTTPLogger.error("Device convert raw property - CMD_BAT_DOORBELL_SET_NOTIFICATION_MODE DeviceNotificationRing Error", { error: getError(error), deviceSN: this.getSerial(), property: property, value: value });
-                            return booleanProperty.default !== undefined ? booleanProperty.default : false;
-                        }
-                    }
-                    case PropertyName.DeviceNotificationMotion: {
-                        const booleanProperty = property as PropertyMetadataBoolean;
-                        try {
-                            return value !== undefined ? (Number.parseInt((value as any).notification_motion_onoff) === 1 ? true : false) : booleanProperty.default !== undefined ? booleanProperty.default : false;
-                        } catch (err) {
-                            const error = ensureError(err);
-                            rootHTTPLogger.error("Device convert raw property - CMD_BAT_DOORBELL_SET_NOTIFICATION_MODE DeviceNotificationMotion Error", { error: getError(error), deviceSN: this.getSerial(), property: property, value: value });
-                            return booleanProperty.default !== undefined ? booleanProperty.default : false;
-                        }
-                    }
-                    case PropertyName.DeviceNotificationType: {
-                        const numericProperty = property as PropertyMetadataNumeric;
-                        try {
-                            return value !== undefined ? Number.parseInt((value as any).notification_style) : (numericProperty.default !== undefined ? numericProperty.default : (numericProperty.min !== undefined ? numericProperty.min : 0));
-                        } catch (err) {
-                            const error = ensureError(err);
-                            rootHTTPLogger.error("Device convert raw property - CMD_BAT_DOORBELL_SET_NOTIFICATION_MODE DeviceNotificationType Error", { error: getError(error), deviceSN: this.getSerial(), property: property, value: value });
-                            return numericProperty.default !== undefined ? numericProperty.default : (numericProperty.min !== undefined ? numericProperty.min : 0);
-                        }
-                    }
-                }
-            } else if (property.key === ParamType.DOORBELL_NOTIFICATION_OPEN) {
-                try {
-                    switch (property.name) {
-                        case PropertyName.DeviceNotificationRing:
-                            return value !== undefined ? (Number.parseInt((value as any)) === 3 || Number.parseInt((value as any)) === 1 ? true : false) : false;
-                        case PropertyName.DeviceNotificationMotion:
-                            return value !== undefined ? (Number.parseInt((value as any)) === 3 || Number.parseInt((value as any)) === 2 ? true : false) : false;
-                    }
-                } catch (err) {
-                    const error = ensureError(err);
-                    rootHTTPLogger.error("Device convert raw property - DOORBELL_NOTIFICATION_OPEN Error", { error: getError(error), deviceSN: this.getSerial(), property: property, value: value });
-                    return false;
-                }
-            } else if (property.key === CommandType.CMD_SET_PIRSENSITIVITY) {
-                const numericProperty = property as PropertyMetadataNumeric;
-                try {
-                    if (this.getDeviceType() === DeviceType.CAMERA || this.getDeviceType() === DeviceType.CAMERA_E) {
-                        const convertedValue = ((200 - Number.parseInt(value)) / 2) + 1;
-                        return convertedValue;
-                    } else if (this.isCamera2Product()) {
-                        let convertedValue;
-                        switch (Number.parseInt(value)) {
-                            case 192:
-                                convertedValue = 1;
-                                break;
-                            case 118:
-                                convertedValue = 2;
-                                break;
-                            case 72:
-                                convertedValue = 3;
-                                break;
-                            case 46:
-                                convertedValue = 4;
-                                break;
-                            case 30:
-                                convertedValue = 5;
-                                break;
-                            case 20:
-                                convertedValue = 6;
-                                break;
-                            case 14:
-                                convertedValue = 7;
-                                break;
-                            default:
-                                convertedValue = 4;
-                                break;
-                        }
-                        return convertedValue;
-                    } else {
-                        return value !== undefined ? Number.parseInt(value) : (numericProperty.default !== undefined ? numericProperty.default : (numericProperty.min !== undefined ? numericProperty.min : 0));
-                    }
-                } catch (err) {
-                    const error = ensureError(err);
-                    rootHTTPLogger.error("Device convert raw property - CMD_SET_PIRSENSITIVITY Error", { error: getError(error), deviceSN: this.getSerial(), property: property, value: value });
-                    return numericProperty.default !== undefined ? numericProperty.default : (numericProperty.min !== undefined ? numericProperty.min : 0);
-                }
-            } else if (property.key === CommandType.CMD_SMARTLOCK_AUTO_LOCK_SCHEDULE_STARTTIME || property.key === CommandType.CMD_SMARTLOCK_AUTO_LOCK_SCHEDULE_ENDTIME) {
-                const tmpBuffer = Buffer.from(value, "hex")
-                return `${tmpBuffer.subarray(0, 1).readInt8().toString().padStart(2, "0")}:${tmpBuffer.subarray(1).readInt8().toString().padStart(2, "0")}`;
-            } else if (property.key === CommandType.CMD_DOORBELL_DUAL_RADAR_WD_DETECTION_SENSITIVITY) {
-                const numericProperty = property as PropertyMetadataNumeric;
-                try {
-                    switch (property.name) {
-                        case PropertyName.DeviceMotionDetectionSensitivityMode:
-                            return value !== undefined && (value as any).model !== undefined ? (value as any).model as number : (numericProperty.default !== undefined ? numericProperty.default : (numericProperty.min !== undefined ? numericProperty.min : 0));
-                        case PropertyName.DeviceMotionDetectionSensitivityStandard:
-                            return value !== undefined && (value as any).model === 0 ? getDistances((value as any).block_list)[0] : (numericProperty.default !== undefined ? numericProperty.default : (numericProperty.min !== undefined ? numericProperty.min : 0));
-                        case PropertyName.DeviceMotionDetectionSensitivityAdvancedA:
-                            return value !== undefined && (value as any).model === 1 ? getDistances((value as any).block_list)[0] : (numericProperty.default !== undefined ? numericProperty.default : (numericProperty.min !== undefined ? numericProperty.min : 0));
-                        case PropertyName.DeviceMotionDetectionSensitivityAdvancedB:
-                            return value !== undefined && (value as any).model === 1 ? getDistances((value as any).block_list)[1] : (numericProperty.default !== undefined ? numericProperty.default : (numericProperty.min !== undefined ? numericProperty.min : 0));
-                        case PropertyName.DeviceMotionDetectionSensitivityAdvancedC:
-                            return value !== undefined && (value as any).model === 1 ? getDistances((value as any).block_list)[2] : (numericProperty.default !== undefined ? numericProperty.default : (numericProperty.min !== undefined ? numericProperty.min : 0));
-                        case PropertyName.DeviceMotionDetectionSensitivityAdvancedD:
-                            return value !== undefined && (value as any).model === 1 ? getDistances((value as any).block_list)[3] : (numericProperty.default !== undefined ? numericProperty.default : (numericProperty.min !== undefined ? numericProperty.min : 0));
-                        case PropertyName.DeviceMotionDetectionSensitivityAdvancedE:
-                            return value !== undefined && (value as any).model === 1 ? getDistances((value as any).block_list)[4] : (numericProperty.default !== undefined ? numericProperty.default : (numericProperty.min !== undefined ? numericProperty.min : 0));
-                        case PropertyName.DeviceMotionDetectionSensitivityAdvancedF:
-                            return value !== undefined && (value as any).model === 1 ? getDistances((value as any).block_list)[5] : (numericProperty.default !== undefined ? numericProperty.default : (numericProperty.min !== undefined ? numericProperty.min : 0));
-                        case PropertyName.DeviceMotionDetectionSensitivityAdvancedG:
-                            return value !== undefined && (value as any).model === 1 ? getDistances((value as any).block_list)[6] : (numericProperty.default !== undefined ? numericProperty.default : (numericProperty.min !== undefined ? numericProperty.min : 0));
-                        case PropertyName.DeviceMotionDetectionSensitivityAdvancedH:
-                            return value !== undefined && (value as any).model === 1 ? getDistances((value as any).block_list)[7] : (numericProperty.default !== undefined ? numericProperty.default : (numericProperty.min !== undefined ? numericProperty.min : 0));
-                    }
-                } catch (err) {
-                    const error = ensureError(err);
-                    rootHTTPLogger.error(`Device convert raw property - CMD_DOORBELL_DUAL_RADAR_WD_DETECTION_SENSITIVITY ${property.name} Error`, { error: getError(error), deviceSN: this.getSerial(), property: property, value: value });
-                    return numericProperty.default !== undefined ? numericProperty.default : (numericProperty.min !== undefined ? numericProperty.min : 0);
-                }
-            } else if (property.key === CommandType.CMD_DOORBELL_DUAL_RADAR_WD_AUTO_RESPONSE) {
-                switch (property.name) {
-                    case PropertyName.DeviceLoiteringCustomResponseTimeFrom:{
-                        const stringProperty = property as PropertyMetadataString;
-                        try {
-                            return ((value as any).setting !== undefined && (value as any).setting.length !== undefined && (value as any).setting.length > 0 && (value as any).setting[0].start_hour !== undefined && (value as any).setting[0].start_min !== undefined) ? `${(value as any).setting[0].start_hour.padStart(2, "0")}:${(value as any).setting[0].start_min.padStart(2, "0")}` : stringProperty.default !== undefined ? stringProperty.default : "";
-                        } catch (err) {
-                            const error = ensureError(err);
-                            rootHTTPLogger.error("Device convert raw property - CMD_DOORBELL_DUAL_RADAR_WD_AUTO_RESPONSE DeviceLoiteringCustomResponseTimeFrom Error", { error: getError(error), deviceSN: this.getSerial(), property: property, value: value });
-                            return stringProperty.default !== undefined ? stringProperty.default : "";
-                        }
-                    }
-                    case PropertyName.DeviceLoiteringCustomResponseTimeTo:{
-                        const stringProperty = property as PropertyMetadataString;
-                        try {
-                            return ((value as any).setting !== undefined && (value as any).setting.length !== undefined && (value as any).setting.length > 0 && (value as any).setting[0].end_hour !== undefined && (value as any).setting[0].end_min !== undefined) ? `${(value as any).setting[0].end_hour.padStart(2, "0")}:${(value as any).setting[0].end_min.padStart(2, "0")}` : stringProperty.default !== undefined ? stringProperty.default : "";
-                        } catch (err) {
-                            const error = ensureError(err);
-                            rootHTTPLogger.error("Device convert raw property - CMD_DOORBELL_DUAL_RADAR_WD_AUTO_RESPONSE DeviceLoiteringCustomResponseTimeTo Error", { error: getError(error), deviceSN: this.getSerial(), property: property, value: value });
-                            return stringProperty.default !== undefined ? stringProperty.default : "";
-                        }
-                    }
-                    case PropertyName.DeviceLoiteringCustomResponsePhoneNotification: {
-                        const booleanProperty = property as PropertyMetadataBoolean;
-                        try {
-                            return (value as any).setting[0].push_notify === 1 ? true : booleanProperty.default !== undefined ? booleanProperty.default : false;
-                        } catch (err) {
-                            const error = ensureError(err);
-                            rootHTTPLogger.error("Device convert raw property - CMD_DOORBELL_DUAL_RADAR_WD_AUTO_RESPONSE DeviceLoiteringCustomResponsePhoneNotification Error", { error: getError(error), deviceSN: this.getSerial(), property: property, value: value });
-                            return booleanProperty.default !== undefined ? booleanProperty.default : false;
-                        }
-                    }
-                    case PropertyName.DeviceLoiteringCustomResponseHomeBaseNotification: {
-                        const booleanProperty = property as PropertyMetadataBoolean;
-                        try {
-                            return (value as any).setting[0].homebase_alert === 1 ? true : booleanProperty.default !== undefined ? booleanProperty.default : false;
-                        } catch (err) {
-                            const error = ensureError(err);
-                            rootHTTPLogger.error("Device convert raw property - CMD_DOORBELL_DUAL_RADAR_WD_AUTO_RESPONSE DeviceLoiteringCustomResponseHomeBaseNotification Error", { error: getError(error), deviceSN: this.getSerial(), property: property, value: value });
-                            return booleanProperty.default !== undefined ? booleanProperty.default : false;
-                        }
-                    }
-                    case PropertyName.DeviceLoiteringCustomResponseAutoVoiceResponse: {
-                        const booleanProperty = property as PropertyMetadataBoolean;
-                        try {
-                            return (value as any).setting[0].auto_voice_resp === 1 ? true : booleanProperty.default !== undefined ? booleanProperty.default : false;
-                        } catch (err) {
-                            const error = ensureError(err);
-                            rootHTTPLogger.error("Device convert raw property - CMD_DOORBELL_DUAL_RADAR_WD_AUTO_RESPONSE DeviceLoiteringCustomResponseAutoVoiceResponse Error", { error: getError(error), deviceSN: this.getSerial(), property: property, value: value });
-                            return booleanProperty.default !== undefined ? booleanProperty.default : false;
-                        }
-                    }
-                    case PropertyName.DeviceLoiteringCustomResponseAutoVoiceResponseVoice:{
-                        const numericProperty = property as PropertyMetadataNumeric;
-                        try {
-                            return ((value as any).setting !== undefined && (value as any).setting.length !== undefined && (value as any).setting.length > 0 && (value as any).setting[0].auto_voice_id !== undefined) ? (value as any).setting[0].auto_voice_id : numericProperty.default !== undefined ? numericProperty.default : (numericProperty.min !== undefined ? numericProperty.min : 0);
-                        } catch (err) {
-                            const error = ensureError(err);
-                            rootHTTPLogger.error("Device convert raw property - CMD_DOORBELL_DUAL_RADAR_WD_AUTO_RESPONSE DeviceLoiteringCustomResponseAutoVoiceResponseVoice Error", { error: getError(error), deviceSN: this.getSerial(), property: property, value: value });
-                            return numericProperty.default !== undefined ? numericProperty.default : (numericProperty.min !== undefined ? numericProperty.min : 0);
-                        }
-                    }
-                }
-            } else if (property.key === CommandType.CMD_DOORBELL_DUAL_DELIVERY_GUARD_SWITCH) {
-                const booleanProperty = property as PropertyMetadataBoolean;
-                try {
-                    return value !== undefined && (value as any).ai_bottom_switch !== undefined ? (value as any).ai_bottom_switch === 1024 : (booleanProperty.default !== undefined ? booleanProperty.default : false);
-                } catch (err) {
-                    const error = ensureError(err);
-                    rootHTTPLogger.error("Device convert raw property - CMD_DOORBELL_DUAL_DELIVERY_GUARD_SWITCH Error", { error: getError(error), deviceSN: this.getSerial(), property: property, value: value });
-                    return booleanProperty.default !== undefined ? booleanProperty.default : false;
-                }
-            } else if (property.key === CommandType.CMD_DOORBELL_DUAL_PACKAGE_STRAND_TIME) {
-                const stringProperty = property as PropertyMetadataString;
-                try {
-                    return ((value as any).start_h !== undefined && (value as any).start_m !== undefined) ? `${(value as any).start_h.toString().padStart(2, "0")}:${(value as any).start_m.toString().padStart(2, "0")}` : stringProperty.default !== undefined ? stringProperty.default : "";
-                } catch (err) {
-                    const error = ensureError(err);
-                    rootHTTPLogger.error("Device convert raw property - CMD_DOORBELL_DUAL_PACKAGE_STRAND_TIME Error", { error: getError(error), deviceSN: this.getSerial(), property: property, value: value });
-                    return stringProperty.default !== undefined ? stringProperty.default : "";
-                }
-            } else if (property.key === CommandType.CMD_DOORBELL_DUAL_RING_AUTO_RESPONSE) {
-                switch (property.name) {
-                    case PropertyName.DeviceRingAutoResponse: {
-                        const booleanProperty = property as PropertyMetadataBoolean;
-                        try {
-                            return (value as any).setting[0].active === 1 ? true : booleanProperty.default !== undefined ? booleanProperty.default : false;
-                        } catch (err) {
-                            const error = ensureError(err);
-                            rootHTTPLogger.error("Device convert raw property - CMD_DOORBELL_DUAL_RING_AUTO_RESPONSE DeviceRingAutoResponse Error", { error: getError(error), deviceSN: this.getSerial(), property: property, value: value });
-                            return booleanProperty.default !== undefined ? booleanProperty.default : false;
-                        }
-                    }
-                    case PropertyName.DeviceRingAutoResponseVoiceResponse: {
-                        const booleanProperty = property as PropertyMetadataBoolean;
-                        try {
-                            return (value as any).setting[0].active === 1 ? true : booleanProperty.default !== undefined ? booleanProperty.default : false;
-                        } catch (err) {
-                            const error = ensureError(err);
-                            rootHTTPLogger.error("Device convert raw property - CMD_DOORBELL_DUAL_RING_AUTO_RESPONSE DeviceRingAutoResponseVoiceResponse Error", { error: getError(error), deviceSN: this.getSerial(), property: property, value: value });
-                            return booleanProperty.default !== undefined ? booleanProperty.default : false;
-                        }
-                    }
-                    case PropertyName.DeviceRingAutoResponseTimeFrom:{
-                        const stringProperty = property as PropertyMetadataString;
-                        try {
-                            return ((value as any).setting !== undefined && (value as any).setting.length !== undefined && (value as any).setting.length > 0 && (value as any).setting[0].start_hour !== undefined && (value as any).setting[0].start_min !== undefined) ? `${(value as any).setting[0].start_hour.padStart(2, "0")}:${(value as any).setting[0].start_min.padStart(2, "0")}` : stringProperty.default !== undefined ? stringProperty.default : "";
-                        } catch (err) {
-                            const error = ensureError(err);
-                            rootHTTPLogger.error("Device convert raw property - CMD_DOORBELL_DUAL_RING_AUTO_RESPONSE DeviceRingAutoResponseTimeFrom Error", { error: getError(error), deviceSN: this.getSerial(), property: property, value: value });
-                            return stringProperty.default !== undefined ? stringProperty.default : "";
-                        }
-                    }
-                    case PropertyName.DeviceRingAutoResponseTimeTo:{
-                        const stringProperty = property as PropertyMetadataString;
-                        try {
-                            return ((value as any).setting !== undefined && (value as any).setting.length !== undefined && (value as any).setting.length > 0 && (value as any).setting[0].end_hour !== undefined && (value as any).setting[0].end_min !== undefined) ? `${(value as any).setting[0].end_hour.padStart(2, "0")}:${(value as any).setting[0].end_min.padStart(2, "0")}` : stringProperty.default !== undefined ? stringProperty.default : "";
-                        } catch (err) {
-                            const error = ensureError(err);
-                            rootHTTPLogger.error("Device convert raw property - CMD_DOORBELL_DUAL_RING_AUTO_RESPONSE DeviceRingAutoResponseTimeTo Error", { error: getError(error), deviceSN: this.getSerial(), property: property, value: value });
-                            return stringProperty.default !== undefined ? stringProperty.default : "";
-                        }
-                    }
-                    case PropertyName.DeviceRingAutoResponseVoiceResponseVoice:{
-                        const numericProperty = property as PropertyMetadataNumeric;
-                        try {
-                            return ((value as any).setting !== undefined && (value as any).setting.length !== undefined && (value as any).setting.length > 0 && (value as any).setting[0].auto_voice_id !== undefined) ? (value as any).setting[0].auto_voice_id : numericProperty.default !== undefined ? numericProperty.default : (numericProperty.min !== undefined ? numericProperty.min : 0);
-                        } catch (err) {
-                            const error = ensureError(err);
-                            rootHTTPLogger.error("Device convert raw property - CMD_DOORBELL_DUAL_RING_AUTO_RESPONSE DeviceRingAutoResponseVoiceResponseVoice Error", { error: getError(error), deviceSN: this.getSerial(), property: property, value: value });
-                            return numericProperty.default !== undefined ? numericProperty.default : (numericProperty.min !== undefined ? numericProperty.min : 0);
-                        }
-                    }
-                }
-            } else if (property.key === CommandType.CMD_DOORBELL_DUAL_PACKAGE_GUARD_TIME) {
-                switch (property.name) {
-                    case PropertyName.DeviceDeliveryGuardPackageGuardingActivatedTimeFrom:{
-                        const stringProperty = property as PropertyMetadataString;
-                        try {
-                            return ((value as any).start_h !== undefined && (value as any).start_m !== undefined) ? `${(value as any).start_h.toString().padStart(2, "0")}:${(value as any).start_m.toString().padStart(2, "0")}` : stringProperty.default !== undefined ? stringProperty.default : "";
-                        } catch (err) {
-                            const error = ensureError(err);
-                            rootHTTPLogger.error("Device convert raw property - CMD_DOORBELL_DUAL_PACKAGE_GUARD_TIME DeviceDeliveryGuardPackageGuardingActivatedTimeFrom Error", { error: getError(error), deviceSN: this.getSerial(), property: property, value: value });
-                            return stringProperty.default !== undefined ? stringProperty.default : "";
-                        }
-                    }
-                    case PropertyName.DeviceDeliveryGuardPackageGuardingActivatedTimeTo:{
-                        const stringProperty = property as PropertyMetadataString;
-                        try {
-                            return ((value as any).end_h !== undefined && (value as any).end_m !== undefined) ? `${(value as any).end_h.toString().padStart(2, "0")}:${(value as any).end_m.toString().padStart(2, "0")}` : stringProperty.default !== undefined ? stringProperty.default : "";
-                        } catch (err) {
-                            const error = ensureError(err);
-                            rootHTTPLogger.error("Device convert raw property - CMD_DOORBELL_DUAL_PACKAGE_GUARD_TIME DeviceDeliveryGuardPackageGuardingActivatedTimeTo Error", { error: getError(error), deviceSN: this.getSerial(), property: property, value: value });
-                            return stringProperty.default !== undefined ? stringProperty.default : "";
-                        }
-                    }
-                }
-            } else if (property.key === CommandType.CMD_DOORBELL_DUAL_RADAR_WD_DISTANCE) {
-                const numericProperty = property as PropertyMetadataNumeric;
-                try {
-                    return value !== undefined && (value as any).radar_wd_distance !== undefined ? (value as any).radar_wd_distance as number : (numericProperty.default !== undefined ? numericProperty.default : (numericProperty.min !== undefined ? numericProperty.min : 0));
-                } catch (err) {
-                    const error = ensureError(err);
-                    rootHTTPLogger.error("Device convert raw property - CMD_DOORBELL_DUAL_RADAR_WD_DISTANCE Error", { error: getError(error), deviceSN: this.getSerial(), property: property, value: value });
-                    return numericProperty.default !== undefined ? numericProperty.default : (numericProperty.min !== undefined ? numericProperty.min : 0);
-                }
-            } else if (property.key === CommandType.CMD_DOORBELL_DUAL_RADAR_WD_TIME) {
-                const numericProperty = property as PropertyMetadataNumeric;
-                try {
-                    return value !== undefined && (value as any).radar_wd_time !== undefined ? (value as any).radar_wd_time as number : (numericProperty.default !== undefined ? numericProperty.default : (numericProperty.min !== undefined ? numericProperty.min : 0));
-                } catch (err) {
-                    const error = ensureError(err);
-                    rootHTTPLogger.error("Device convert raw property - CMD_DOORBELL_DUAL_RADAR_WD_TIME Error", { error: getError(error), deviceSN: this.getSerial(), property: property, value: value });
-                    return numericProperty.default !== undefined ? numericProperty.default : (numericProperty.min !== undefined ? numericProperty.min : 0);
-                }
-            } else if (property.key === CommandType.CMD_DOORBELL_DUAL_PACKAGE_GUARD_VOICE) {
-                const numericProperty = property as PropertyMetadataNumeric;
-                try {
-                    return value !== undefined && (value as any).auto_voice_id !== undefined ? (value as any).auto_voice_id as number : (numericProperty.default !== undefined ? numericProperty.default : (numericProperty.min !== undefined ? numericProperty.min : 0));
-                } catch (err) {
-                    const error = ensureError(err);
-                    rootHTTPLogger.error("Device convert raw property - CMD_DOORBELL_DUAL_PACKAGE_GUARD_VOICE Error", { error: getError(error), deviceSN: this.getSerial(), property: property, value: value });
-                    return numericProperty.default !== undefined ? numericProperty.default : (numericProperty.min !== undefined ? numericProperty.min : 0);
-                }
-            } else if (property.key === CommandType.CMD_MOTION_SET_LEAVING_REACTIONS) {
-                switch (property.name) {
-                    case PropertyName.DeviceLeavingReactionStartTime:{
-                        const stringProperty = property as PropertyMetadataString;
-                        try {
-                            return (value !== undefined && (value as any).start_hour !== undefined && (value as any).start_min !== undefined) ? `${(value as any).start_hour.padStart(2, "0")}:${(value as any).start_min.padStart(2, "0")}` : stringProperty.default !== undefined ? stringProperty.default : "";
-                        } catch (err) {
-                            const error = ensureError(err);
-                            rootHTTPLogger.error("Device convert raw property - CMD_MOTION_SET_LEAVING_REACTIONS DeviceLeavingReactionStartTime Error", { error: getError(error), deviceSN: this.getSerial(), property: property, value: value });
-                            return stringProperty.default !== undefined ? stringProperty.default : "";
-                        }
-                    }
-                    case PropertyName.DeviceLeavingReactionEndTime:{
-                        const stringProperty = property as PropertyMetadataString;
-                        try {
-                            return (value !== undefined && (value as any).end_hour !== undefined && (value as any).end_min !== undefined) ? `${(value as any).end_hour.padStart(2, "0")}:${(value as any).end_min.padStart(2, "0")}` : stringProperty.default !== undefined ? stringProperty.default : "";
-                        } catch (err) {
-                            const error = ensureError(err);
-                            rootHTTPLogger.error("Device convert raw property - CMD_MOTION_SET_LEAVING_REACTIONS DeviceLeavingReactionEndTime Error", { error: getError(error), deviceSN: this.getSerial(), property: property, value: value });
-                            return stringProperty.default !== undefined ? stringProperty.default : "";
-                        }
-                    }
-                    case PropertyName.DeviceLeavingReactionNotification: {
-                        const booleanProperty = property as PropertyMetadataBoolean;
-                        try {
-                            return value !== undefined && (value as any).push_notify === 1 ? true : booleanProperty.default !== undefined ? booleanProperty.default : false;
-                        } catch (err) {
-                            const error = ensureError(err);
-                            rootHTTPLogger.error("Device convert raw property - CMD_MOTION_SET_LEAVING_REACTIONS DeviceLeavingReactionNotification Error", { error: getError(error), deviceSN: this.getSerial(), property: property, value: value });
-                            return booleanProperty.default !== undefined ? booleanProperty.default : false;
-                        }
-                    }
-                }
-            } else if (property.key === CommandType.CMD_SET_SNOOZE_MODE) {
-                switch (property.name) {
-                    case PropertyName.DeviceSnooze: {
-                        const booleanProperty = property as PropertyMetadataBoolean;
-                        try {
-                            return value !== undefined && (value as any).snooze_time !== undefined && (value as any).snooze_time !== "" && Number.parseInt((value as any).snooze_time) !== 0 ? true : booleanProperty.default !== undefined ? booleanProperty.default : false;
-                        } catch (err) {
-                            const error = ensureError(err);
-                            rootHTTPLogger.error("Device convert raw property - CMD_SET_SNOOZE_MODE DeviceSnooze Error", { error: getError(error), deviceSN: this.getSerial(), property: property, value: value });
-                            return booleanProperty.default !== undefined ? booleanProperty.default : false;
-                        }
-                    }
-                    case PropertyName.DeviceSnoozeTime: {
-                        const numericProperty = property as PropertyMetadataNumeric;
-                        try {
-                            return value !== undefined && (value as any).snooze_time !== undefined && (value as any).snooze_time !== "" ? Number.parseInt((value as any).snooze_time) : (numericProperty.default !== undefined ? numericProperty.default : (numericProperty.min !== undefined ? numericProperty.min : 0));
-                        } catch (err) {
-                            const error = ensureError(err);
-                            rootHTTPLogger.error("Device convert raw property - CMD_SET_SNOOZE_MODE DeviceSnoozeTime Error", { error: getError(error), deviceSN: this.getSerial(), property: property, value: value });
-                            return numericProperty.default !== undefined ? numericProperty.default : (numericProperty.min !== undefined ? numericProperty.min : 0);
-                        }
-                    }
-                    case PropertyName.DeviceSnoozeStartTime: {
-                        const numericProperty = property as PropertyMetadataNumeric;
-                        try {
-                            return value !== undefined && (value as any).startTime !== undefined ? Number.parseInt((value as any).startTime) : (numericProperty.default !== undefined ? numericProperty.default : (numericProperty.min !== undefined ? numericProperty.min : 0));
-                        } catch (err) {
-                            const error = ensureError(err);
-                            rootHTTPLogger.error("Device convert raw property - CMD_SET_SNOOZE_MODE DeviceSnoozeTime Error", { error: getError(error), deviceSN: this.getSerial(), property: property, value: value });
-                            return numericProperty.default !== undefined ? numericProperty.default : (numericProperty.min !== undefined ? numericProperty.min : 0);
-                        }
-                    }
-                    case PropertyName.DeviceSnoozeHomebase: {
-                        const booleanProperty = property as PropertyMetadataBoolean;
-                        try {
-                            return value !== undefined && (value as any).homebase_onoff !== undefined ? ((value as any).homebase_onoff === 1 ? true : false) : (booleanProperty.default !== undefined ? booleanProperty.default : false);
-                        } catch (err) {
-                            const error = ensureError(err);
-                            rootHTTPLogger.error("Device convert raw property - CMD_SET_SNOOZE_MODE DeviceSnoozeHomebase Error", { error: getError(error), deviceSN: this.getSerial(), property: property, value: value });
-                            return booleanProperty.default !== undefined ? booleanProperty.default : false;
-                        }
-                    }
-                    case PropertyName.DeviceSnoozeMotion: {
-                        const booleanProperty = property as PropertyMetadataBoolean;
-                        try {
-                            return value !== undefined && (value as any).motion_notify_onoff !== undefined ? ((value as any).motion_notify_onoff === 1 ? true : false) : (booleanProperty.default !== undefined ? booleanProperty.default : false);
-                        } catch (err) {
-                            const error = ensureError(err);
-                            rootHTTPLogger.error("Device convert raw property - CMD_SET_SNOOZE_MODE DeviceSnoozeMotion Error", { error: getError(error), deviceSN: this.getSerial(), property: property, value: value });
-                            return booleanProperty.default !== undefined ? booleanProperty.default : false;
-                        }
-                    }
-                    case PropertyName.DeviceSnoozeChime: {
-                        const booleanProperty = property as PropertyMetadataBoolean;
-                        try {
-                            return value !== undefined && (value as any).chime_onoff !== undefined ? ((value as any).chime_onoff === 1 ? true : false) : (booleanProperty.default !== undefined ? booleanProperty.default : false);
-                        } catch (err) {
-                            const error = ensureError(err);
-                            rootHTTPLogger.error("Device convert raw property - CMD_SET_SNOOZE_MODE DeviceSnoozeChime Error", { error: getError(error), deviceSN: this.getSerial(), property: property, value: value });
-                            return booleanProperty.default !== undefined ? booleanProperty.default : false;
-                        }
-                    }
-                }
-            } else if ((
-                property.name === PropertyName.DeviceMotionDetectionTypeHuman ||
-                property.name === PropertyName.DeviceMotionDetectionTypeHumanRecognition ||
-                property.name === PropertyName.DeviceMotionDetectionTypePet ||
-                property.name === PropertyName.DeviceMotionDetectionTypeVehicle ||
-                property.name === PropertyName.DeviceMotionDetectionTypeAllOtherMotions
-            ) && this.getStationSerial().startsWith("T8030")) {
-                const booleanProperty = property as PropertyMetadataBoolean;
-                try {
-                    return isHB3DetectionModeEnabled(Number.parseInt(value), property.name === PropertyName.DeviceMotionDetectionTypeHuman ? HB3DetectionTypes.HUMAN_DETECTION : property.name === PropertyName.DeviceMotionDetectionTypeHumanRecognition ? HB3DetectionTypes.HUMAN_RECOGNITION : property.name === PropertyName.DeviceMotionDetectionTypePet ? HB3DetectionTypes.PET_DETECTION : property.name === PropertyName.DeviceMotionDetectionTypeVehicle ? HB3DetectionTypes.VEHICLE_DETECTION : HB3DetectionTypes.ALL_OTHER_MOTION);
-                } catch (err) {
-                    const error = ensureError(err);
-                    rootHTTPLogger.error("Device convert raw property - HB3 motion detection type Error", { error: getError(error), deviceSN: this.getSerial(), property: property, value: value });
-                    return booleanProperty.default !== undefined ? booleanProperty.default : false;
-                }
-            } else if ((
-                property.name === PropertyName.DeviceMotionDetectionTypeHuman ||
-                property.name === PropertyName.DeviceMotionDetectionTypeVehicle ||
-                property.name === PropertyName.DeviceMotionDetectionTypeAllOtherMotions
-            ) && this.isOutdoorPanAndTiltCamera()) {
-                const booleanProperty = property as PropertyMetadataBoolean;
-                try {
-                    return isT8170DetectionModeEnabled(Number.parseInt(value), property.name === PropertyName.DeviceMotionDetectionTypeHuman ? T8170DetectionTypes.HUMAN_DETECTION : property.name === PropertyName.DeviceMotionDetectionTypeVehicle ? T8170DetectionTypes.VEHICLE_DETECTION : T8170DetectionTypes.ALL_OTHER_MOTION);
-                } catch (err) {
-                    const error = ensureError(err);
-                    rootHTTPLogger.error("Device convert raw property - T8170 motion detection type Error", { error: getError(error), deviceSN: this.getSerial(), property: property, value: value });
-                    return booleanProperty.default !== undefined ? booleanProperty.default : false;
-                }
-            } else if ((
-                property.name === PropertyName.DeviceMotionDetectionTypeHuman ||
-                property.name === PropertyName.DeviceMotionDetectionTypeAllOtherMotions
-            ) && this.isSoloCameras()) {
-                const booleanProperty = property as PropertyMetadataBoolean;
-                try {
-                    return property.name === PropertyName.DeviceMotionDetectionTypeHuman ? SoloCameraDetectionTypes.HUMAN_DETECTION === Number.parseInt(value) ? true : false : SoloCameraDetectionTypes.ALL_OTHER_MOTION === Number.parseInt(value) ? true : false;
-                } catch (err) {
-                    const error = ensureError(err);
-                    rootHTTPLogger.error("Device convert raw property - SoloCamera motion detection type Error", { error: getError(error), deviceSN: this.getSerial(), property: property, value: value });
-                    return booleanProperty.default !== undefined ? booleanProperty.default : false;
-                }
-            } else if ((
-                property.name === PropertyName.DeviceNotificationAllOtherMotion ||
-                property.name === PropertyName.DeviceNotificationPerson ||
-                property.name === PropertyName.DeviceNotificationPet ||
-                property.name === PropertyName.DeviceNotificationCrying ||
-                property.name === PropertyName.DeviceNotificationAllSound
-            ) && this.isIndoorPanAndTiltCameraS350()) {
-                const booleanProperty = property as PropertyMetadataBoolean;
-                try {
-                    return isIndoorNotitficationEnabled(Number.parseInt(value), property.name === PropertyName.DeviceNotificationAllOtherMotion ? IndoorS350NotificationTypes.ALL_OTHER_MOTION : property.name === PropertyName.DeviceNotificationPerson ? IndoorS350NotificationTypes.HUMAN : property.name === PropertyName.DeviceNotificationPet ? IndoorS350NotificationTypes.PET : property.name === PropertyName.DeviceNotificationCrying ? IndoorS350NotificationTypes.CRYING : IndoorS350NotificationTypes.ALL_SOUND);
-                } catch (err) {
-                    const error = ensureError(err);
-                    rootHTTPLogger.error("Device convert raw property - IndoorPanAndTiltCameraS350 notification Error", { error: getError(error), deviceSN: this.getSerial(), property: property, value: value });
-                    return booleanProperty.default !== undefined ? booleanProperty.default : false;
-                }
-            } else if ((
-                property.name === PropertyName.DeviceNotificationAllOtherMotion ||
-                property.name === PropertyName.DeviceNotificationPerson ||
-                property.name === PropertyName.DeviceNotificationPet ||
-                property.name === PropertyName.DeviceNotificationVehicle
-            ) && this.isFloodLightT8425()) {
-                const booleanProperty = property as PropertyMetadataBoolean;
-                try {
-                    return isFloodlightT8425NotitficationEnabled(Number.parseInt(value), property.name === PropertyName.DeviceNotificationAllOtherMotion ? FloodlightT8425NotificationTypes.ALL_OTHER_MOTION : property.name === PropertyName.DeviceNotificationPerson ? FloodlightT8425NotificationTypes.HUMAN : property.name === PropertyName.DeviceNotificationPet ? FloodlightT8425NotificationTypes.PET : FloodlightT8425NotificationTypes.VEHICLE);
-                } catch (err) {
-                    const error = ensureError(err);
-                    rootHTTPLogger.error("Device convert raw property - FloodLightT8425 notification Error", { error: getError(error), deviceSN: this.getSerial(), property: property, value: value });
-                    return booleanProperty.default !== undefined ? booleanProperty.default : false;
-                }
-            } else if (property.key === CommandType.CELLULAR_INFO) {
-                switch (property.name) {
-                    case PropertyName.DeviceCellularSignal: {
-                        const stringProperty = property as PropertyMetadataString;
-                        return value !== undefined && (value as any).Signal !== undefined ? String((value as any).Signal) : (stringProperty.default !== undefined ? stringProperty.default : "");
-                    }
-                    case PropertyName.DeviceCellularBand: {
-                        const stringProperty = property as PropertyMetadataString;
-                        return value !== undefined && (value as any).band !== undefined ? String((value as any).band) : (stringProperty.default !== undefined ? stringProperty.default : "");
-                    }
-                    case PropertyName.DeviceCellularIMEI: {
-                        const stringProperty = property as PropertyMetadataString;
-                        return value !== undefined && (value as any).imei !== undefined ? String((value as any).imei) : (stringProperty.default !== undefined ? stringProperty.default : "");
-                    }
-                    case PropertyName.DeviceCellularICCID: {
-                        const stringProperty = property as PropertyMetadataString;
-                        return value !== undefined && (value as any).iccid !== undefined ? String((value as any).iccid) : (stringProperty.default !== undefined ? stringProperty.default : "");
-                    }
-                }
-            } else if (property.key === CommandType.CMD_BAT_DOORBELL_VIDEO_QUALITY2) {
-                const numericProperty = property as PropertyMetadataNumeric;
-                const quality: VideoStreamingRecordingQuality = value as unknown as VideoStreamingRecordingQuality;
-                let mode = quality.mode_1;
-                if (quality.cur_mode === 0) {
-                    mode = quality.mode_0;
-                }
-                try {
-                    return value !== undefined && mode !== undefined && mode.quality !== undefined ? mode.quality : (numericProperty.default !== undefined ? numericProperty.default : (numericProperty.min !== undefined ? numericProperty.min : 0));
-                } catch (err) {
-                    const error = ensureError(err);
-                    rootHTTPLogger.error("Device convert raw property - CMD_BAT_DOORBELL_VIDEO_QUALITY2 Error", { error: getError(error), deviceSN: this.getSerial(), property: property, value: value });
-                    return numericProperty.default !== undefined ? numericProperty.default : (numericProperty.min !== undefined ? numericProperty.min : 0);
-                }
-            } else if (property.key === CommandType.CMD_BAT_DOORBELL_RECORD_QUALITY2) {
-                const numericProperty = property as PropertyMetadataNumeric;
-                const quality: VideoStreamingRecordingQuality = value as unknown as VideoStreamingRecordingQuality;
-                let mode = quality.mode_1;
-                if (quality.cur_mode === 0) {
-                    mode = quality.mode_0;
-                }
-                try {
-                    return value !== undefined && mode !== undefined && mode.quality !== undefined ? mode.quality : (numericProperty.default !== undefined ? numericProperty.default : (numericProperty.min !== undefined ? numericProperty.min : 0));
-                } catch (err) {
-                    const error = ensureError(err);
-                    rootHTTPLogger.error("Device convert raw property - CMD_BAT_DOORBELL_RECORD_QUALITY2 Error", { error: getError(error), deviceSN: this.getSerial(), property: property, value: value });
-                    return numericProperty.default !== undefined ? numericProperty.default : (numericProperty.min !== undefined ? numericProperty.min : 0);
-                }
-            } else if (property.key === CommandType.CMD_DEV_RECORD_AUTOSTOP && this.isCameraProfessional247()) {
-                return value !== undefined ? (value === "0" ? true : false) : false;
-            } else if (property.key === CommandType.CMD_FLOODLIGHT_SET_DETECTION_RANGE_T8425) {
-                const currentValue = value as unknown as FloodlightDetectionRangeT8425Property;
-                switch (property.name) {
-                    case PropertyName.DeviceMotionDetectionRange: {
-                        const numericProperty = property as PropertyMetadataNumeric;
-                        return currentValue !== undefined && currentValue.cur_mode !== undefined ? currentValue.cur_mode : (numericProperty.default !== undefined ? numericProperty.default : (numericProperty.min !== undefined ? numericProperty.min : 0));
-                    }
-                    case PropertyName.DeviceMotionDetectionRangeStandardSensitivity: {
-                        const numericProperty = property as PropertyMetadataNumeric;
-                        return currentValue !== undefined && currentValue.mode0 !== undefined && Array.isArray(currentValue.mode0) && currentValue.mode0.length > 0 && currentValue.mode0.find((element) => element.id === 1) !== undefined ? currentValue.mode0.find((element) => element.id === 1)!.sst : (numericProperty.default !== undefined ? numericProperty.default : (numericProperty.min !== undefined ? numericProperty.min : 0));
-                    }
-                    case PropertyName.DeviceMotionDetectionRangeAdvancedLeftSensitivity: {
-                        const numericProperty = property as PropertyMetadataNumeric;
-                        return currentValue !== undefined && currentValue.mode1 !== undefined && Array.isArray(currentValue.mode1) && currentValue.mode1.length > 0 && currentValue.mode1.find((element) => element.id === 1) !== undefined ? currentValue.mode1.find((element) => element.id === 1)!.sst : (numericProperty.default !== undefined ? numericProperty.default : (numericProperty.min !== undefined ? numericProperty.min : 0));
-                    }
-                    case PropertyName.DeviceMotionDetectionRangeAdvancedRightSensitivity: {
-                        const numericProperty = property as PropertyMetadataNumeric;
-                        return currentValue !== undefined && currentValue.mode1 !== undefined && Array.isArray(currentValue.mode1) && currentValue.mode1.length > 0 && currentValue.mode1.find((element) => element.id === 2) !== undefined ? currentValue.mode1.find((element) => element.id === 2)!.sst : (numericProperty.default !== undefined ? numericProperty.default : (numericProperty.min !== undefined ? numericProperty.min : 0));
-                    }
-                    case PropertyName.DeviceMotionDetectionTestMode: {
-                        const booleanProperty = property as PropertyMetadataBoolean;
-                        return currentValue !== undefined && currentValue.test_mode !== undefined ? currentValue.test_mode === 1 ? true : false : booleanProperty.default !== undefined ? booleanProperty.default : false;
-                    }
-                }
-            } else if (property.key === CommandType.CMD_SET_LIGHT_CTRL_BRIGHT_SCH_T8425) {
-                const currentValue = value as unknown as FloodlightLightSettingsBrightnessScheduleT8425Property;
-                const numericProperty = property as PropertyMetadataNumeric;
-                return currentValue !== undefined && currentValue.brightness !== undefined ? currentValue.brightness : (numericProperty.default !== undefined ? numericProperty.default : (numericProperty.min !== undefined ? numericProperty.min : 0));
-            } else if (property.key === CommandType.CMD_SET_LIGHT_CTRL_BRIGHT_PIR_T8425) {
-                const currentValue = value as unknown as FloodlightLightSettingsMotionT8425Property;
-                switch (property.name) {
-                    case PropertyName.DeviceLightSettingsBrightnessMotion: {
-                        const numericProperty = property as PropertyMetadataNumeric;
-                        return currentValue !== undefined && currentValue.brightness !== undefined ? currentValue.brightness : (numericProperty.default !== undefined ? numericProperty.default : (numericProperty.min !== undefined ? numericProperty.min : 0));
-                    }
-                    case PropertyName.DeviceLightSettingsMotionActivationMode: {
-                        const numericProperty = property as PropertyMetadataNumeric;
-                        return currentValue !== undefined && currentValue.mode !== undefined ? currentValue.mode : (numericProperty.default !== undefined ? numericProperty.default : (numericProperty.min !== undefined ? numericProperty.min : 0));
-                    }
-                    case PropertyName.DeviceLightSettingsMotionTriggeredTimer: {
-                        const numericProperty = property as PropertyMetadataNumeric;
-                        return currentValue !== undefined && currentValue.time !== undefined  ? currentValue.time : (numericProperty.default !== undefined ? numericProperty.default : (numericProperty.min !== undefined ? numericProperty.min : 0));
-                    }
-                    case PropertyName.DeviceLightSettingsMotionTriggered: {
-                        const booleanProperty = property as PropertyMetadataBoolean;
-                        return currentValue !== undefined && currentValue.enable !== undefined ? currentValue.enable === 1 ? true : false : booleanProperty.default !== undefined ? booleanProperty.default : false;
-                    }
-                }
-            } else if (property.key === CommandType.SUB1G_REP_UNPLUG_POWER_LINE) {
-                const numericProperty = property as PropertyMetadataNumeric;
-                try {
-                    const rawCharging = Number.parseInt(value);
-                    return rawCharging !== undefined ? (isCharging(rawCharging) ? 1 : 0) : (numericProperty.default !== undefined ? numericProperty.default : (numericProperty.min !== undefined ? numericProperty.min : 0));
-                } catch (err) {
-                    const error = ensureError(err);
-                    rootHTTPLogger.warn("Device convert raw property - SUB1G_REP_UNPLUG_POWER_LINE Error", { error: getError(error), deviceSN: this.getSerial(), property: property, value: value });
-                    return numericProperty.default !== undefined ? numericProperty.default : (numericProperty.min !== undefined ? numericProperty.min : 0);
-                }
-            } else if (property.name === PropertyName.Model && this.isLockWifiT8510P()) {
-                return "T8510P";
-            } else if (property.type === "number") {
-                const numericProperty = property as PropertyMetadataNumeric;
-                try {
-                    return value !== undefined ? Number.parseInt(value) : (numericProperty.default !== undefined ? numericProperty.default : (numericProperty.min !== undefined ? numericProperty.min : 0));
-                } catch (err) {
-                    const error = ensureError(err);
-                    rootHTTPLogger.warn("Device convert raw property - PropertyMetadataNumeric Convert Error", { error: getError(error), deviceSN: this.getSerial(), property: property, value: value });
-                    return numericProperty.default !== undefined ? numericProperty.default : (numericProperty.min !== undefined ? numericProperty.min : 0);
-                }
-            } else if (property.type === "boolean") {
-                const booleanProperty = property as PropertyMetadataBoolean;
-                try {
-                    return value !== undefined ? (value === "1" || value.toLowerCase() === "true" ? true : false) : (booleanProperty.default !== undefined ? booleanProperty.default : false);
-                } catch (err) {
-                    const error = ensureError(err);
-                    rootHTTPLogger.warn("Device convert raw property - PropertyMetadataBoolean Convert Error", { error: getError(error), deviceSN: this.getSerial(), property: property, value: value });
-                    return booleanProperty.default !== undefined ? booleanProperty.default : false;
-                }
-            } else if (property.type === "string") {
-                const stringProperty = property as PropertyMetadataString;
-                return value !== undefined ? value : (stringProperty.default !== undefined ? stringProperty.default : "");
-            } else if (property.type === "object") {
-                const objectProperty = property as PropertyMetadataObject;
-                return value !== undefined ? value : (objectProperty.default !== undefined ? objectProperty.default : undefined);
-            }
-        } catch (err) {
-            const error = ensureError(err);
-            rootHTTPLogger.error("Device convert raw property - Error", { error: getError(error), deviceSN: this.getSerial(), property: property, value: value });
-        }
-        return value;
-    }
-
-    public getPropertyMetadata(name: string, hidden = false): PropertyMetadataAny {
-        const property = this.getPropertiesMetadata(hidden)[name];
-        if (property !== undefined)
-            return property;
-        throw new InvalidPropertyError("Property name is not valid", { context: { name: name } });
-    }
-
-    public getPropertyValue(name: string): PropertyValue {
-        return this.properties[name];
-    }
-
-    public hasPropertyValue(name: string): boolean {
-        return this.getPropertyValue(name) !== undefined;
-    }
-
-    public getRawProperty(type: number): string | undefined {
-        return this.rawProperties[type]?.value;
-    }
-
-    public getRawProperties(): RawValues {
-        return this.rawProperties;
-    }
-
-    public getProperties(): PropertyValues {
-        const result: PropertyValues = {};
-        for (const property of Object.keys(this.properties)) {
-            if (!property.startsWith("hidden-"))
-                result[property] = this.properties[property];
-        }
-        return result;
-    }
-
-    public getPropertiesMetadata(hidden = false): IndexedProperty {
-        let metadata = {
-            ...DeviceProperties[this.getDeviceType()]
-        };
-        if (this.isFloodLightT8420X()) {
-            metadata = {
-                ...FloodlightT8420XDeviceProperties
-            };
-        } else if (this.isWiredDoorbellT8200X()) {
-            metadata = {
-                ...WiredDoorbellT8200XDeviceProperties
-            };
-        } else if (this.isLockWifiT8510P()) {
-            metadata = {
-                ...LockT8510PDeviceProperties
-            };
-            (metadata[PropertyName.Type] as PropertyMetadataNumeric).states![this.getDeviceType()] = "Smart Lock S230 (T8510P)";
-        } else if (this.isLockWifiT8520P()) {
-            metadata = {
-                ...LockT8520PDeviceProperties
-            };
-            (metadata[PropertyName.Type] as PropertyMetadataNumeric).states![this.getDeviceType()] = "Smart Lock S231 (T8520P)";
-        } else if (this.isSoloCameras() && Station.isStationHomeBase3BySn(this.getStationSerial())) {
-            const newMetadata = {
-                ...metadata
-            };
-
-            newMetadata[PropertyName.DeviceAudioRecording] = DeviceAudioRecordingProperty;
-            newMetadata[PropertyName.DeviceMotionDetectionSensitivity] = DeviceMotionDetectionSensitivityCamera2Property;
-            newMetadata[PropertyName.DeviceVideoRecordingQuality] = DeviceVideoRecordingQualitySoloCamerasHB3Property;
-            newMetadata[PropertyName.DeviceNotificationType] = DeviceNotificationTypeProperty;
-            newMetadata[PropertyName.DeviceMotionDetection] = DeviceMotionDetectionProperty;
-
-            metadata = newMetadata;
-        }
-        if (Station.isStationHomeBase3BySn(this.getStationSerial()) && (metadata[PropertyName.DeviceMotionDetectionType] !== undefined || metadata[PropertyName.DeviceMotionDetectionTypeAllOtherMotions] !== undefined) && this.isCamera()) {
-            const newMetadata = {
-                ...metadata
-            };
-            delete newMetadata[PropertyName.DeviceMotionDetectionType];
-            delete newMetadata[PropertyName.DeviceLastChargingDays];
-            delete newMetadata[PropertyName.DeviceLastChargingFalseEvents];
-            delete newMetadata[PropertyName.DeviceLastChargingRecordedEvents];
-            delete newMetadata[PropertyName.DeviceLastChargingTotalEvents];
-            delete newMetadata[PropertyName.DeviceBatteryUsageLastWeek];
-            newMetadata[PropertyName.DeviceMotionDetectionTypeHuman] = DeviceMotionHB3DetectionTypeHumanProperty;
-            newMetadata[PropertyName.DeviceMotionDetectionTypeHumanRecognition] = DeviceMotionHB3DetectionTypeHumanRecognitionProperty;
-            newMetadata[PropertyName.DeviceMotionDetectionTypePet] = DeviceMotionHB3DetectionTypePetProperty;
-            newMetadata[PropertyName.DeviceMotionDetectionTypeVehicle] = DeviceMotionHB3DetectionTypeVehicleProperty;
-            newMetadata[PropertyName.DeviceMotionDetectionTypeAllOtherMotions] = DeviceMotionHB3DetectionTypeAllOtherMotionsProperty;
-            newMetadata[PropertyName.DevicePersonDetected] = DevicePersonDetectedProperty;
-            newMetadata[PropertyName.DeviceMotionDetected] = DeviceMotionDetectedProperty;
-            newMetadata[PropertyName.DevicePetDetected] = DevicePetDetectedProperty;
-            newMetadata[PropertyName.DeviceSoundDetected] = DeviceSoundDetectedProperty;
-            newMetadata[PropertyName.DeviceCryingDetected] = DeviceCryingDetectedProperty;
-            newMetadata[PropertyName.DeviceIdentityPersonDetected] = DeviceIdentityPersonDetectedProperty;
-            newMetadata[PropertyName.DeviceStrangerPersonDetected] = DeviceStrangerPersonDetectedProperty;
-            newMetadata[PropertyName.DeviceVehicleDetected] = DeviceVehicleDetectedProperty;
-            newMetadata[PropertyName.DeviceDogDetected] = DeviceDogDetectedProperty;
-            newMetadata[PropertyName.DeviceDogLickDetected] = DeviceDogLickDetectedProperty;
-            newMetadata[PropertyName.DeviceDogPoopDetected] = DeviceDogPoopDetectedProperty;
-            newMetadata[PropertyName.DeviceDetectionStatisticsWorkingDays] = DeviceDetectionStatisticsWorkingDaysProperty;
-            newMetadata[PropertyName.DeviceDetectionStatisticsDetectedEvents] = DeviceDetectionStatisticsDetectedEventsProperty;
-            newMetadata[PropertyName.DeviceDetectionStatisticsRecordedEvents] = DeviceDetectionStatisticsRecordedEventsProperty;
-
-            if (!this.isSmartDrop()) {
-                //TODO: Check with future devices if this property overriding is correct (for example with indoor cameras etc.)
-                newMetadata[PropertyName.DeviceEnabled] = DeviceEnabledSoloProperty;
-            }
-
-            metadata = newMetadata;
-        } else if (Object.keys(metadata).length === 0) {
-            metadata = {
-                ...GenericDeviceProperties
-            };
-        }
-        if (!hidden) {
-            for (const property of Object.keys(metadata)) {
-                if (property.startsWith("hidden-"))
-                    delete metadata[property];
-            }
-        }
-        return metadata;
-    }
-
-    public hasProperty(name: string, hidden = false): boolean {
-        return this.getPropertiesMetadata(hidden)[name] !== undefined;
-    }
-
-    public getCommands(): Array<CommandName> {
-        const commands = DeviceCommands[this.getDeviceType()];
-        if (commands === undefined)
-            return [];
-        return commands;
-    }
-
-    public hasCommand(name: CommandName): boolean {
-        return this.getCommands().includes(name);
-    }
-
-    public processPushNotification(_station: Station, _message: PushMessage, _eventDurationSeconds: number): void {
-        // Nothing to do
-    }
-
-    public setCustomPropertyValue(name: string, value: PropertyValue): void {
-        const metadata = this.getPropertyMetadata(name);
-        if (typeof metadata.key === "string" && metadata.key.startsWith("custom_")) {
-            this.updateProperty(name, value);
-        }
-    }
-
-    public destroy(): void {
-        this.eventTimeouts.forEach((timeout) => {
-            clearTimeout(timeout);
-        });
-        this.eventTimeouts.clear();
-    }
-
-    protected clearEventTimeout(eventType: DeviceEvent): void {
-        const timeout = this.eventTimeouts.get(eventType);
-        if (timeout !== undefined) {
-            clearTimeout(timeout);
-            this.eventTimeouts.delete(eventType);
-        }
-    }
-
-    static isSupported(type: number): boolean {
-        return DeviceProperties[type] !== undefined ? true : false;
-    }
-
-    static isCamera(type: number): boolean {
-        if (type == DeviceType.CAMERA ||
-            type == DeviceType.CAMERA2 ||
-            type == DeviceType.CAMERA_E ||
-            type == DeviceType.CAMERA2C ||
-            type == DeviceType.INDOOR_CAMERA ||
-            type == DeviceType.INDOOR_PT_CAMERA ||
-            type == DeviceType.FLOODLIGHT ||
-            type == DeviceType.DOORBELL ||
-            type == DeviceType.BATTERY_DOORBELL ||
-            type == DeviceType.BATTERY_DOORBELL_2 ||
-            type == DeviceType.BATTERY_DOORBELL_PLUS ||
-            type == DeviceType.BATTERY_DOORBELL_PLUS_E340 ||
-            type == DeviceType.DOORBELL_SOLO ||
-            type == DeviceType.CAMERA2C_PRO ||
-            type == DeviceType.CAMERA2_PRO ||
-            type == DeviceType.CAMERA3 ||
-            type == DeviceType.CAMERA3C ||
-            type == DeviceType.PROFESSIONAL_247 ||
-            type == DeviceType.INDOOR_CAMERA_1080 ||
-            type == DeviceType.INDOOR_PT_CAMERA_1080 ||
-            type == DeviceType.OUTDOOR_PT_CAMERA ||
-            type == DeviceType.SOLO_CAMERA ||
-            type == DeviceType.SOLO_CAMERA_PRO ||
-            type == DeviceType.SOLO_CAMERA_SPOTLIGHT_1080 ||
-            type == DeviceType.SOLO_CAMERA_SPOTLIGHT_2K ||
-            type == DeviceType.SOLO_CAMERA_SPOTLIGHT_SOLAR ||
-            type == DeviceType.SOLO_CAMERA_SOLAR ||
-            type == DeviceType.SOLO_CAMERA_C210 ||
-            type == DeviceType.INDOOR_OUTDOOR_CAMERA_1080P ||
-            type == DeviceType.INDOOR_OUTDOOR_CAMERA_1080P_NO_LIGHT ||
-            type == DeviceType.INDOOR_OUTDOOR_CAMERA_2K ||
-            type == DeviceType.INDOOR_COST_DOWN_CAMERA ||
-            type == DeviceType.FLOODLIGHT_CAMERA_8422 ||
-            type == DeviceType.FLOODLIGHT_CAMERA_8423 ||
-            type == DeviceType.FLOODLIGHT_CAMERA_8424 ||
-            type == DeviceType.FLOODLIGHT_CAMERA_8425 ||
-            type == DeviceType.WALL_LIGHT_CAM ||
-            type == DeviceType.WALL_LIGHT_CAM_81A0 ||
-            type == DeviceType.CAMERA_GARAGE_T8453_COMMON ||
-            type == DeviceType.CAMERA_GARAGE_T8453 ||
-            type == DeviceType.CAMERA_GARAGE_T8452 ||
-            type == DeviceType.CAMERA_FG ||
-<<<<<<< HEAD
-            type == DeviceType.SMART_DROP)
-=======
-            type == DeviceType.INDOOR_PT_CAMERA_S350)
->>>>>>> ad2544ff
-            return true;
-        return false;
-    }
-
-    static hasBattery(type: number): boolean {
-        if (type == DeviceType.CAMERA ||
-            type == DeviceType.CAMERA2 ||
-            type == DeviceType.CAMERA_E ||
-            type == DeviceType.CAMERA2C ||
-            type == DeviceType.BATTERY_DOORBELL ||
-            type == DeviceType.BATTERY_DOORBELL_2 ||
-            type == DeviceType.BATTERY_DOORBELL_PLUS ||
-            type == DeviceType.BATTERY_DOORBELL_PLUS_E340 ||
-            type == DeviceType.CAMERA2C_PRO ||
-            type == DeviceType.CAMERA2_PRO ||
-            type == DeviceType.CAMERA3 ||
-            type == DeviceType.CAMERA3C ||
-            type == DeviceType.SOLO_CAMERA ||
-            type == DeviceType.SOLO_CAMERA_PRO ||
-            type == DeviceType.SOLO_CAMERA_SPOTLIGHT_1080 ||
-            type == DeviceType.SOLO_CAMERA_SPOTLIGHT_2K ||
-            type == DeviceType.SOLO_CAMERA_SPOTLIGHT_SOLAR ||
-            type == DeviceType.SOLO_CAMERA_SOLAR ||
-            type == DeviceType.SOLO_CAMERA_C210 ||
-            type == DeviceType.LOCK_WIFI ||
-            type == DeviceType.LOCK_WIFI_NO_FINGER ||
-            type == DeviceType.LOCK_8503 ||
-            type == DeviceType.LOCK_8504 ||
-            type == DeviceType.LOCK_8530 ||
-            type == DeviceType.LOCK_8592 ||
-            type == DeviceType.LOCK_85A3 ||
-	        type == DeviceType.LOCK_8506 ||
-            type == DeviceType.LOCK_8502 ||
-            type == DeviceType.SMART_SAFE_7400 ||
-            type == DeviceType.SMART_SAFE_7401 ||
-            type == DeviceType.SMART_SAFE_7402 ||
-            type == DeviceType.SMART_SAFE_7403 ||
-            type == DeviceType.CAMERA_FG ||
-            type == DeviceType.WALL_LIGHT_CAM_81A0 ||
-            type == DeviceType.SMART_DROP ||
-            type == DeviceType.OUTDOOR_PT_CAMERA)
-            //TODO: Add other battery devices
-            return true;
-        return false;
-    }
-
-    static isStation(type: number): boolean {
-        if (type == DeviceType.STATION || type === DeviceType.MINIBASE_CHIME)
-            return true;
-        return false;
-    }
-
-    static isCamera1(type: number): boolean {
-        return DeviceType.CAMERA == type;
-    }
-
-    static isCameraE(type: number): boolean {
-        return DeviceType.CAMERA_E == type;
-    }
-
-
-    static isSensor(type: number): boolean {
-        if (type == DeviceType.SENSOR ||
-            type == DeviceType.MOTION_SENSOR)
-            return true;
-        return false;
-    }
-
-    static isKeyPad(type: number): boolean {
-        return DeviceType.KEYPAD == type;
-    }
-
-    static isDoorbell(type: number): boolean {
-        if (type == DeviceType.DOORBELL ||
-            type == DeviceType.BATTERY_DOORBELL ||
-            type == DeviceType.BATTERY_DOORBELL_2 ||
-            type == DeviceType.BATTERY_DOORBELL_PLUS ||
-            type == DeviceType.BATTERY_DOORBELL_PLUS_E340 ||
-            type == DeviceType.DOORBELL_SOLO)
-            return true;
-        return false;
-    }
-
-    static isWiredDoorbell(type: number): boolean {
-        if (type == DeviceType.DOORBELL)
-            return true;
-        return false;
-    }
-
-    static isWiredDoorbellT8200X(type: number, serialnumber: string): boolean {
-        if (type == DeviceType.DOORBELL && serialnumber.startsWith("T8200") && serialnumber.length > 7 && serialnumber.charAt(6) === "6")
-            return true;
-        return false;
-    }
-
-    static isWiredDoorbellDual(type: number): boolean {
-        if (type == DeviceType.DOORBELL_SOLO)
-            return true;
-        return false;
-    }
-
-    static isIndoorCamera(type: number): boolean {
-        if (type == DeviceType.INDOOR_CAMERA ||
-            type == DeviceType.INDOOR_CAMERA_1080 ||
-            type == DeviceType.INDOOR_PT_CAMERA ||
-            type == DeviceType.INDOOR_PT_CAMERA_1080 ||
-            type == DeviceType.INDOOR_OUTDOOR_CAMERA_1080P ||
-            type == DeviceType.INDOOR_OUTDOOR_CAMERA_1080P_NO_LIGHT ||
-            type == DeviceType.INDOOR_OUTDOOR_CAMERA_2K ||
-            type == DeviceType.INDOOR_COST_DOWN_CAMERA ||
-            type == DeviceType.INDOOR_PT_CAMERA_S350)
-            return true;
-        return false;
-    }
-
-    static isPanAndTiltCamera(type: number): boolean {
-        if (type == DeviceType.INDOOR_PT_CAMERA ||
-            type == DeviceType.INDOOR_PT_CAMERA_1080 ||
-            type == DeviceType.FLOODLIGHT_CAMERA_8423 ||
-            type == DeviceType.FLOODLIGHT_CAMERA_8425 ||
-            type == DeviceType.INDOOR_COST_DOWN_CAMERA ||
-            type == DeviceType.OUTDOOR_PT_CAMERA ||
-            type == DeviceType.INDOOR_PT_CAMERA_S350)
-            return true;
-        return false;
-    }
-
-    static isOutdoorPanAndTiltCamera(type: number): boolean {
-        if (type == DeviceType.OUTDOOR_PT_CAMERA)
-            return true;
-        return false;
-    }
-
-    static isIndoorPanAndTiltCameraS350(type: number): boolean {
-        if (type == DeviceType.INDOOR_PT_CAMERA_S350)
-            return true;
-        return false;
-    }
-
-    static isFloodLight(type: number): boolean {
-        if (type == DeviceType.FLOODLIGHT ||
-            type == DeviceType.FLOODLIGHT_CAMERA_8422 ||
-            type == DeviceType.FLOODLIGHT_CAMERA_8423 ||
-            type == DeviceType.FLOODLIGHT_CAMERA_8424 ||
-            type == DeviceType.FLOODLIGHT_CAMERA_8425)
-            return true;
-        return false;
-    }
-
-    static isFloodLightT8420X(type: number, serialnumber: string): boolean {
-        if (type == DeviceType.FLOODLIGHT && serialnumber.startsWith("T8420") && serialnumber.length > 7 && serialnumber.charAt(6) === "6")
-            return true;
-        return false;
-    }
-
-    static isFloodLightT8425(type: number): boolean {
-        if (type == DeviceType.FLOODLIGHT_CAMERA_8425)
-            return true;
-        return false;
-    }
-
-    static isWallLightCam(type: number): boolean{
-        if(type == DeviceType.WALL_LIGHT_CAM || type == DeviceType.WALL_LIGHT_CAM_81A0)
-            return true;
-        return false;
-    }
-
-    static isLock(type: number): boolean {
-        return Device.isLockBle(type) ||
-        Device.isLockWifi(type, "") ||
-        Device.isLockBleNoFinger(type) ||
-        Device.isLockWifiNoFinger(type) ||
-        Device.isLockWifiR10(type) ||
-        Device.isLockWifiR20(type) ||
-        Device.isLockWifiVideo(type) ||
-        Device.isLockWifiT8506(type) ||
-        Device.isLockWifiT8502(type);
-    }
-
-    static isLockKeypad(type: number): boolean {
-        return Device.isLockWifiR10Keypad(type) || Device.isLockWifiR20Keypad(type);
-    }
-
-    static isLockBle(type: number): boolean {
-        return DeviceType.LOCK_BLE == type;
-    }
-
-    static isLockBleNoFinger(type: number): boolean {
-        return DeviceType.LOCK_BLE_NO_FINGER == type;
-    }
-
-    static isLockWifi(type: number, serialnumber: string): boolean {
-        return DeviceType.LOCK_WIFI == type && !Device.isLockWifiT8510P(type, serialnumber) && !Device.isLockWifiT8520P(type, serialnumber);
-    }
-
-    static isLockWifiNoFinger(type: number): boolean {
-        return DeviceType.LOCK_WIFI_NO_FINGER == type;
-    }
-
-    static isLockWifiR10(type: number): boolean {
-        return DeviceType.LOCK_8503 == type;
-    }
-
-    static isLockWifiR20(type: number): boolean {
-        return DeviceType.LOCK_8504 == type /*|| DeviceType.LOCK_8592 == type*/;
-    }
-
-    static isLockWifiVideo(type: number): boolean {
-        return DeviceType.LOCK_8530 == type;
-    }
-
-    static isLockWifiR10Keypad(type: number): boolean {
-        return DeviceType.LOCK_85A3 == type;
-    }
-
-    static isLockWifiR20Keypad(type: number): boolean {
-        return DeviceType.LOCK_8592 == type;
-    }
-
-    static isLockWifiT8506(type: number): boolean {
-        return DeviceType.LOCK_8506 == type;
-    }
-
-    static isLockWifiT8502(type: number): boolean {
-        return DeviceType.LOCK_8502 == type;
-    }
-
-    static isLockWifiT8510P(type: number, serialnumber: string): boolean {
-        if (type == DeviceType.LOCK_WIFI && serialnumber.startsWith("T8520") && serialnumber.length > 6 && serialnumber.charAt(6) === "8")
-            return true;
-        return false;
-    }
-
-    static isLockWifiT8520P(type: number, serialnumber: string): boolean {
-        if (type == DeviceType.LOCK_WIFI && serialnumber.startsWith("T8520") && serialnumber.length > 6 && serialnumber.charAt(6) === "9")
-            return true;
-        return false;
-    }
-
-    static isBatteryDoorbell1(type: number): boolean {
-        return DeviceType.BATTERY_DOORBELL == type;
-    }
-
-    static isBatteryDoorbell2(type: number): boolean {
-        return DeviceType.BATTERY_DOORBELL_2 == type;
-    }
-
-    static isBatteryDoorbellDual(type: number): boolean {
-        return DeviceType.BATTERY_DOORBELL_PLUS == type;
-    }
-
-    static isBatteryDoorbellDualE340(type: number): boolean {
-        return DeviceType.BATTERY_DOORBELL_PLUS_E340 == type;
-    }
-
-    static isDoorbellDual(type: number): boolean {
-        return DeviceType.DOORBELL_SOLO == type;
-    }
-
-    static isBatteryDoorbell(type: number): boolean {
-        if (type == DeviceType.BATTERY_DOORBELL ||
-            type == DeviceType.BATTERY_DOORBELL_2 ||
-            type == DeviceType.BATTERY_DOORBELL_PLUS ||
-            type == DeviceType.BATTERY_DOORBELL_PLUS_E340)
-            return true;
-        return false;
-    }
-
-    static isSoloCamera(type: number): boolean {
-        return DeviceType.SOLO_CAMERA == type;
-    }
-
-    static isSoloCameraPro(type: number): boolean {
-        return DeviceType.SOLO_CAMERA_PRO == type;
-    }
-
-    static isSoloCameraSpotlight1080(type: number): boolean {
-        return DeviceType.SOLO_CAMERA_SPOTLIGHT_1080 == type;
-    }
-
-    static isSoloCameraSpotlight2k(type: number): boolean {
-        return DeviceType.SOLO_CAMERA_SPOTLIGHT_2K == type;
-    }
-
-    static isSoloCameraSpotlightSolar(type: number): boolean {
-        return DeviceType.SOLO_CAMERA_SPOTLIGHT_SOLAR == type;
-    }
-
-    static isSoloCameraSolar(type: number): boolean {
-        return DeviceType.SOLO_CAMERA_SOLAR == type;
-    }
-
-    static isSoloCameraC210(type: number): boolean {
-        return DeviceType.SOLO_CAMERA_C210 == type;
-    }
-
-    static isSoloCameras(type: number): boolean {
-        return Device.isSoloCamera(type) ||
-            Device.isSoloCameraPro(type) ||
-            Device.isSoloCameraSpotlight1080(type) ||
-            Device.isSoloCameraSpotlight2k(type) ||
-            Device.isSoloCameraSpotlightSolar(type) ||
-            Device.isOutdoorPanAndTiltCamera(type) ||
-            Device.isSoloCameraSolar(type) ||
-            Device.isSoloCameraC210(type);
-    }
-
-    static isStarlight4GLTE(type: number): boolean {
-        return DeviceType.CAMERA_FG == type;
-    }
-
-    static isIndoorOutdoorCamera1080p(type: number): boolean {
-        return DeviceType.INDOOR_OUTDOOR_CAMERA_1080P == type;
-    }
-
-    static isIndoorOutdoorCamera1080pNoLight(type: number): boolean {
-        return DeviceType.INDOOR_OUTDOOR_CAMERA_1080P_NO_LIGHT == type;
-    }
-
-    static isIndoorOutdoorCamera2k(type: number): boolean {
-        return DeviceType.INDOOR_OUTDOOR_CAMERA_2K == type;
-    }
-
-    static isIndoorCamMini(type: number): boolean {
-        return DeviceType.INDOOR_COST_DOWN_CAMERA == type;
-    }
-
-    static isCamera1Product(type: number): boolean {
-        return Device.isCamera1(type) || Device.isCameraE(type);
-    }
-
-    static isCamera2(type: number): boolean {
-        //T8114
-        return DeviceType.CAMERA2 == type;
-    }
-
-    static isCamera2C(type: number): boolean {
-        //T8113
-        return DeviceType.CAMERA2C == type;
-    }
-
-    static isCamera2Pro(type: number): boolean {
-        //T8140
-        return DeviceType.CAMERA2_PRO == type;
-    }
-
-    static isCamera2CPro(type: number): boolean {
-        //T8142
-        return DeviceType.CAMERA2C_PRO == type;
-    }
-
-    static isCamera2Product(type: number): boolean {
-        return Device.isCamera2(type) || Device.isCamera2C(type) || Device.isCamera2Pro(type) || Device.isCamera2CPro(type);
-    }
-
-    static isCamera3(type: number): boolean {
-        return DeviceType.CAMERA3 == type;
-    }
-
-    static isCamera3C(type: number): boolean {
-        return DeviceType.CAMERA3C == type;
-    }
-
-    static isCameraProfessional247(type: number): boolean {
-        // T8600 - E330
-        return DeviceType.PROFESSIONAL_247 == type;
-    }
-
-    static isCamera3Product(type: number): boolean {
-        return Device.isCamera3(type) || Device.isCamera3C(type) || Device.isCameraProfessional247(type);
-    }
-
-    static isEntrySensor(type: number): boolean {
-        //T8900
-        return DeviceType.SENSOR == type;
-    }
-
-    static isMotionSensor(type: number): boolean {
-        return DeviceType.MOTION_SENSOR == type;
-    }
-
-    static isSmartDrop(type: number): boolean {
-        return DeviceType.SMART_DROP == type;
-    }
-
-    static isSmartSafe(type: number): boolean {
-        if (type == DeviceType.SMART_SAFE_7400 ||
-            type == DeviceType.SMART_SAFE_7401 ||
-            type == DeviceType.SMART_SAFE_7402 ||
-            type == DeviceType.SMART_SAFE_7403)
-            return true;
-        return false;
-    }
-
-    static isGarageCamera(type: number): boolean {
-        if (type == DeviceType.CAMERA_GARAGE_T8452 ||
-            type == DeviceType.CAMERA_GARAGE_T8453 ||
-            type == DeviceType.CAMERA_GARAGE_T8453_COMMON)
-            return true;
-        return false;
-    }
-
-    static isIntegratedDeviceBySn(sn: string): boolean {
-        //TODO: Update this implementation!
-        return sn.startsWith("T8420") ||
-            sn.startsWith("T820") ||
-            sn.startsWith("T8410") ||
-            sn.startsWith("T8400") ||
-            sn.startsWith("T8401") ||
-            sn.startsWith("T8411") ||
-            sn.startsWith("T8414") ||
-            sn.startsWith("T8130") ||
-            sn.startsWith("T8131") ||
-            sn.startsWith("T8422") ||
-            sn.startsWith("T8423") ||
-            sn.startsWith("T8424") ||
-            sn.startsWith("T8440") ||
-            sn.startsWith("T8441") ||
-            sn.startsWith("T8442");
-    }
-
-    static isSoloCameraBySn(sn: string): boolean {
-        return sn.startsWith("T8130") ||
-            sn.startsWith("T8131") ||
-            sn.startsWith("T8122") ||
-            sn.startsWith("T8123") ||
-            sn.startsWith("T8124") ||
-            sn.startsWith("T8134");
-    }
-
-    static isSmartDropBySn(sn: string): boolean {
-        return sn.startsWith("T8790");
-    }
-
-    static isLockBySn(sn: string): boolean {
-        return sn.startsWith("T8510") ||
-        sn.startsWith("T8520") ||
-        sn.startsWith("T8500") ||
-        sn.startsWith("T8501") ||
-        sn.startsWith("T8503") ||
-        sn.startsWith("T8502") ||
-        sn.startsWith("T8504") ||
-        sn.startsWith("T8506") ||
-        sn.startsWith("T8530");
-    }
-
-    static isGarageCameraBySn(sn: string): boolean {
-        return sn.startsWith("T8453") ||
-        sn.startsWith("T8452");
-    }
-
-    static isFloodlightBySn(sn: string): boolean {
-        return sn.startsWith("T8420") ||
-        sn.startsWith("T8422") ||
-        sn.startsWith("T8423") ||
-        sn.startsWith("T8424");
-        //(sn.startsWith("T8420") && sn.length > 7 && sn[6] == "6");
-    }
-
-    static isIndoorCameraBySn(sn: string): boolean {
-        return sn.startsWith("T8410") ||
-        sn.startsWith("T8400") ||
-        sn.startsWith("T8401") ||
-        sn.startsWith("T8411") ||
-        sn.startsWith("T8440") ||
-        sn.startsWith("T8441") ||
-        sn.startsWith("T8442") ||
-        sn.startsWith("T8414");
-    }
-
-    static is4GCameraBySn(sn: string): boolean {
-        return sn.startsWith("T8150") ||
-        sn.startsWith("T8151") ||
-        sn.startsWith("T8152") ||
-        sn.startsWith("T8153");
-    }
-
-    static isSmartSafeBySn(sn: string): boolean {
-        return sn.startsWith("T7400") ||
-        sn.startsWith("T7401") ||
-        sn.startsWith("T7402");
-    }
-
-    static isSmartTrackCard(type: number): boolean {
-        if (type == DeviceType.SMART_TRACK_CARD)
-            return true;
-        return false;
-    }
-
-    static isSmartTrackLink(type: number): boolean {
-        if (type == DeviceType.SMART_TRACK_LINK)
-            return true;
-        return false;
-    }
-
-    static isSmartTrack(type: number): boolean {
-        if (type == DeviceType.SMART_TRACK_LINK ||
-            type == DeviceType.SMART_TRACK_CARD)
-            return true;
-        return false;
-    }
-
-    public isCamera(): boolean {
-        return Device.isCamera(this.rawDevice.device_type);
-    }
-
-    public isFloodLight(): boolean {
-        return Device.isFloodLight(this.rawDevice.device_type);
-    }
-
-    public isFloodLightT8420X(): boolean {
-        return Device.isFloodLightT8420X(this.rawDevice.device_type, this.rawDevice.device_sn);
-    }
-
-    public isFloodLightT8425(): boolean {
-        return Device.isFloodLightT8425(this.rawDevice.device_type);
-    }
-
-    public isWallLightCam(): boolean {
-        return Device.isWallLightCam(this.rawDevice.device_type);
-    }
-
-    public isDoorbell(): boolean {
-        return Device.isDoorbell(this.rawDevice.device_type);
-    }
-
-    public isWiredDoorbell(): boolean {
-        return Device.isWiredDoorbell(this.rawDevice.device_type);
-    }
-
-    public isWiredDoorbellT8200X(): boolean {
-        return Device.isWiredDoorbellT8200X(this.rawDevice.device_type, this.rawDevice.device_sn);
-    }
-
-    public isWiredDoorbellDual(): boolean {
-        return Device.isWiredDoorbellDual(this.rawDevice.device_type);
-    }
-
-    public isLock(): boolean {
-        return Device.isLock(this.rawDevice.device_type);
-    }
-
-    public isLockKeypad(): boolean {
-        return Device.isLockKeypad(this.rawDevice.device_type);
-    }
-
-    public isLockBle(): boolean {
-        return Device.isLockBle(this.rawDevice.device_type);
-    }
-
-    public isLockBleNoFinger(): boolean {
-        return Device.isLockBleNoFinger(this.rawDevice.device_type);
-    }
-
-    public isLockWifi(): boolean {
-        return Device.isLockWifi(this.rawDevice.device_type, this.rawDevice.device_sn);
-    }
-
-    public isLockWifiNoFinger(): boolean {
-        return Device.isLockWifiNoFinger(this.rawDevice.device_type);
-    }
-
-    public isLockWifiR10(): boolean {
-        return Device.isLockWifiR10(this.rawDevice.device_type);
-    }
-
-    public isLockWifiR20(): boolean {
-        return Device.isLockWifiR20(this.rawDevice.device_type);
-    }
-
-    public isLockWifiVideo(): boolean {
-        return Device.isLockWifiVideo(this.rawDevice.device_type);
-    }
-
-    public isLockWifiR10Keypad(): boolean {
-        return Device.isLockWifiR10Keypad(this.rawDevice.device_type);
-    }
-
-    public isLockWifiR20Keypad(): boolean {
-        return Device.isLockWifiR20Keypad(this.rawDevice.device_type);
-    }
-
-    public isLockWifiT8506(): boolean {
-        return Device.isLockWifiT8506(this.rawDevice.device_type);
-    }
-
-    public isLockWifiT8502(): boolean {
-        return Device.isLockWifiT8502(this.rawDevice.device_type);
-    }
-
-    public isLockWifiT8510P(): boolean {
-        return Device.isLockWifiT8510P(this.rawDevice.device_type, this.rawDevice.device_sn);
-    }
-
-    public isLockWifiT8520P(): boolean {
-        return Device.isLockWifiT8520P(this.rawDevice.device_type, this.rawDevice.device_sn);
-    }
-
-    public isBatteryDoorbell1(): boolean {
-        return Device.isBatteryDoorbell1(this.rawDevice.device_type);
-    }
-
-    public isBatteryDoorbell2(): boolean {
-        return Device.isBatteryDoorbell2(this.rawDevice.device_type);
-    }
-
-    public isBatteryDoorbellDual(): boolean {
-        return Device.isBatteryDoorbellDual(this.rawDevice.device_type);
-    }
-
-    public isBatteryDoorbellDualE340(): boolean {
-        return Device.isBatteryDoorbellDualE340(this.rawDevice.device_type);
-    }
-
-    public isDoorbellDual(): boolean {
-        return Device.isDoorbellDual(this.rawDevice.device_type);
-    }
-
-    public isBatteryDoorbell(): boolean {
-        return Device.isBatteryDoorbell(this.rawDevice.device_type);
-    }
-
-    public isSoloCamera(): boolean {
-        return Device.isSoloCamera(this.rawDevice.device_type);
-    }
-
-    public isSoloCameraPro(): boolean {
-        return Device.isSoloCameraPro(this.rawDevice.device_type);
-    }
-
-    public isSoloCameraSpotlight1080(): boolean {
-        return Device.isSoloCameraSpotlight1080(this.rawDevice.device_type);
-    }
-
-    public isSoloCameraSpotlight2k(): boolean {
-        return Device.isSoloCameraSpotlight2k(this.rawDevice.device_type);
-    }
-
-    public isSoloCameraSpotlightSolar(): boolean {
-        return Device.isSoloCameraSpotlightSolar(this.rawDevice.device_type);
-    }
-
-    public isSoloCameraSolar(): boolean {
-        return Device.isSoloCameraSolar(this.rawDevice.device_type);
-    }
-
-    public isSoloCameraC210(): boolean {
-        return Device.isSoloCameraC210(this.rawDevice.device_type);
-    }
-
-    public isStarlight4GLTE(): boolean {
-        return Device.isStarlight4GLTE(this.rawDevice.device_type);
-    }
-
-    public isIndoorOutdoorCamera1080p(): boolean {
-        return Device.isIndoorOutdoorCamera1080p(this.rawDevice.device_type);
-    }
-
-    public isIndoorOutdoorCamera1080pNoLight(): boolean {
-        return Device.isIndoorOutdoorCamera1080pNoLight(this.rawDevice.device_type);
-    }
-
-    public isIndoorOutdoorCamera2k(): boolean {
-        return Device.isIndoorOutdoorCamera2k(this.rawDevice.device_type);
-    }
-
-    public isIndoorCamMini(): boolean {
-        return Device.isIndoorCamMini(this.rawDevice.device_type);
-    }
-
-    public isSoloCameras(): boolean {
-        return Device.isSoloCameras(this.rawDevice.device_type);
-    }
-
-    public isCamera2(): boolean {
-        return Device.isCamera2(this.rawDevice.device_type);
-    }
-
-    public isCamera2C(): boolean {
-        return Device.isCamera2C(this.rawDevice.device_type);
-    }
-
-    public isCamera2Pro(): boolean {
-        return Device.isCamera2Pro(this.rawDevice.device_type);
-    }
-
-    public isCamera2CPro(): boolean {
-        return Device.isCamera2CPro(this.rawDevice.device_type);
-    }
-
-    public isCamera2Product(): boolean {
-        return Device.isCamera2Product(this.rawDevice.device_type);
-    }
-
-    public isCamera3(): boolean {
-        return Device.isCamera3(this.rawDevice.device_type);
-    }
-
-    public isCamera3C(): boolean {
-        return Device.isCamera3C(this.rawDevice.device_type);
-    }
-
-    public isCameraProfessional247(): boolean {
-        return Device.isCameraProfessional247(this.rawDevice.device_type);
-    }
-
-    public isCamera3Product(): boolean {
-        return Device.isCamera3Product(this.rawDevice.device_type);
-    }
-
-    public isEntrySensor(): boolean {
-        return Device.isEntrySensor(this.rawDevice.device_type);
-    }
-
-    public isKeyPad(): boolean {
-        return Device.isKeyPad(this.rawDevice.device_type);
-    }
-
-    public isMotionSensor(): boolean {
-        return Device.isMotionSensor(this.rawDevice.device_type);
-    }
-
-    public isIndoorCamera(): boolean {
-        return Device.isIndoorCamera(this.rawDevice.device_type);
-    }
-
-    public isPanAndTiltCamera(): boolean {
-        return Device.isPanAndTiltCamera(this.rawDevice.device_type);
-    }
-
-    public isOutdoorPanAndTiltCamera(): boolean {
-        return Device.isOutdoorPanAndTiltCamera(this.rawDevice.device_type);
-    }
-
-    public isIndoorPanAndTiltCameraS350(): boolean {
-        return Device.isIndoorPanAndTiltCameraS350(this.rawDevice.device_type);
-    }
-
-    public isSmartDrop(): boolean {
-        return Device.isSmartDrop(this.rawDevice.device_type);
-    }
-
-    public isSmartSafe(): boolean {
-        return Device.isSmartSafe(this.rawDevice.device_type);
-    }
-
-    public isGarageCamera(): boolean {
-        return Device.isGarageCamera(this.rawDevice.device_type);
-    }
-
-    public isIntegratedDevice(): boolean {
-        if (this.isLock() || this.isSmartDrop()) {
-            return this.rawDevice.device_sn === this.rawDevice.station_sn;
-        }
-        return this.isWiredDoorbellDual() || this.isFloodLight() ||this.isWiredDoorbell() || this.isIndoorCamera() || this.isSoloCameras() || this.isWallLightCam();
-    }
-
-    public isSmartTrack(): boolean {
-        return Device.isSmartTrack(this.rawDevice.device_type);
-    }
-
-    public isSmartTrackCard(): boolean {
-        return Device.isSmartTrackCard(this.rawDevice.device_type);
-    }
-
-    public isSmartTrackLink(): boolean {
-        return Device.isSmartTrackLink(this.rawDevice.device_type);
-    }
-
-    public hasBattery(): boolean {
-        return Device.hasBattery(this.rawDevice.device_type);
-    }
-
-    public getDeviceKey(): string {
-        return this.rawDevice.station_sn + this.rawDevice.device_channel;
-    }
-
-    public getDeviceType(): number {
-        return this.rawDevice.device_type;
-    }
-
-    public getHardwareVersion(): string {
-        return this.rawDevice.main_hw_version;
-    }
-
-    public getSoftwareVersion(): string {
-        return this.rawDevice.main_sw_version;
-    }
-
-    public getModel(): string {
-        return this.rawDevice.device_model;
-    }
-
-    public getName(): string {
-        return this.rawDevice.device_name;
-    }
-
-    public getSerial(): string {
-        return this.rawDevice.device_sn;
-    }
-
-    public getStationSerial(): string {
-        return this.rawDevice.station_sn;
-    }
-
-    public async setParameters(params: { paramType: number; paramValue: any; }[]): Promise<boolean> {
-        return this.api.setParameters(this.rawDevice.station_sn, this.rawDevice.device_sn, params);
-    }
-
-    public getChannel(): number {
-        return this.rawDevice.device_channel;
-    }
-
-    //TODO: To remove
-    public getStateID(state: string, level = 2): string {
-        switch (level) {
-            case 0:
-                return `${this.getStationSerial()}.${this.getStateChannel()}`
-            case 1:
-                return `${this.getStationSerial()}.${this.getStateChannel()}.${this.getSerial()}`
-            default:
-                if (state)
-                    return `${this.getStationSerial()}.${this.getStateChannel()}.${this.getSerial()}.${state}`
-                throw new Error("No state value passed.");
-        }
-    }
-
-    public getStateChannel(): string {
-        return "devices";
-    }
-
-    public getWifiRssi(): PropertyValue {
-        return this.getPropertyValue(PropertyName.DeviceWifiRSSI);
-    }
-
-    public getStoragePath(filename: string): string {
-        return getAbsoluteFilePath(this.rawDevice.device_type, this.rawDevice.device_channel, filename);
-    }
-
-    public isEnabled(): PropertyValue {
-        return this.getPropertyValue(PropertyName.DeviceEnabled);
-    }
-
-}
-
-export class Camera extends Device {
-
-    protected constructor(api: HTTPApi, device: DeviceListResponse) {
-        super(api, device);
-
-        this.properties[PropertyName.DeviceMotionDetected] = false ;
-        this.properties[PropertyName.DevicePersonDetected] = false ;
-        this.properties[PropertyName.DevicePersonName] = "";
-    }
-
-    static async getInstance(api: HTTPApi, device: DeviceListResponse): Promise<Camera> {
-        return new Camera(api, device);
-    }
-
-    public getStateChannel(): string {
-        return "cameras";
-    }
-
-    protected convertRawPropertyValue(property: PropertyMetadataAny, value: string): PropertyValue {
-        try {
-            switch (property.key) {
-                case CommandType.CMD_SET_AUDIO_MUTE_RECORD:
-                    return value !== undefined ? (value === "0" ? true : false) : false;
-            }
-        } catch (err) {
-            const error = ensureError(err);
-            rootHTTPLogger.error("Camera convert raw property - Error", { error: getError(error), deviceSN: this.getSerial(), property: property, value: value });
-        }
-        return super.convertRawPropertyValue(property, value);
-    }
-
-    public getLastCameraImageURL(): PropertyValue {
-        return this.getPropertyValue(PropertyName.DevicePictureUrl);
-    }
-
-    public getMACAddress(): string {
-        return this.rawDevice.wifi_mac;
-    }
-
-    public async startDetection(): Promise<void> {
-        // Start camera detection.
-        //TODO: Deprecated. Will be removed!
-        await this.setParameters([{ paramType: ParamType.DETECT_SWITCH, paramValue: 1 }]).catch(err => {
-            const error = ensureError(err);
-            rootHTTPLogger.error("Camera start detection - Error", { error: getError(error), deviceSN: this.getSerial() });
-        });
-    }
-
-    public async stopDetection(): Promise<void> {
-        // Stop camera detection.
-        await this.setParameters([{ paramType: ParamType.DETECT_SWITCH, paramValue: 0 }])
-    }
-
-    public getState(): PropertyValue {
-        return this.getPropertyValue(PropertyName.DeviceState);
-    }
-
-    public async close(): Promise<void> {
-        //TODO: Stop other things if implemented such as detection feature
-    }
-
-    public getLastChargingDays(): number {
-        return this.rawDevice.charging_days;
-    }
-
-    public getLastChargingFalseEvents(): number {
-        return this.rawDevice.charging_missing;
-    }
-
-    public getLastChargingRecordedEvents(): number {
-        return this.rawDevice.charging_reserve;
-    }
-
-    public getLastChargingTotalEvents(): number {
-        return this.rawDevice.charing_total;
-    }
-
-    public getBatteryValue(): PropertyValue {
-        return this.getPropertyValue(PropertyName.DeviceBattery);
-    }
-
-    public getBatteryTemperature(): PropertyValue {
-        return this.getPropertyValue(PropertyName.DeviceBatteryTemp);
-    }
-
-    public isMotionDetectionEnabled(): PropertyValue {
-        return this.getPropertyValue(PropertyName.DeviceMotionDetection);
-    }
-
-    public isLedEnabled(): PropertyValue {
-        return this.getPropertyValue(PropertyName.DeviceStatusLed);
-    }
-
-    public isAutoNightVisionEnabled(): PropertyValue {
-        return this.getPropertyValue(PropertyName.DeviceAutoNightvision);
-    }
-
-    public isRTSPStreamEnabled(): PropertyValue {
-        return this.getPropertyValue(PropertyName.DeviceRTSPStream);
-    }
-
-    public isAntiTheftDetectionEnabled(): PropertyValue {
-        return this.getPropertyValue(PropertyName.DeviceAntitheftDetection);
-    }
-
-    public getWatermark(): PropertyValue {
-        return this.getPropertyValue(PropertyName.DeviceWatermark);
-    }
-
-    public isMotionDetected(): boolean {
-        return this.getPropertyValue(PropertyName.DeviceMotionDetected) as boolean;
-    }
-
-    public isPersonDetected(): boolean {
-        return this.getPropertyValue(PropertyName.DevicePersonDetected) as boolean;
-    }
-
-    public getDetectedPerson(): string {
-        return this.getPropertyValue(PropertyName.DevicePersonName) as string;
-    }
-
-    protected handlePropertyChange(metadata: PropertyMetadataAny, oldValue: PropertyValue, newValue: PropertyValue): void {
-        super.handlePropertyChange(metadata, oldValue, newValue);
-        if (metadata.name === PropertyName.DevicePersonDetected ||
-            metadata.name === PropertyName.DeviceIdentityPersonDetected ||
-            metadata.name === PropertyName.DeviceStrangerPersonDetected) {
-            this.emit("person detected", this, newValue as boolean, this.getPropertyValue(PropertyName.DevicePersonName) as string);
-            if (metadata.name === PropertyName.DeviceStrangerPersonDetected)
-                this.emit("stranger person detected", this, newValue as boolean);
-        } else if (metadata.name === PropertyName.DeviceMotionDetected) {
-            this.emit("motion detected", this, newValue as boolean);
-        } else if (metadata.name === PropertyName.DeviceCryingDetected) {
-            this.emit("crying detected", this, newValue as boolean);
-        } else if (metadata.name === PropertyName.DeviceDogDetected) {
-            this.emit("dog detected", this, newValue as boolean);
-        } else if (metadata.name === PropertyName.DeviceDogLickDetected) {
-            this.emit("dog lick detected", this, newValue as boolean);
-        } else if (metadata.name === PropertyName.DeviceDogPoopDetected) {
-            this.emit("dog poop detected", this, newValue as boolean);
-        } else if (metadata.name === PropertyName.DevicePetDetected) {
-            this.emit("pet detected", this, newValue as boolean);
-        } else if (metadata.name === PropertyName.DeviceSoundDetected) {
-            this.emit("sound detected", this, newValue as boolean);
-        } else if (metadata.name === PropertyName.DeviceVehicleDetected) {
-            this.emit("vehicle detected", this, newValue as boolean);
-        }
-    }
-
-    public processPushNotification(station: Station, message: PushMessage, eventDurationSeconds: number): void {
-        super.processPushNotification(station, message, eventDurationSeconds);
-        if (message.type !== undefined && message.event_type !== undefined) {
-            if (message.event_type === CusPushEvent.SECURITY && message.device_sn === this.getSerial()) {
-                try {
-                    if (station.hasCommand(CommandName.StationDatabaseQueryLatestInfo)) {
-                        station.databaseQueryLatestInfo(() => {
-                            if (!isEmpty(message.pic_url)) {
-                                getImage(this.api, this.getSerial(), message.pic_url!).then((image) => {
-                                    if (image.data.length > 0) {
-                                        this.updateProperty(PropertyName.DevicePicture, image, true);
-                                    }
-                                }).catch((err) => {
-                                    const error = ensureError(err);
-                                    rootHTTPLogger.debug(`Camera process push notification - CusPushEvent.SECURITY - Device Get picture - Fallback Error`, { error: getError(error), deviceSN: this.getSerial(), message: JSON.stringify(message), eventDurationSeconds: eventDurationSeconds });
-                                });
-                            }
-                        });
-                    } else if (!isEmpty(message.pic_url)) {
-                        getImage(this.api, this.getSerial(), message.pic_url!).then((image) => {
-                            if (image.data.length > 0) {
-                                this.updateProperty(PropertyName.DevicePicture, image, true);
-                            }
-                        }).catch((err) => {
-                            const error = ensureError(err);
-                            rootHTTPLogger.debug(`Camera process push notification - CusPushEvent.SECURITY - Device Get picture - Error`, { error: getError(error), deviceSN: this.getSerial(), message: JSON.stringify(message), eventDurationSeconds: eventDurationSeconds });
-                        });
-                    }
-                    if (message.fetch_id !== undefined) {
-                        // Person or someone identified
-                        this.updateProperty(PropertyName.DevicePersonName, !isEmpty(message.person_name) ? message.person_name! : "Unknown");
-                        this.updateProperty(PropertyName.DevicePersonDetected, true);
-                        this.clearEventTimeout(DeviceEvent.PersonDetected);
-                        this.eventTimeouts.set(DeviceEvent.PersonDetected, setTimeout(async () => {
-                            this.updateProperty(PropertyName.DevicePersonName, "");
-                            this.updateProperty(PropertyName.DevicePersonDetected, false);
-                            this.eventTimeouts.delete(DeviceEvent.PersonDetected);
-                        }, eventDurationSeconds * 1000));
-                    } else {
-                        // Motion detected
-                        this.updateProperty(PropertyName.DeviceMotionDetected, true);
-                        this.clearEventTimeout(DeviceEvent.MotionDetected);
-                        this.eventTimeouts.set(DeviceEvent.MotionDetected, setTimeout(async () => {
-                            this.updateProperty(PropertyName.DeviceMotionDetected, false);
-                            this.eventTimeouts.delete(DeviceEvent.MotionDetected);
-                        }, eventDurationSeconds * 1000));
-                    }
-                } catch (err) {
-                    const error = ensureError(err);
-                    rootHTTPLogger.debug(`Camera process push notification - CusPushEvent.SECURITY - Error`, { error: getError(error), deviceSN: this.getSerial(), message: JSON.stringify(message), eventDurationSeconds: eventDurationSeconds });
-                }
-            } else if (message.msg_type === DeviceType.HB3) {
-                if (message.device_sn === this.getSerial()) {
-                    try {
-                        if (station.hasCommand(CommandName.StationDatabaseQueryLatestInfo)) {
-                            station.databaseQueryLatestInfo(() => {
-                                if (!isEmpty(message.pic_url)) {
-                                    getImage(this.api, this.getSerial(), message.pic_url!).then((image) => {
-                                        if (image.data.length > 0) {
-                                            this.updateProperty(PropertyName.DevicePicture, image, true);
-                                        }
-                                    }).catch((err) => {
-                                        const error = ensureError(err);
-                                        rootHTTPLogger.debug(`Camera process push notification - HB3PairedDevicePushEvent - Device Get picture - Fallback Error`, { error: getError(error), deviceSN: this.getSerial(), message: JSON.stringify(message), eventDurationSeconds: eventDurationSeconds });
-                                    });
-                                }
-                            });
-                        } else if (!isEmpty(message.pic_url)) {
-                            getImage(this.api, this.getSerial(), message.pic_url!).then((image) => {
-                                if (image.data.length > 0) {
-                                    this.updateProperty(PropertyName.DevicePicture, image, true);
-                                }
-                            }).catch((err) => {
-                                const error = ensureError(err);
-                                rootHTTPLogger.debug(`Camera process push notification - HB3PairedDevicePushEvent - Device Get picture - Error`, { error: getError(error), deviceSN: this.getSerial(), message: JSON.stringify(message), eventDurationSeconds: eventDurationSeconds });
-                            });
-                        }
-                        switch (message.event_type) {
-                            case HB3PairedDevicePushEvent.MOTION_DETECTION:
-                                this.updateProperty(PropertyName.DeviceMotionDetected, true);
-                                this.clearEventTimeout(DeviceEvent.MotionDetected);
-                                this.eventTimeouts.set(DeviceEvent.MotionDetected, setTimeout(async () => {
-                                    this.updateProperty(PropertyName.DeviceMotionDetected, false);
-                                    this.eventTimeouts.delete(DeviceEvent.MotionDetected);
-                                }, eventDurationSeconds * 1000));
-                                break;
-                            case HB3PairedDevicePushEvent.FACE_DETECTION:
-                                this.updateProperty(PropertyName.DevicePersonName, !isEmpty(message.person_name) ? message.person_name! : "Unknown");
-                                this.updateProperty(PropertyName.DevicePersonDetected, true);
-                                this.clearEventTimeout(DeviceEvent.PersonDetected);
-                                this.eventTimeouts.set(DeviceEvent.PersonDetected, setTimeout(async () => {
-                                    this.updateProperty(PropertyName.DevicePersonName, "");
-                                    this.updateProperty(PropertyName.DevicePersonDetected, false);
-                                    this.eventTimeouts.delete(DeviceEvent.PersonDetected);
-                                }, eventDurationSeconds * 1000));
-                                break;
-                            case HB3PairedDevicePushEvent.CRYING_DETECTION:
-                                this.updateProperty(PropertyName.DeviceCryingDetected, true);
-                                this.clearEventTimeout(DeviceEvent.CryingDetected);
-                                this.eventTimeouts.set(DeviceEvent.CryingDetected, setTimeout(async () => {
-                                    this.updateProperty(PropertyName.DeviceCryingDetected, false);
-                                    this.eventTimeouts.delete(DeviceEvent.CryingDetected);
-                                }, eventDurationSeconds * 1000));
-                                break;
-                            case HB3PairedDevicePushEvent.DOG_DETECTION:
-                                this.updateProperty(PropertyName.DeviceDogDetected, true);
-                                this.clearEventTimeout(DeviceEvent.DogDetected);
-                                this.eventTimeouts.set(DeviceEvent.DogDetected, setTimeout(async () => {
-                                    this.updateProperty(PropertyName.DeviceDogDetected, false);
-                                    this.eventTimeouts.delete(DeviceEvent.DogDetected);
-                                }, eventDurationSeconds * 1000));
-                                break;
-                            case HB3PairedDevicePushEvent.DOG_LICK_DETECTION:
-                                this.updateProperty(PropertyName.DeviceDogLickDetected, true);
-                                this.clearEventTimeout(DeviceEvent.DogLickDetected);
-                                this.eventTimeouts.set(DeviceEvent.DogLickDetected, setTimeout(async () => {
-                                    this.updateProperty(PropertyName.DeviceDogLickDetected, false);
-                                    this.eventTimeouts.delete(DeviceEvent.DogLickDetected);
-                                }, eventDurationSeconds * 1000));
-                                break;
-                            case HB3PairedDevicePushEvent.DOG_POOP_DETECTION:
-                                this.updateProperty(PropertyName.DeviceDogPoopDetected, true);
-                                this.clearEventTimeout(DeviceEvent.DogPoopDetected);
-                                this.eventTimeouts.set(DeviceEvent.DogPoopDetected, setTimeout(async () => {
-                                    this.updateProperty(PropertyName.DeviceDogPoopDetected, false);
-                                    this.eventTimeouts.delete(DeviceEvent.DogPoopDetected);
-                                }, eventDurationSeconds * 1000));
-                                break;
-                            case HB3PairedDevicePushEvent.PET_DETECTION:
-                                this.updateProperty(PropertyName.DevicePetDetected, true);
-                                this.clearEventTimeout(DeviceEvent.PetDetected);
-                                this.eventTimeouts.set(DeviceEvent.PetDetected, setTimeout(async () => {
-                                    this.updateProperty(PropertyName.DevicePetDetected, false);
-                                    this.eventTimeouts.delete(DeviceEvent.PetDetected);
-                                }, eventDurationSeconds * 1000));
-                                break;
-                            case HB3PairedDevicePushEvent.SOUND_DETECTION:
-                                this.updateProperty(PropertyName.DeviceSoundDetected, true);
-                                this.clearEventTimeout(DeviceEvent.SoundDetected);
-                                this.eventTimeouts.set(DeviceEvent.SoundDetected, setTimeout(async () => {
-                                    this.updateProperty(PropertyName.DeviceSoundDetected, false);
-                                    this.eventTimeouts.delete(DeviceEvent.SoundDetected);
-                                }, eventDurationSeconds * 1000));
-                                break;
-                            case HB3PairedDevicePushEvent.VEHICLE_DETECTION:
-                                this.updateProperty(PropertyName.DeviceVehicleDetected, true);
-                                this.clearEventTimeout(DeviceEvent.VehicleDetected);
-                                this.eventTimeouts.set(DeviceEvent.VehicleDetected, setTimeout(async () => {
-                                    this.updateProperty(PropertyName.DeviceVehicleDetected, false);
-                                    this.eventTimeouts.delete(DeviceEvent.VehicleDetected);
-                                }, eventDurationSeconds * 1000));
-                                break;
-                            case HB3PairedDevicePushEvent.IDENTITY_PERSON_DETECTION:
-                                this.updateProperty(PropertyName.DevicePersonName, !isEmpty(message.person_name) ? message.person_name! : "Unknown");
-                                this.updateProperty(PropertyName.DeviceIdentityPersonDetected, true);
-                                this.clearEventTimeout(DeviceEvent.IdentityPersonDetected);
-                                this.eventTimeouts.set(DeviceEvent.IdentityPersonDetected, setTimeout(async () => {
-                                    this.updateProperty(PropertyName.DevicePersonName, "");
-                                    this.updateProperty(PropertyName.DeviceIdentityPersonDetected, false);
-                                    this.eventTimeouts.delete(DeviceEvent.IdentityPersonDetected);
-                                }, eventDurationSeconds * 1000));
-                                break;
-                            case HB3PairedDevicePushEvent.STRANGER_PERSON_DETECTION:
-                                this.updateProperty(PropertyName.DevicePersonName, !isEmpty(message.person_name) ? message.person_name! : "Unknown");
-                                this.updateProperty(PropertyName.DeviceStrangerPersonDetected, true);
-                                this.clearEventTimeout(DeviceEvent.StrangerPersonDetected);
-                                this.eventTimeouts.set(DeviceEvent.StrangerPersonDetected, setTimeout(async () => {
-                                    this.updateProperty(PropertyName.DevicePersonName, "");
-                                    this.updateProperty(PropertyName.DeviceStrangerPersonDetected, false);
-                                    this.eventTimeouts.delete(DeviceEvent.StrangerPersonDetected);
-                                }, eventDurationSeconds * 1000));
-                                break;
-                            default:
-                                rootHTTPLogger.debug("Camera process push notification - Unhandled homebase3 camera push event", message);
-                                break;
-                        }
-                    } catch (err) {
-                        const error = ensureError(err);
-                        rootHTTPLogger.debug(`Camera process push notification - HB3PairedDevicePushEvent - Error`, { error: getError(error), deviceSN: this.getSerial(), message: JSON.stringify(message), eventDurationSeconds: eventDurationSeconds });
-                    }
-                }
-            }
-
-        }
-    }
-
-}
-
-export class SoloCamera extends Camera {
-
-    static async getInstance(api: HTTPApi, device: DeviceListResponse): Promise<SoloCamera> {
-        return new SoloCamera(api, device);
-    }
-
-    public isLedEnabled(): PropertyValue {
-        return this.getPropertyValue(PropertyName.DeviceStatusLed);
-    }
-
-    public isMotionDetectionEnabled(): PropertyValue {
-        return this.getPropertyValue(PropertyName.DeviceMotionDetection);
-    }
-
-    protected convertRawPropertyValue(property: PropertyMetadataAny, value: string): PropertyValue {
-        try {
-            switch (property.key) {
-                case CommandType.CMD_DEV_RECORD_AUTOSTOP:
-                    return value !== undefined ? (value === "0" ? true : false) : false;
-            }
-        } catch (err) {
-            const error = ensureError(err);
-            rootHTTPLogger.error("SoloCamera convert raw property - Error", { error: getError(error), deviceSN: this.getSerial(), property: property, value: value });
-        }
-        return super.convertRawPropertyValue(property, value);
-    }
-
-    public processPushNotification(station: Station, message: PushMessage, eventDurationSeconds: number): void {
-        super.processPushNotification(station, message, eventDurationSeconds);
-        if (message.type !== undefined && message.event_type !== undefined && message.msg_type !== DeviceType.HB3) {
-            if (message.device_sn === this.getSerial()) {
-                try {
-                    if (station.hasCommand(CommandName.StationDatabaseQueryLatestInfo)) {
-                        station.databaseQueryLatestInfo(() => {
-                            if (!isEmpty(message.pic_url)) {
-                                getImage(this.api, this.getSerial(), message.pic_url!).then((image) => {
-                                    if (image.data.length > 0) {
-                                        this.updateProperty(PropertyName.DevicePicture, image, true);
-                                    }
-                                }).catch((err) => {
-                                    const error = ensureError(err);
-                                    rootHTTPLogger.debug(`SoloCamera process push notification - Device Get picture - Fallback Error`, { error: getError(error), deviceSN: this.getSerial(), message: JSON.stringify(message), eventDurationSeconds: eventDurationSeconds });
-                                });
-                            }
-                        });
-                    } else if (!isEmpty(message.pic_url)) {
-                        getImage(this.api, this.getSerial(), message.pic_url!).then((image) => {
-                            if (image.data.length > 0) {
-                                this.updateProperty(PropertyName.DevicePicture, image, true);
-                            }
-                        }).catch((err) => {
-                            const error = ensureError(err);
-                            rootHTTPLogger.debug(`SoloCamera process push notification - Device Get picture - Error`, { error: getError(error), deviceSN: this.getSerial(), message: JSON.stringify(message), eventDurationSeconds: eventDurationSeconds });
-                        });
-                    }
-                    switch (message.event_type) {
-                        case IndoorPushEvent.MOTION_DETECTION:
-                            this.updateProperty(PropertyName.DeviceMotionDetected, true);
-                            this.clearEventTimeout(DeviceEvent.MotionDetected);
-                            this.eventTimeouts.set(DeviceEvent.MotionDetected, setTimeout(async () => {
-                                this.updateProperty(PropertyName.DeviceMotionDetected, false);
-                                this.eventTimeouts.delete(DeviceEvent.MotionDetected);
-                            }, eventDurationSeconds * 1000));
-                            break;
-                        case IndoorPushEvent.FACE_DETECTION:
-                            this.updateProperty(PropertyName.DevicePersonName, !isEmpty(message.person_name) ? message.person_name! : "Unknown");
-                            this.updateProperty(PropertyName.DevicePersonDetected, true);
-                            this.clearEventTimeout(DeviceEvent.PersonDetected);
-                            this.eventTimeouts.set(DeviceEvent.PersonDetected, setTimeout(async () => {
-                                this.updateProperty(PropertyName.DevicePersonName, "");
-                                this.updateProperty(PropertyName.DevicePersonDetected, false);
-                                this.eventTimeouts.delete(DeviceEvent.PersonDetected);
-                            }, eventDurationSeconds * 1000));
-                            break;
-                        default:
-                            rootHTTPLogger.debug("SoloCamera process push notification - Unhandled solo camera push event", message);
-                            break;
-                    }
-                } catch (err) {
-                    const error = ensureError(err);
-                    rootHTTPLogger.debug(`SoloCamera process push notification - Error`, { error: getError(error), deviceSN: this.getSerial(), message: JSON.stringify(message), eventDurationSeconds: eventDurationSeconds });
-                }
-            }
-        }
-    }
-
-}
-
-export class IndoorCamera extends Camera {
-
-    protected constructor(api: HTTPApi, device: DeviceListResponse) {
-        super(api, device);
-
-        this.properties[PropertyName.DevicePetDetected] = false;
-        this.properties[PropertyName.DeviceSoundDetected] = false;
-        this.properties[PropertyName.DeviceCryingDetected] = false;
-    }
-
-    static async getInstance(api: HTTPApi, device: DeviceListResponse): Promise<IndoorCamera> {
-        return new IndoorCamera(api, device);
-    }
-
-    public isLedEnabled(): PropertyValue {
-        return this.getPropertyValue(PropertyName.DeviceStatusLed);
-    }
-
-    public isMotionDetectionEnabled(): PropertyValue {
-        return this.getPropertyValue(PropertyName.DeviceMotionDetection);
-    }
-
-    public isPetDetectionEnabled(): PropertyValue {
-        return this.getPropertyValue(PropertyName.DevicePetDetection);
-    }
-
-    public isSoundDetectionEnabled(): PropertyValue {
-        return this.getPropertyValue(PropertyName.DeviceSoundDetection);
-    }
-
-    public isPetDetected(): boolean {
-        return this.getPropertyValue(PropertyName.DevicePetDetected) as boolean;
-    }
-
-    public isSoundDetected(): boolean {
-        return this.getPropertyValue(PropertyName.DeviceSoundDetected) as boolean;
-    }
-
-    public isCryingDetected(): boolean {
-        return this.getPropertyValue(PropertyName.DeviceCryingDetected) as boolean;
-    }
-
-    public processPushNotification(station: Station, message: PushMessage, eventDurationSeconds: number): void {
-        super.processPushNotification(station, message, eventDurationSeconds);
-        if (message.type !== undefined && message.event_type !== undefined && message.msg_type !== DeviceType.HB3) {
-            if (message.device_sn === this.getSerial()) {
-                try {
-                    if (station.hasCommand(CommandName.StationDatabaseQueryLatestInfo)) {
-                        station.databaseQueryLatestInfo(() => {
-                            if (!isEmpty(message.pic_url)) {
-                                getImage(this.api, this.getSerial(), message.pic_url!).then((image) => {
-                                    if (image.data.length > 0) {
-                                        this.updateProperty(PropertyName.DevicePicture, image, true);
-                                    }
-                                }).catch((err) => {
-                                    const error = ensureError(err);
-                                    rootHTTPLogger.debug(`IndoorCamera process push notification - Device Get picture - Fallback Error`, { error: getError(error), deviceSN: this.getSerial(), message: JSON.stringify(message), eventDurationSeconds: eventDurationSeconds });
-                                });
-                            }
-                        });
-                    } else if (!isEmpty(message.pic_url)) {
-                        getImage(this.api, this.getSerial(), message.pic_url!).then((image) => {
-                            if (image.data.length > 0) {
-                                this.updateProperty(PropertyName.DevicePicture, image, true);
-                            }
-                        }).catch((err) => {
-                            const error = ensureError(err);
-                            rootHTTPLogger.debug(`IndoorCamera process push notification - Device Get picture - Error`, { error: getError(error), deviceSN: this.getSerial(), message: JSON.stringify(message), eventDurationSeconds: eventDurationSeconds });
-                        });
-                    }
-                    switch (message.event_type) {
-                        case IndoorPushEvent.MOTION_DETECTION:
-                            this.updateProperty(PropertyName.DeviceMotionDetected, true);
-                            this.clearEventTimeout(DeviceEvent.MotionDetected);
-                            this.eventTimeouts.set(DeviceEvent.MotionDetected, setTimeout(async () => {
-                                this.updateProperty(PropertyName.DeviceMotionDetected, false);
-                                this.eventTimeouts.delete(DeviceEvent.MotionDetected);
-                            }, eventDurationSeconds * 1000));
-                            break;
-                        case IndoorPushEvent.FACE_DETECTION:
-                            this.updateProperty(PropertyName.DevicePersonName, !isEmpty(message.person_name) ? message.person_name! : "Unknown");
-                            this.updateProperty(PropertyName.DevicePersonDetected, true);
-                            this.clearEventTimeout(DeviceEvent.PersonDetected);
-                            this.eventTimeouts.set(DeviceEvent.PersonDetected, setTimeout(async () => {
-                                this.updateProperty(PropertyName.DevicePersonName, "");
-                                this.updateProperty(PropertyName.DevicePersonDetected, false);
-                                this.eventTimeouts.delete(DeviceEvent.PersonDetected);
-                            }, eventDurationSeconds * 1000));
-                            break;
-                        case IndoorPushEvent.CRYING_DETECTION:
-                            this.updateProperty(PropertyName.DeviceCryingDetected, true);
-                            this.clearEventTimeout(DeviceEvent.CryingDetected);
-                            this.eventTimeouts.set(DeviceEvent.CryingDetected, setTimeout(async () => {
-                                this.updateProperty(PropertyName.DeviceCryingDetected, false);
-                                this.eventTimeouts.delete(DeviceEvent.CryingDetected);
-                            }, eventDurationSeconds * 1000));
-                            break;
-                        case IndoorPushEvent.SOUND_DETECTION:
-                            this.updateProperty(PropertyName.DeviceSoundDetected, true);
-                            this.clearEventTimeout(DeviceEvent.SoundDetected);
-                            this.eventTimeouts.set(DeviceEvent.SoundDetected, setTimeout(async () => {
-                                this.updateProperty(PropertyName.DeviceSoundDetected, false);
-                                this.eventTimeouts.delete(DeviceEvent.SoundDetected);
-                            }, eventDurationSeconds * 1000));
-                            break;
-                        case IndoorPushEvent.PET_DETECTION:
-                            this.updateProperty(PropertyName.DevicePetDetected, true);
-                            this.clearEventTimeout(DeviceEvent.PetDetected);
-                            this.eventTimeouts.set(DeviceEvent.PetDetected, setTimeout(async () => {
-                                this.updateProperty(PropertyName.DevicePetDetected, false);
-                                this.eventTimeouts.delete(DeviceEvent.PetDetected);
-                            }, eventDurationSeconds * 1000));
-                            break;
-                        default:
-                            rootHTTPLogger.debug("IndoorCamera process push notification - Unhandled indoor camera push event", message);
-                            break;
-                    }
-                } catch (err) {
-                    const error = ensureError(err);
-                    rootHTTPLogger.debug(`IndoorCamera process push notification - Error`, { error: getError(error), deviceSN: this.getSerial(), message: JSON.stringify(message), eventDurationSeconds: eventDurationSeconds });
-                }
-            }
-        }
-    }
-
-    public destroy(): void {
-        super.destroy();
-    }
-
-}
-
-export class DoorbellCamera extends Camera {
-
-    protected voices: Voices;
-
-    protected constructor(api: HTTPApi, device: DeviceListResponse, voices: Voices) {
-        super(api, device);
-
-        this.voices = voices;
-        this.properties[PropertyName.DeviceRinging] = false;
-    }
-
-    static async getInstance(api: HTTPApi, device: DeviceListResponse): Promise<DoorbellCamera> {
-        const voices = await api.getVoices(device.device_sn);
-        return new DoorbellCamera(api, device, voices);
-    }
-
-    private loadMetadataVoiceStates(propertyName: string, metadata: IndexedProperty): IndexedProperty {
-        if (metadata[propertyName] !== undefined) {
-            const states:Record<number, string> = {};
-            for(const voice of Object.values(this.voices) as Voice[]) {
-                states[voice.voice_id] = voice.desc;
-            }
-            (metadata[propertyName] as PropertyMetadataNumeric).states = states;
-        }
-        return metadata;
-    }
-
-    public getVoiceName(id: number): string {
-        if (this.voices[id] !== undefined)
-            return this.voices[id].desc;
-        return "";
-    }
-
-    public getVoices(): Voices {
-        return this.voices;
-    }
-
-    public getPropertiesMetadata(hidden = false): IndexedProperty {
-        let metadata = super.getPropertiesMetadata(hidden);
-        metadata = this.loadMetadataVoiceStates(PropertyName.DeviceLoiteringCustomResponseAutoVoiceResponseVoice, metadata);
-        metadata = this.loadMetadataVoiceStates(PropertyName.DeviceDeliveryGuardPackageGuardingVoiceResponseVoice, metadata);
-        metadata = this.loadMetadataVoiceStates(PropertyName.DeviceRingAutoResponseVoiceResponseVoice, metadata);
-        return metadata;
-    }
-
-    public isRinging(): boolean {
-        return this.getPropertyValue(PropertyName.DeviceRinging) as boolean;
-    }
-
-    protected handlePropertyChange(metadata: PropertyMetadataAny, oldValue: PropertyValue, newValue: PropertyValue): void {
-        super.handlePropertyChange(metadata, oldValue, newValue);
-        if (metadata.name === PropertyName.DeviceRinging) {
-            this.emit("rings", this, newValue as boolean);
-        } else if (metadata.name === PropertyName.DevicePackageDelivered) {
-            this.emit("package delivered", this, newValue as boolean);
-        } else if (metadata.name === PropertyName.DevicePackageStranded) {
-            this.emit("package stranded", this, newValue as boolean);
-        } else if (metadata.name === PropertyName.DevicePackageTaken) {
-            this.emit("package taken", this, newValue as boolean);
-        } else if (metadata.name === PropertyName.DeviceSomeoneLoitering) {
-            this.emit("someone loitering", this, newValue as boolean);
-        } else if (metadata.name === PropertyName.DeviceRadarMotionDetected) {
-            this.emit("radar motion detected", this, newValue as boolean);
-        }
-    }
-
-    public processPushNotification(station: Station, message: PushMessage, eventDurationSeconds: number): void {
-        super.processPushNotification(station, message, eventDurationSeconds);
-        if (message.type !== undefined && message.event_type !== undefined && message.msg_type !== DeviceType.HB3) {
-            if (message.device_sn === this.getSerial()) {
-                try {
-                    if (station.hasCommand(CommandName.StationDatabaseQueryLatestInfo)) {
-                        station.databaseQueryLatestInfo(() => {
-                            if (!isEmpty(message.pic_url)) {
-                                getImage(this.api, this.getSerial(), message.pic_url!).then((image) => {
-                                    if (image.data.length > 0) {
-                                        this.updateProperty(PropertyName.DevicePicture, image, true);
-                                    }
-                                }).catch((err) => {
-                                    const error = ensureError(err);
-                                    rootHTTPLogger.debug(`DoorbellCamera process push notification - Device Get picture - Fallback Error`, { error: getError(error), deviceSN: this.getSerial(), message: JSON.stringify(message), eventDurationSeconds: eventDurationSeconds });
-                                });
-                            }
-                        });
-                    } else if (!isEmpty(message.pic_url)) {
-                        getImage(this.api, this.getSerial(), message.pic_url!).then((image) => {
-                            if (image.data.length > 0) {
-                                this.updateProperty(PropertyName.DevicePicture, image, true);
-                            }
-                        }).catch((err) => {
-                            const error = ensureError(err);
-                            rootHTTPLogger.debug(`DoorbellCamera process push notification - Device Get picture - Error`, { error: getError(error), deviceSN: this.getSerial(), message: JSON.stringify(message), eventDurationSeconds: eventDurationSeconds });
-                        });
-                    }
-                    switch (message.event_type) {
-                        case DoorbellPushEvent.MOTION_DETECTION:
-                            this.updateProperty(PropertyName.DeviceMotionDetected, true);
-                            this.clearEventTimeout(DeviceEvent.MotionDetected);
-                            this.eventTimeouts.set(DeviceEvent.MotionDetected, setTimeout(async () => {
-                                this.updateProperty(PropertyName.DeviceMotionDetected, false);
-                                this.eventTimeouts.delete(DeviceEvent.MotionDetected);
-                            }, eventDurationSeconds * 1000));
-                            break;
-                        case DoorbellPushEvent.FACE_DETECTION:
-                        case DoorbellPushEvent.FAMILY_DETECTION:
-                            this.updateProperty(PropertyName.DevicePersonName, !isEmpty(message.person_name) ? message.person_name! : "Unknown");
-                            this.updateProperty(PropertyName.DevicePersonDetected, true);
-                            this.clearEventTimeout(DeviceEvent.PersonDetected);
-                            this.eventTimeouts.set(DeviceEvent.PersonDetected, setTimeout(async () => {
-                                this.updateProperty(PropertyName.DevicePersonName, "");
-                                this.updateProperty(PropertyName.DevicePersonDetected, false);
-                                this.eventTimeouts.delete(DeviceEvent.PersonDetected);
-                            }, eventDurationSeconds * 1000));
-                            break;
-                        case DoorbellPushEvent.PRESS_DOORBELL:
-                            this.updateProperty(PropertyName.DeviceRinging, true);
-                            this.clearEventTimeout(DeviceEvent.Ringing);
-                            this.eventTimeouts.set(DeviceEvent.Ringing, setTimeout(async () => {
-                                this.updateProperty(PropertyName.DeviceRinging, false);
-                                this.eventTimeouts.delete(DeviceEvent.Ringing);
-                            }, eventDurationSeconds * 1000));
-                            break;
-                        case DoorbellPushEvent.PACKAGE_DELIVERED:
-                            this.updateProperty(PropertyName.DevicePackageDelivered, true);
-                            this.clearEventTimeout(DeviceEvent.PackageDelivered);
-                            this.eventTimeouts.set(DeviceEvent.PackageDelivered, setTimeout(async () => {
-                                this.updateProperty(PropertyName.DevicePackageDelivered, false);
-                                this.eventTimeouts.delete(DeviceEvent.PackageDelivered);
-                            }, eventDurationSeconds * 1000));
-                            break;
-                        case DoorbellPushEvent.PACKAGE_STRANDED:
-                            this.updateProperty(PropertyName.DevicePackageStranded, true);
-                            this.clearEventTimeout(DeviceEvent.PackageStranded);
-                            this.eventTimeouts.set(DeviceEvent.PackageStranded, setTimeout(async () => {
-                                this.updateProperty(PropertyName.DevicePackageStranded, false);
-                                this.eventTimeouts.delete(DeviceEvent.PackageStranded);
-                            }, eventDurationSeconds * 1000));
-                            break;
-                        case DoorbellPushEvent.PACKAGE_TAKEN:
-                            this.updateProperty(PropertyName.DevicePackageTaken, true);
-                            this.clearEventTimeout(DeviceEvent.PackageTaken);
-                            this.eventTimeouts.set(DeviceEvent.PackageTaken, setTimeout(async () => {
-                                this.updateProperty(PropertyName.DevicePackageTaken, false);
-                                this.eventTimeouts.delete(DeviceEvent.PackageTaken);
-                            }, eventDurationSeconds * 1000));
-                            break;
-                        case DoorbellPushEvent.SOMEONE_LOITERING:
-                            this.updateProperty(PropertyName.DeviceSomeoneLoitering, true);
-                            this.clearEventTimeout(DeviceEvent.SomeoneLoitering);
-                            this.eventTimeouts.set(DeviceEvent.SomeoneLoitering, setTimeout(async () => {
-                                this.updateProperty(PropertyName.DeviceSomeoneLoitering, false);
-                                this.eventTimeouts.delete(DeviceEvent.SomeoneLoitering);
-                            }, eventDurationSeconds * 1000));
-                            break;
-                        case DoorbellPushEvent.RADAR_MOTION_DETECTION:
-                            this.updateProperty(PropertyName.DeviceRadarMotionDetected, true);
-                            this.clearEventTimeout(DeviceEvent.RadarMotionDetected);
-                            this.eventTimeouts.set(DeviceEvent.RadarMotionDetected, setTimeout(async () => {
-                                this.updateProperty(PropertyName.DeviceRadarMotionDetected, false);
-                                this.eventTimeouts.delete(DeviceEvent.RadarMotionDetected);
-                            }, eventDurationSeconds * 1000));
-                            break;
-                        case DoorbellPushEvent.AWAY_FROM_HOME:
-                            this.updateProperty(PropertyName.DeviceSomeoneGoing, true);
-                            this.clearEventTimeout(DeviceEvent.SomeoneGoing);
-                            this.eventTimeouts.set(DeviceEvent.SomeoneGoing, setTimeout(async () => {
-                                this.updateProperty(PropertyName.DeviceSomeoneGoing, false);
-                                this.eventTimeouts.delete(DeviceEvent.SomeoneGoing);
-                            }, eventDurationSeconds * 1000));
-                            break;
-                        default:
-                            rootHTTPLogger.debug("DoorbellCamera process push notification - Unhandled doorbell push event", message);
-                            break;
-                    }
-                } catch (err) {
-                    const error = ensureError(err);
-                    rootHTTPLogger.debug(`DoorbellCamera process push notification - Error`, { error: getError(error), deviceSN: this.getSerial(), message: JSON.stringify(message), eventDurationSeconds: eventDurationSeconds });
-                }
-            }
-        }
-    }
-
-}
-
-export class WiredDoorbellCamera extends DoorbellCamera {
-
-    static async getInstance(api: HTTPApi, device: DeviceListResponse): Promise<WiredDoorbellCamera> {
-        const voices = await api.getVoices(device.device_sn);
-        return new WiredDoorbellCamera(api, device, voices);
-    }
-
-    public isLedEnabled(): PropertyValue {
-        return this.getPropertyValue(PropertyName.DeviceStatusLed);
-    }
-
-    public isAutoNightVisionEnabled(): PropertyValue {
-        return this.getPropertyValue(PropertyName.DeviceAutoNightvision);
-    }
-
-    public isMotionDetectionEnabled(): PropertyValue {
-        return this.getPropertyValue(PropertyName.DeviceMotionDetection);
-    }
-
-}
-
-export class BatteryDoorbellCamera extends DoorbellCamera {
-
-    static async getInstance(api: HTTPApi, device: DeviceListResponse): Promise<BatteryDoorbellCamera> {
-        const voices = await api.getVoices(device.device_sn);
-        return new BatteryDoorbellCamera(api, device, voices);
-    }
-
-    public isLedEnabled(): PropertyValue {
-        return this.getPropertyValue(PropertyName.DeviceStatusLed);
-    }
-
-}
-
-export class FloodlightCamera extends Camera {
-
-    static async getInstance(api: HTTPApi, device: DeviceListResponse): Promise<FloodlightCamera> {
-        return new FloodlightCamera(api, device);
-    }
-
-    public isLedEnabled(): PropertyValue {
-        return this.getPropertyValue(PropertyName.DeviceStatusLed);
-    }
-
-    public isMotionDetectionEnabled(): PropertyValue {
-        return this.getPropertyValue(PropertyName.DeviceMotionDetection);
-    }
-
-    protected convertRawPropertyValue(property: PropertyMetadataAny, value: string): PropertyValue {
-        try {
-            switch (property.key) {
-                case CommandType.CMD_DEV_RECORD_AUTOSTOP:
-                    if (this.getDeviceType() === DeviceType.FLOODLIGHT_CAMERA_8423 || this.getDeviceType() === DeviceType.FLOODLIGHT_CAMERA_8424 || this.getDeviceType() === DeviceType.FLOODLIGHT)
-                        return value !== undefined ? (value === "0" ? true : false) : false;
-                    break;
-                case CommandType.CMD_FLOODLIGHT_SET_AUTO_CALIBRATION:
-                    if (this.getDeviceType() === DeviceType.FLOODLIGHT_CAMERA_8423)
-                        return value !== undefined ? (value === "0" ? true : false) : false;
-                    break;
-                case CommandType.CMD_RECORD_AUDIO_SWITCH:
-                    return value !== undefined ? (value === "0" ? true : false) : false;
-                case CommandType.CMD_SET_AUDIO_MUTE_RECORD:
-                    if (this.getDeviceType() === DeviceType.FLOODLIGHT_CAMERA_8423)
-                        return value !== undefined ? (value === "1" ? true : false) : false;
-                    return value !== undefined ? (value === "0" ? true : false) : false;
-                case CommandType.CMD_SET_PIRSENSITIVITY:
-                    switch (Number.parseInt(value)) {
-                        case FloodlightMotionTriggeredDistance.MIN:
-                            return 1;
-                        case FloodlightMotionTriggeredDistance.LOW:
-                            return 2;
-                        case FloodlightMotionTriggeredDistance.MEDIUM:
-                            return 3;
-                        case FloodlightMotionTriggeredDistance.HIGH:
-                            return 4;
-                        case FloodlightMotionTriggeredDistance.MAX:
-                            return 5;
-                        default:
-                            return 5;
-                    }
-            }
-        } catch (err) {
-            const error = ensureError(err);
-            rootHTTPLogger.error("FloodlightCamera convert raw property - Error", { error: getError(error), deviceSN: this.getSerial(), property: property, value: value });
-        }
-        return super.convertRawPropertyValue(property, value);
-    }
-
-    public processPushNotification(station: Station, message: PushMessage, eventDurationSeconds: number): void {
-        super.processPushNotification(station, message, eventDurationSeconds);
-        if (message.type !== undefined && message.event_type !== undefined && message.msg_type !== DeviceType.HB3) {
-            if (message.device_sn === this.getSerial()) {
-                try {
-                    if (station.hasCommand(CommandName.StationDatabaseQueryLatestInfo)) {
-                        station.databaseQueryLatestInfo(() => {
-                            if (!isEmpty(message.pic_url)) {
-                                getImage(this.api, this.getSerial(), message.pic_url!).then((image) => {
-                                    if (image.data.length > 0) {
-                                        this.updateProperty(PropertyName.DevicePicture, image, true);
-                                    }
-                                }).catch((err) => {
-                                    const error = ensureError(err);
-                                    rootHTTPLogger.debug(`FloodlightCamera process push notification - Device Get picture - Fallback Error`, { error: getError(error), deviceSN: this.getSerial(), message: JSON.stringify(message), eventDurationSeconds: eventDurationSeconds });
-                                });
-                            }
-                        });
-                    } else if (!isEmpty(message.pic_url)) {
-                        getImage(this.api, this.getSerial(), message.pic_url!).then((image) => {
-                            if (image.data.length > 0) {
-                                this.updateProperty(PropertyName.DevicePicture, image, true);
-                            }
-                        }).catch((err) => {
-                            const error = ensureError(err);
-                            rootHTTPLogger.debug(`FloodlightCamera process push notification - Device Get picture - Error`, { error: getError(error), deviceSN: this.getSerial(), message: JSON.stringify(message), eventDurationSeconds: eventDurationSeconds });
-                        });
-                    }
-                    switch (message.event_type) {
-                        case IndoorPushEvent.MOTION_DETECTION:
-                            this.updateProperty(PropertyName.DeviceMotionDetected, true);
-                            this.clearEventTimeout(DeviceEvent.MotionDetected);
-                            this.eventTimeouts.set(DeviceEvent.MotionDetected, setTimeout(async () => {
-                                this.updateProperty(PropertyName.DeviceMotionDetected, false);
-                                this.eventTimeouts.delete(DeviceEvent.MotionDetected);
-                            }, eventDurationSeconds * 1000));
-                            break;
-                        case IndoorPushEvent.FACE_DETECTION:
-                            this.updateProperty(PropertyName.DevicePersonName, !isEmpty(message.person_name) ? message.person_name! : "Unknown");
-                            this.updateProperty(PropertyName.DevicePersonDetected, true);
-                            this.clearEventTimeout(DeviceEvent.PersonDetected);
-                            this.eventTimeouts.set(DeviceEvent.PersonDetected, setTimeout(async () => {
-                                this.updateProperty(PropertyName.DevicePersonName, "");
-                                this.updateProperty(PropertyName.DevicePersonDetected, false);
-                                this.eventTimeouts.delete(DeviceEvent.PersonDetected);
-                            }, eventDurationSeconds * 1000));
-                            break;
-                        default:
-                            rootHTTPLogger.debug("FloodlightCamera process push notification - Unhandled floodlight push event", message);
-                            break;
-                    }
-                } catch (err) {
-                    const error = ensureError(err);
-                    rootHTTPLogger.debug(`FloodlightCamera process push notification - Error`, { error: getError(error), deviceSN: this.getSerial(), message: JSON.stringify(message), eventDurationSeconds: eventDurationSeconds });
-                }
-            }
-        }
-    }
-
-}
-
-export class WallLightCam extends Camera {
-
-    static async getInstance(api: HTTPApi, device: DeviceListResponse): Promise<WallLightCam> {
-        return new WallLightCam(api, device);
-    }
-
-    public isLedEnabled(): PropertyValue {
-        return this.getPropertyValue(PropertyName.DeviceStatusLed);
-    }
-
-    public isMotionDetectionEnabled(): PropertyValue {
-        return this.getPropertyValue(PropertyName.DeviceMotionDetection);
-    }
-
-    protected convertRawPropertyValue(property: PropertyMetadataAny, value: string): PropertyValue {
-        try {
-            switch (property.key) {
-                case CommandType.CMD_DEV_RECORD_AUTOSTOP:
-                    return value !== undefined ? (value === "0" ? true : false) : false;
-                case CommandType.CMD_SET_AUDIO_MUTE_RECORD:
-                    return value !== undefined ? (value === "1" ? true : false) : false;
-                case CommandType.CMD_WALL_LIGHT_SETTINGS_MANUAL_COLORED_LIGHTING:
-                case CommandType.CMD_WALL_LIGHT_SETTINGS_MOTION_COLORED_LIGHTING:
-                case CommandType.CMD_WALL_LIGHT_SETTINGS_SCHEDULE_COLORED_LIGHTING:
-                {
-                    const defaultColor: RGBColor = {
-                        red: 0,
-                        green: 0,
-                        blue: 0
-                    };
-                    const internal = value as unknown as {rgb_color: number;};
-                    return internal !== undefined ? (internal.rgb_color !== undefined ? DecimalToRGBColor(internal.rgb_color) : defaultColor) : defaultColor;
-                }
-                case CommandType.CMD_WALL_LIGHT_SETTINGS_COLORED_LIGHTING_COLORS: {
-                    const result: Array<RGBColor> = [];
-                    for(const color of value as unknown as Array<InternalColoredLighting>) {
-                        result.push(DecimalToRGBColor(color.color));
-                    }
-                    return result;
-                }
-                case CommandType.CMD_WALL_LIGHT_SETTINGS_DYNAMIC_LIGHTING_THEMES:{
-                    const result: Array<DynamicLighting> = [];
-                    for(const theme of value as unknown as Array<InternalDynamicLighting>) {
-                        result.push({
-                            colors: theme.colors.map((color) => DecimalToRGBColor(color)),
-                            mode: theme.mode,
-                            name: theme.name,  // 1 fade 2 blink
-                            speed: theme.speed // Control speed 500 msec to 5 sec.; 500 msec steps
-                        });
-                    }
-                    return result;
-                }
-            }
-        } catch (err) {
-            const error = ensureError(err);
-            rootHTTPLogger.error("WallLightCam convert raw property - Error", { error: getError(error), deviceSN: this.getSerial(), property: property, value: value });
-        }
-        return super.convertRawPropertyValue(property, value);
-    }
-
-    public getPropertiesMetadata(hidden = false): IndexedProperty {
-        const metadata = super.getPropertiesMetadata(hidden);
-        const themes = this.getPropertyValue(PropertyName.DeviceLightSettingsDynamicLightingThemes) as Array<DynamicLighting>;
-        if (themes !== undefined) {
-            const states: Record<number, string> = {};
-            for (let i = 0; i < themes.length; i++) {
-                states[i] = themes[i].name;
-            }
-            (metadata[PropertyName.DeviceLightSettingsManualDynamicLighting] as PropertyMetadataNumeric).states = states;
-            (metadata[PropertyName.DeviceLightSettingsScheduleDynamicLighting] as PropertyMetadataNumeric).states = states;
-            (metadata[PropertyName.DeviceLightSettingsMotionDynamicLighting] as PropertyMetadataNumeric).states = states;
-        }
-        return metadata;
-    }
-
-    public processPushNotification(station: Station, message: PushMessage, eventDurationSeconds: number): void {
-        super.processPushNotification(station, message, eventDurationSeconds);
-        if (message.type !== undefined && message.event_type !== undefined) {
-            if (message.device_sn === this.getSerial()) {
-                try {
-                    if (station.hasCommand(CommandName.StationDatabaseQueryLatestInfo)) {
-                        station.databaseQueryLatestInfo(() => {
-                            if (!isEmpty(message.pic_url)) {
-                                getImage(this.api, this.getSerial(), message.pic_url!).then((image) => {
-                                    if (image.data.length > 0) {
-                                        this.updateProperty(PropertyName.DevicePicture, image);
-                                    }
-                                }).catch((err) => {
-                                    const error = ensureError(err);
-                                    rootHTTPLogger.debug(`WallLightCam process push notification - Device Get picture - Fallback Error`, { error: getError(error), deviceSN: this.getSerial(), message: JSON.stringify(message), eventDurationSeconds: eventDurationSeconds });
-                                });
-                            }
-                        });
-                    } else if (!isEmpty(message.pic_url)) {
-                        getImage(this.api, this.getSerial(), message.pic_url!).then((image) => {
-                            if (image.data.length > 0) {
-                                this.updateProperty(PropertyName.DevicePicture, image);
-                            }
-                        }).catch((err) => {
-                            const error = ensureError(err);
-                            rootHTTPLogger.debug(`WallLightCam process push notification - Device Get picture - Error`, { error: getError(error), deviceSN: this.getSerial(), message: JSON.stringify(message), eventDurationSeconds: eventDurationSeconds });
-                        });
-                    }
-                    switch (message.event_type) {
-                        case IndoorPushEvent.MOTION_DETECTION:
-                            this.updateProperty(PropertyName.DeviceMotionDetected, true);
-                            this.clearEventTimeout(DeviceEvent.MotionDetected);
-                            this.eventTimeouts.set(DeviceEvent.MotionDetected, setTimeout(async () => {
-                                this.updateProperty(PropertyName.DeviceMotionDetected, false);
-                                this.eventTimeouts.delete(DeviceEvent.MotionDetected);
-                            }, eventDurationSeconds * 1000));
-                            break;
-                        case IndoorPushEvent.FACE_DETECTION:
-                            this.updateProperty(PropertyName.DevicePersonName, !isEmpty(message.person_name) ? message.person_name! : "Unknown");
-                            this.updateProperty(PropertyName.DevicePersonDetected, true);
-                            this.clearEventTimeout(DeviceEvent.PersonDetected);
-                            this.eventTimeouts.set(DeviceEvent.PersonDetected, setTimeout(async () => {
-                                this.updateProperty(PropertyName.DevicePersonName, "");
-                                this.updateProperty(PropertyName.DevicePersonDetected, false);
-                                this.eventTimeouts.delete(DeviceEvent.PersonDetected);
-                            }, eventDurationSeconds * 1000));
-                            break;
-                        default:
-                            rootHTTPLogger.debug("WallLightCam process push notification - Unhandled WallLightCam push event", message);
-                            break;
-                    }
-                } catch (err) {
-                    const error = ensureError(err);
-                    rootHTTPLogger.debug(`WallLightCam process push notification - Error`, { error: getError(error), deviceSN: this.getSerial(), message: JSON.stringify(message), eventDurationSeconds: eventDurationSeconds });
-                }
-            }
-        }
-    }
-}
-
-export class GarageCamera extends Camera {
-
-    static async getInstance(api: HTTPApi, device: DeviceListResponse): Promise<GarageCamera> {
-        return new GarageCamera(api, device);
-    }
-
-    public isLedEnabled(): PropertyValue {
-        return this.getPropertyValue(PropertyName.DeviceStatusLed);
-    }
-
-    public isMotionDetectionEnabled(): PropertyValue {
-        return this.getPropertyValue(PropertyName.DeviceMotionDetection);
-    }
-
-    protected convertRawPropertyValue(property: PropertyMetadataAny, value: string): PropertyValue {
-        try {
-            switch (property.key) {
-                case CommandType.CMD_SET_AUDIO_MUTE_RECORD:
-                    return value !== undefined ? (value === "1" ? true : false) : false;
-                case CommandType.CMD_CAMERA_GARAGE_DOOR_STATUS:
-                    if (value != undefined) {
-                        const status = Number.parseInt(value);
-                        if (status >= 0) {
-                            if (property.name === PropertyName.DeviceDoor1Open) {
-                                return (status & GarageDoorState.A_OPENED) === GarageDoorState.A_OPENED;
-                            } else if (property.name === PropertyName.DeviceDoor2Open) {
-                                return (status & GarageDoorState.B_OPENED) === GarageDoorState.B_OPENED;
-                            }
-                        }
-                    }
-                    return false;
-                case CommandType.CMD_CAMERA_GARAGE_DOOR_SENSORS:
-                    if (value != undefined) {
-                        const sensorsData = value as unknown as GarageDoorSensorsProperty;
-                        if (property.name === PropertyName.DeviceDoorSensor1BatteryLevel) {
-                            if (sensorsData?.data?.door_1?.power !== undefined && sensorsData?.data?.door_1?.power > 1) {
-                                this.updateProperty(PropertyName.DeviceDoorSensor1LowBattery, false);
-                            }
-                            return sensorsData?.data?.door_1?.power !== undefined ? sensorsData?.data?.door_1?.power : 0;
-                        } else if (property.name === PropertyName.DeviceDoorSensor2BatteryLevel) {
-                            if (sensorsData?.data?.door_2?.power !== undefined && sensorsData?.data?.door_2?.power > 1) {
-                                this.updateProperty(PropertyName.DeviceDoorSensor1LowBattery, false);
-                            }
-                            return sensorsData?.data?.door_2?.power !== undefined ? sensorsData?.data?.door_2?.power : 0;
-                        } else if (property.name === PropertyName.DeviceDoorSensor1MacAddress) {
-                            return sensorsData?.data?.door_1?.mac_address !== undefined ? sensorsData?.data?.door_1?.mac_address : "";
-                        } else if (property.name === PropertyName.DeviceDoorSensor2MacAddress) {
-                            return sensorsData?.data?.door_2?.mac_address !== undefined ? sensorsData?.data?.door_2?.mac_address : "";
-                        } else if (property.name === PropertyName.DeviceDoorSensor1Name) {
-                            return sensorsData?.data?.door_1?.name !== undefined ? sensorsData?.data?.door_1?.name : "";
-                        } else if (property.name === PropertyName.DeviceDoorSensor2Name) {
-                            return sensorsData?.data?.door_2?.name !== undefined ? sensorsData?.data?.door_2?.name : "";
-                        } else if (property.name === PropertyName.DeviceDoorSensor1SerialNumber) {
-                            return sensorsData?.data?.door_1?.sn !== undefined ? sensorsData?.data?.door_1?.sn : "";
-                        } else if (property.name === PropertyName.DeviceDoorSensor2SerialNumber) {
-                            return sensorsData?.data?.door_2?.sn !== undefined ? sensorsData?.data?.door_2?.sn : "";
-                        } else if (property.name === PropertyName.DeviceDoorSensor1Version) {
-                            return sensorsData?.data?.door_1?.version !== undefined ? sensorsData?.data?.door_1?.version : "";
-                        } else if (property.name === PropertyName.DeviceDoorSensor2Version) {
-                            return sensorsData?.data?.door_2?.version !== undefined ? sensorsData?.data?.door_2?.version : "";
-                        } else if (property.name === PropertyName.DeviceDoorControlWarning) {
-                            return sensorsData?.data?.door_1?.playalarm !== undefined ? sensorsData?.data?.door_1?.playalarm === 1 ? true : false : false;
-                        } else if (property.name === PropertyName.DeviceDoorSensor1Status) {
-                            return sensorsData?.data?.door_1?.power !== undefined ? sensorsData?.data?.door_1?.power >= 1 && sensorsData?.data?.door_1?.sn !== "" ? 1 : 0 : 0;
-                        } else if (property.name === PropertyName.DeviceDoorSensor2Status) {
-                            return sensorsData?.data?.door_2?.power !== undefined ? sensorsData?.data?.door_2?.power >= 1 && sensorsData?.data?.door_2?.sn !== "" ? 1 : 0 : 0;
-                        }
-                    }
-                    break;
-            }
-        } catch (err) {
-            const error = ensureError(err);
-            rootHTTPLogger.error("GarageCamera convert raw property - Error", { error: getError(error), deviceSN: this.getSerial(), property: property, value: value });
-        }
-        return super.convertRawPropertyValue(property, value);
-    }
-
-    public processPushNotification(station: Station, message: PushMessage, eventDurationSeconds: number): void {
-        super.processPushNotification(station, message, eventDurationSeconds);
-        if (message.type !== undefined && message.event_type !== undefined) {
-            if (message.device_sn === this.getSerial()) {
-                try {
-                    if (station.hasCommand(CommandName.StationDatabaseQueryLatestInfo)) {
-                        station.databaseQueryLatestInfo(() => {
-                            if (!isEmpty(message.pic_url)) {
-                                getImage(this.api, this.getSerial(), message.pic_url!).then((image) => {
-                                    if (image.data.length > 0) {
-                                        this.updateProperty(PropertyName.DevicePicture, image);
-                                    }
-                                }).catch((err) => {
-                                    const error = ensureError(err);
-                                    rootHTTPLogger.debug(`GarageCamera process push notification - Device Get picture - Fallback Error`, { error: getError(error), deviceSN: this.getSerial(), message: JSON.stringify(message), eventDurationSeconds: eventDurationSeconds });
-                                });
-                            }
-                        });
-                    } else if (!isEmpty(message.pic_url)) {
-                        getImage(this.api, this.getSerial(), message.pic_url!).then((image) => {
-                            if (image.data.length > 0) {
-                                this.updateProperty(PropertyName.DevicePicture, image);
-                            }
-                        }).catch((err) => {
-                            const error = ensureError(err);
-                            rootHTTPLogger.debug(`GarageCamera process push notification - Device Get picture - Error`, { error: getError(error), deviceSN: this.getSerial(), message: JSON.stringify(message), eventDurationSeconds: eventDurationSeconds });
-                        });
-                    }
-                    switch (message.event_type) {
-                        case GarageDoorPushEvent.CLOSED_DOOR_BY_APP:
-                        case GarageDoorPushEvent.CLOSED_DOOR_WITHOUT_APP:
-                        case GarageDoorPushEvent.TIMEOUT_CLOSED_DOOR:
-                            if (message.door_id === 1) {
-                                this.updateProperty(PropertyName.DeviceDoor1Open, false);
-                            } else if (message.door_id === 2) {
-                                this.updateProperty(PropertyName.DeviceDoor2Open, false);
-                            }
-                            break;
-                        case GarageDoorPushEvent.OPEN_DOOR_BY_APP:
-                        case GarageDoorPushEvent.OPEN_DOOR_WITHOUT_APP:
-                        case GarageDoorPushEvent.TIMEOUT_DOOR_OPEN_WARNING:
-                        case GarageDoorPushEvent.TIMEOUT_DOOR_OPEN_WARNING_MINUTES:
-                            if (message.door_id === 1) {
-                                this.updateProperty(PropertyName.DeviceDoor1Open, true);
-                            } else if (message.door_id === 2) {
-                                this.updateProperty(PropertyName.DeviceDoor2Open, true);
-                            }
-                            break;
-                        case GarageDoorPushEvent.LOW_BATTERY:
-                            //TODO: Check if low battery status resets to false after battery change
-                            if (message.door_id === 1) {
-                                this.updateProperty(PropertyName.DeviceDoorSensor1LowBattery, true);
-                            } else if (message.door_id === 2) {
-                                this.updateProperty(PropertyName.DeviceDoorSensor2LowBattery, true);
-                            }
-                            break;
-                        default:
-                            rootHTTPLogger.debug("GarageCamera process push notification - Unhandled GarageDoor push event", message);
-                            break;
-                    }
-                } catch (err) {
-                    const error = ensureError(err);
-                    rootHTTPLogger.debug(`GarageCamera process push notification - Error`, { error: getError(error), deviceSN: this.getSerial(), message: JSON.stringify(message), eventDurationSeconds: eventDurationSeconds });
-                }
-            }
-        }
-    }
-}
-
-export class Sensor extends Device {
-
-    static async getInstance(api: HTTPApi, device: DeviceListResponse): Promise<Sensor> {
-        return new Sensor(api, device);
-    }
-
-    public getStateChannel(): string {
-        return "sensors";
-    }
-
-    public getState(): PropertyValue {
-        return this.getPropertyValue(PropertyName.DeviceState);
-    }
-
-}
-
-export class EntrySensor extends Sensor {
-
-    static async getInstance(api: HTTPApi, device: DeviceListResponse): Promise<EntrySensor> {
-        return new EntrySensor(api, device);
-    }
-
-    public isSensorOpen(): PropertyValue {
-        return this.getPropertyValue(PropertyName.DeviceSensorOpen);
-    }
-
-    public getSensorChangeTime(): PropertyValue {
-        return this.getPropertyValue(PropertyName.DeviceSensorChangeTime);
-    }
-
-    public isBatteryLow(): PropertyValue {
-        return this.getPropertyValue(PropertyName.DeviceBatteryLow);
-    }
-
-    public processPushNotification(station: Station, message: PushMessage, eventDurationSeconds: number): void {
-        super.processPushNotification(station, message, eventDurationSeconds);
-        if (message.type !== undefined && message.event_type !== undefined) {
-            if (message.event_type === CusPushEvent.DOOR_SENSOR && message.device_sn === this.getSerial()) {
-                try {
-                    if (message.sensor_open !== undefined) {
-                        this.updateRawProperty(CommandType.CMD_ENTRY_SENSOR_STATUS, message.sensor_open ? "1" : "0", "push");
-                    }
-                } catch (err) {
-                    const error = ensureError(err);
-                    rootHTTPLogger.debug(`EntrySensor process push notification - Error`, { error: getError(error), deviceSN: this.getSerial(), message: JSON.stringify(message), eventDurationSeconds: eventDurationSeconds });
-                }
-            }
-        }
-    }
-
-    protected handlePropertyChange(metadata: PropertyMetadataAny, oldValue: PropertyValue, newValue: PropertyValue): void {
-        super.handlePropertyChange(metadata, oldValue, newValue);
-        if (metadata.name === PropertyName.DeviceSensorOpen && metadata.key === CommandType.CMD_ENTRY_SENSOR_STATUS) {
-            this.emit("open", this, newValue as boolean);
-        }
-    }
-
-
-}
-
-export class MotionSensor extends Sensor {
-
-    public static readonly MOTION_COOLDOWN_MS = 120000;
-
-    //TODO: CMD_MOTION_SENSOR_ENABLE_LED = 1607
-    //TODO: CMD_MOTION_SENSOR_ENTER_USER_TEST_MODE = 1613
-    //TODO: CMD_MOTION_SENSOR_EXIT_USER_TEST_MODE = 1610
-    //TODO: CMD_MOTION_SENSOR_SET_CHIRP_TONE = 1611
-    //TODO: CMD_MOTION_SENSOR_SET_PIR_SENSITIVITY = 1609
-    //TODO: CMD_MOTION_SENSOR_WORK_MODE = 1612
-
-    /*public static isMotionDetected(millis: number): { motion: boolean, cooldown_ms: number} {
-        const delta = new Date().getUTCMilliseconds() - millis;
-        if (delta < this.MOTION_COOLDOWN_MS) {
-            return { motion: true, cooldown_ms: this.MOTION_COOLDOWN_MS - delta};
-        }
-        return { motion: false, cooldown_ms: 0};
-    }
-
-    public isMotionDetected(): { motion: boolean, cooldown_ms: number} {
-        return MotionSensor.isMotionDetected(this.getMotionSensorPIREvent());
-    }*/
-
-    protected constructor(api: HTTPApi, device: DeviceListResponse) {
-        super(api, device);
-
-        this.properties[PropertyName.DeviceMotionDetected] = false;
-    }
-
-    static async getInstance(api: HTTPApi, device: DeviceListResponse): Promise<MotionSensor> {
-        return new MotionSensor(api, device);
-    }
-
-    public isMotionDetected(): boolean {
-        return this.getPropertyValue(PropertyName.DeviceMotionDetected) as boolean;
-    }
-
-    public getMotionSensorPIREvent(): PropertyValue {
-        //TODO: Implement P2P Control Event over active station connection
-        return this.getPropertyValue(PropertyName.DeviceMotionSensorPIREvent);
-    }
-
-    public isBatteryLow(): PropertyValue {
-        return this.getPropertyValue(PropertyName.DeviceBatteryLow);
-    }
-
-    protected handlePropertyChange(metadata: PropertyMetadataAny, oldValue: PropertyValue, newValue: PropertyValue): void {
-        super.handlePropertyChange(metadata, oldValue, newValue);
-        if (metadata.name === PropertyName.DeviceMotionDetected) {
-            this.emit("motion detected", this, newValue as boolean);
-        }
-    }
-
-    public processPushNotification(station: Station, message: PushMessage, eventDurationSeconds: number): void {
-        super.processPushNotification(station, message, eventDurationSeconds);
-        if (message.type !== undefined && message.event_type !== undefined) {
-            if (message.event_type === CusPushEvent.MOTION_SENSOR_PIR && message.device_sn === this.getSerial()) {
-                try {
-                    this.updateProperty(PropertyName.DeviceMotionDetected, true);
-                    this.clearEventTimeout(DeviceEvent.MotionDetected);
-                    this.eventTimeouts.set(DeviceEvent.MotionDetected, setTimeout(async () => {
-                        this.updateProperty(PropertyName.DeviceMotionDetected, false);
-                        this.eventTimeouts.delete(DeviceEvent.MotionDetected);
-                    }, eventDurationSeconds * 1000));
-                } catch (err) {
-                    const error = ensureError(err);
-                    rootHTTPLogger.debug(`MotionSensor process push notification - Error`, { error: getError(error), deviceSN: this.getSerial(), message: JSON.stringify(message), eventDurationSeconds: eventDurationSeconds });
-                }
-            }
-        }
-    }
-
-}
-
-export class Lock extends Device {
-
-    public static readonly VERSION_CODE_SMART_LOCK = 3;
-    public static readonly VERSION_CODE_LOCKV12 = 18;
-
-    static async getInstance(api: HTTPApi, device: DeviceListResponse): Promise<Lock> {
-        return new Lock(api, device);
-    }
-
-    public getStateChannel(): string {
-        return "locks";
-    }
-
-    protected handlePropertyChange(metadata: PropertyMetadataAny, oldValue: PropertyValue, newValue: PropertyValue): void {
-        super.handlePropertyChange(metadata, oldValue, newValue);
-        if (metadata.name === PropertyName.DeviceLocked) {
-            this.emit("locked", this, newValue as boolean);
-        } else if (metadata.name === PropertyName.DeviceLowBatteryAlert) {
-            this.emit("low battery", this, newValue as boolean);
-        } else if ((metadata.key === CommandType.CMD_DOORLOCK_GET_STATE || metadata.key === CommandType.CMD_SMARTLOCK_QUERY_STATUS) && ((oldValue !== undefined && ((oldValue === 4 && newValue !== 4) || (oldValue !== 4 && newValue === 4))) || oldValue === undefined)) {
-            this.updateProperty(PropertyName.DeviceLocked, newValue === 4 ? true : false);
-        }
-    }
-
-    public getState(): PropertyValue {
-        return this.getPropertyValue(PropertyName.DeviceState);
-    }
-
-    public getBatteryValue(): PropertyValue {
-        return this.getPropertyValue(PropertyName.DeviceBattery);
-    }
-
-    public getWifiRssi(): PropertyValue {
-        return this.getPropertyValue(PropertyName.DeviceWifiRSSI);
-    }
-
-    public isLocked(): PropertyValue {
-        const param = this.getLockStatus();
-        return param ? (param === 4 ? true : false) : false;
-    }
-
-    public getLockStatus(): PropertyValue {
-        return this.getPropertyValue(PropertyName.DeviceLockStatus);
-    }
-
-    // public isBatteryLow(): PropertyValue {
-    //     return this.getPropertyValue(PropertyName.DeviceBatteryLow);
-    // }
-
-    public static encodeESLCmdOnOff(short_user_id: number, nickname: string, lock: boolean): Buffer {
-        const buf1 = Buffer.from([ESLAnkerBleConstant.a, 2]);
-        const buf2 = Buffer.allocUnsafe(2);
-        buf2.writeUInt16BE(short_user_id);
-        const buf3 = Buffer.from([ESLAnkerBleConstant.b, 1, lock === true ? 1 : 0, ESLAnkerBleConstant.c, 4]);
-        const buf4 = Buffer.from(eslTimestamp());
-        const buf5 = Buffer.from([ESLAnkerBleConstant.d, nickname.length]);
-        const buf6 = Buffer.from(nickname);
-        return Buffer.concat([buf1, buf2, buf3, buf4, buf5, buf6]);
-    }
-
-    public static encodeESLCmdQueryStatus(admin_user_id: string): Buffer {
-        const buf1 = Buffer.from([ESLAnkerBleConstant.a, admin_user_id.length]);
-        const buf2 = Buffer.from(admin_user_id);
-        const buf3 = Buffer.from([ESLAnkerBleConstant.b, 4]);
-        const buf4 = Buffer.from(eslTimestamp());
-        return Buffer.concat([buf1, buf2, buf3, buf4]);
-    }
-
-    public processPushNotification(station: Station, message: PushMessage, eventDurationSeconds: number): void {
-        super.processPushNotification(station, message, eventDurationSeconds);
-        if (message.event_type !== undefined) {
-            this.processNotification(message.event_type, message.event_time, message.device_sn, message.person_name!, eventDurationSeconds, "push");
-        }
-    }
-
-    public processMQTTNotification(message: DeviceSmartLockNotifyData, eventDurationSeconds: number): void {
-        if (message.eventType === LockPushEvent.STATUS_CHANGE) {
-            // Lock state event
-            const cmdType = this.isLockBle() || this.isLockBleNoFinger() ? CommandType.CMD_DOORLOCK_GET_STATE : CommandType.CMD_SMARTLOCK_QUERY_STATUS;
-            this.updateRawProperty(cmdType, message.lockState, "mqtt");
-        } else if (message.eventType === LockPushEvent.OTA_STATUS) {
-            // OTA Status - ignore event
-        } else {
-            this.processNotification(message.eventType, message.eventTime, this.getSerial(), message.nickName, eventDurationSeconds, "mqtt");
-        }
-    }
-
-    private processNotification(eventType: number, eventTime: number, deviceSN: string, personName: string, eventDurationSeconds: number, source: SourceType): void {
-        if (deviceSN === this.getSerial()) {
-            try {
-                switch (eventType) {
-                    case LockPushEvent.APP_LOCK:
-                    case LockPushEvent.AUTO_LOCK:
-                    case LockPushEvent.FINGER_LOCK:
-                    case LockPushEvent.KEYPAD_LOCK:
-                    case LockPushEvent.MANUAL_LOCK:
-                    case LockPushEvent.PW_LOCK:
-                    case LockPushEvent.TEMPORARY_PW_LOCK:
-                    {
-                        const cmdType = this.isLockBle() || this.isLockBleNoFinger() ? CommandType.CMD_DOORLOCK_GET_STATE : CommandType.CMD_SMARTLOCK_QUERY_STATUS;
-                        this.updateRawProperty(cmdType, "4", source);
-
-                        if (!isEmpty(personName)) {
-                            this.updateProperty(PropertyName.DevicePersonName, personName);
-                            this.updateProperty(PropertyName.DeviceLockEventOrigin, getLockEventType(eventType));
-                            this.clearEventTimeout(DeviceEvent.Lock);
-                            this.eventTimeouts.set(DeviceEvent.Lock, setTimeout(async () => {
-                                this.updateProperty(PropertyName.DevicePersonName, "");
-                                this.updateProperty(PropertyName.DeviceLockEventOrigin, 0);
-                                this.eventTimeouts.delete(DeviceEvent.Lock);
-                            }, eventDurationSeconds * 1000));
-                        }
-                        break;
-                    }
-                    case LockPushEvent.APP_UNLOCK:
-                    case LockPushEvent.AUTO_UNLOCK:
-                    case LockPushEvent.FINGERPRINT_UNLOCK:
-                    case LockPushEvent.MANUAL_UNLOCK:
-                    case LockPushEvent.PW_UNLOCK:
-                    case LockPushEvent.TEMPORARY_PW_UNLOCK:
-                    {
-                        const cmdType = this.isLockBle() || this.isLockBleNoFinger() ? CommandType.CMD_DOORLOCK_GET_STATE : CommandType.CMD_SMARTLOCK_QUERY_STATUS;
-                        this.updateRawProperty(cmdType, "3", source);
-
-                        if (!isEmpty(personName)) {
-                            this.updateProperty(PropertyName.DevicePersonName, personName);
-                            this.updateProperty(PropertyName.DeviceLockEventOrigin, getLockEventType(eventType));
-                            this.clearEventTimeout(DeviceEvent.Lock);
-                            this.eventTimeouts.set(DeviceEvent.Lock, setTimeout(async () => {
-                                this.updateProperty(PropertyName.DevicePersonName, "");
-                                this.updateProperty(PropertyName.DeviceLockEventOrigin, 0);
-                                this.eventTimeouts.delete(DeviceEvent.Lock);
-                            }, eventDurationSeconds * 1000));
-                        }
-                        break;
-                    }
-                    case LockPushEvent.LOCK_MECHANICAL_ANOMALY:
-                    case LockPushEvent.MECHANICAL_ANOMALY:
-                    case LockPushEvent.VIOLENT_DESTRUCTION:
-                    case LockPushEvent.MULTIPLE_ERRORS:
-                    {
-                        const cmdType = this.isLockBle() || this.isLockBleNoFinger() ? CommandType.CMD_DOORLOCK_GET_STATE : CommandType.CMD_SMARTLOCK_QUERY_STATUS;
-                        this.updateRawProperty(cmdType, "5", source);
-                        break;
-                    }
-                    case LockPushEvent.LOW_POWER:
-                    case LockPushEvent.VERY_LOW_POWER:
-                        this.updateProperty(PropertyName.DeviceLowBatteryAlert, true);
-                        this.clearEventTimeout(DeviceEvent.LowBattery);
-                        this.eventTimeouts.set(DeviceEvent.LowBattery, setTimeout(async () => {
-                            this.updateProperty(PropertyName.DeviceLowBatteryAlert, false);
-                            this.eventTimeouts.delete(DeviceEvent.LowBattery);
-                        }, eventDurationSeconds * 1000));
-                        break;
-                    // case LockPushEvent.LOW_POWE:
-                    //     this.updateRawProperty(CommandType.CMD_SMARTLOCK_QUERY_BATTERY_LEVEL, "10");
-                    //     break;
-                    // case LockPushEvent.VERY_LOW_POWE:
-                    //     this.updateRawProperty(CommandType.CMD_SMARTLOCK_QUERY_BATTERY_LEVEL, "5");
-                    //     break;
-                    default:
-                        rootHTTPLogger.debug("Lock process push notification - Unhandled lock notification event", eventType, eventTime, deviceSN);
-                        break;
-                }
-            } catch (err) {
-                const error = ensureError(err);
-                rootHTTPLogger.debug(`Lock process push notification - Error`, { error: getError(error), deviceSN: this.getSerial(), eventType: eventType, eventTime: eventTime, eventDurationSeconds: eventDurationSeconds, source: source });
-            }
-        }
-    }
-
-    /*public static decodeCommand(command: number): void {
-        switch (command) {
-            case ESLCommand.ON_OFF_LOCK:
-            case 8:
-                break;
-
-            case ESLCommand.QUERY_STATUS_IN_LOCK:
-            case 17:
-                break;
-
-            case ESLCommand.NOTIFY:
-            case 18:
-                break;
-            default:
-                break;
-        }
-    }*/
-
-    private static getCurrentTimeInSeconds(): Buffer {
-        const buffer = Buffer.allocUnsafe(4);
-        buffer.writeUint32LE(getCurrentTimeInSeconds());
-        return buffer;
-    }
-
-    private static getUInt8Buffer(value: number): Buffer {
-        const buffer = Buffer.allocUnsafe(1);
-        buffer.writeUInt8(value);
-        return buffer;
-    }
-
-    private static getUint16LEBuffer(value: number): Buffer {
-        const buffer = Buffer.allocUnsafe(2);
-        buffer.writeUint16LE(value);
-        return buffer;
-    }
-
-    private static getUint16BEBuffer(value: number): Buffer {
-        const buffer = Buffer.allocUnsafe(2);
-        buffer.writeUint16BE(value);
-        return buffer;
-    }
-
-    public static encodeCmdStatus(user_id: string): Buffer {
-        const payload = new WritePayload();
-        payload.write(Buffer.from(user_id, "hex"));
-        payload.write(this.getCurrentTimeInSeconds());
-        return payload.getData();
-    }
-
-    public static encodeCmdUnlock(short_user_id: string, value: number, username: string): Buffer {
-        const payload = new WritePayload();
-        payload.write(Buffer.from(short_user_id, "hex"));
-        payload.write(this.getUInt8Buffer(value));
-        payload.write(this.getCurrentTimeInSeconds());
-        payload.write(Buffer.from(username));
-        return payload.getData();
-    }
-
-    public static encodeCmdCalibrate(user_id: string): Buffer {
-        return this.encodeCmdStatus(user_id);
-    }
-
-    public static encodeCmdAddUser(short_user_id: string, passcode: string, username: string, schedule?: Schedule, user_permission = 4): Buffer { // or user_permission 1?
-        const payload = new WritePayload();
-        payload.write(Buffer.from(short_user_id, "hex"));
-        payload.write(Buffer.from(passcode, "hex"));
-        payload.write(Buffer.from(schedule !== undefined && schedule.startDateTime !== undefined ? hexDate(schedule.startDateTime) : "00000000", "hex"));
-        payload.write(Buffer.from(schedule !== undefined && schedule.endDateTime !== undefined ? hexDate(schedule.endDateTime) : "ffffffff", "hex"));
-        payload.write(Buffer.from(schedule !== undefined && schedule.week !== undefined ? hexWeek(schedule) : "ff", "hex"));
-        payload.write(Buffer.from(schedule !== undefined && schedule.startDateTime !== undefined ? hexTime(schedule.startDateTime) : "0000", "hex"));
-        payload.write(Buffer.from(schedule !== undefined && schedule.endDateTime !== undefined ? hexTime(schedule.endDateTime) : "ffff", "hex"));
-        payload.write(this.getUInt8Buffer(user_permission));
-        payload.write(Buffer.from(username));
-        payload.write(this.getCurrentTimeInSeconds());
-        return payload.getData();
-    }
-
-    public static encodeCmdAddTemporaryUser(schedule?: Schedule, unlimited = false): Buffer {
-        const payload = new WritePayload();
-        payload.write(Buffer.from(schedule !== undefined && schedule.startDateTime !== undefined ? hexDate(schedule.startDateTime) : "00000000", "hex"));
-        payload.write(Buffer.from(schedule !== undefined && schedule.endDateTime !== undefined ? hexDate(schedule.endDateTime) : "ffffffff", "hex"));
-        payload.write(Buffer.from(schedule !== undefined && schedule.startDateTime !== undefined ? hexTime(schedule.startDateTime) : "0000", "hex"));
-        payload.write(Buffer.from(schedule !== undefined && schedule.endDateTime !== undefined ? hexTime(schedule.endDateTime) : "ffff", "hex"));
-        payload.write(this.getUInt8Buffer(unlimited === false ? 1 : 2));
-        payload.write(this.getCurrentTimeInSeconds());
-        return payload.getData();
-    }
-
-    public static encodeCmdDeleteTemporaryUser(password_id: string): Buffer {
-        return this.encodeCmdStatus(password_id);
-    }
-
-    public static encodeCmdDeleteUser(short_user_id: string): Buffer {
-        return this.encodeCmdStatus(short_user_id);
-    }
-
-    public static encodeCmdVerifyPw(password: string): Buffer {
-        return this.encodeCmdStatus(password);
-    }
-
-    public static encodeCmdQueryLockRecord(index: number): Buffer {
-        const payload = new WritePayload();
-        payload.write(this.getUint16LEBuffer(index));
-        payload.write(this.getCurrentTimeInSeconds());
-        return payload.getData();
-    }
-
-    public static encodeCmdQueryUser(short_user_id: string): Buffer {
-        const payload = new WritePayload();
-        payload.write(Buffer.from(short_user_id, "hex"));
-        payload.write(this.getUInt8Buffer(0));  //TODO: eSLQueryAllUsers.index
-        payload.write(this.getCurrentTimeInSeconds());
-        return payload.getData();
-    }
-
-    public static encodeCmdQueryPassword(password_id: string): Buffer {
-        const payload = new WritePayload();
-        payload.write(Buffer.from(password_id, "hex"));
-        payload.write(this.getCurrentTimeInSeconds());
-        return payload.getData();
-    }
-
-    public static encodeCmdModifyPassword(password_id: string, passcode: string): Buffer {
-        const payload = new WritePayload();
-        payload.write(Buffer.from(password_id, "hex"));
-        payload.write(Buffer.from(passcode, "hex"));
-        payload.write(this.getCurrentTimeInSeconds());
-        return payload.getData();
-    }
-
-    public static encodeCmdUpdateSchedule(short_user_id: string, schedule: Schedule): Buffer {
-        const payload = new WritePayload();
-        payload.write(Buffer.from(short_user_id, "hex"));
-        payload.write(Buffer.from(schedule !== undefined && schedule.startDateTime !== undefined ? hexDate(schedule.startDateTime) : "00000000", "hex"));
-        payload.write(Buffer.from(schedule !== undefined && schedule.endDateTime !== undefined ? hexDate(schedule.endDateTime) : "ffffffff", "hex"));
-        payload.write(Buffer.from(schedule !== undefined && schedule.week !== undefined ? hexWeek(schedule) : "ff", "hex"));
-        payload.write(Buffer.from(schedule !== undefined && schedule.startDateTime !== undefined ? hexTime(schedule.startDateTime) : "0000", "hex"));
-        payload.write(Buffer.from(schedule !== undefined && schedule.endDateTime !== undefined ? hexTime(schedule.endDateTime) : "ffff", "hex"));
-        payload.write(this.getCurrentTimeInSeconds());
-        return payload.getData();
-    }
-
-    public static encodeCmdModifyUsername(username: string, password_id: string): Buffer {
-        const payload = new WritePayload();
-        payload.write(Buffer.from(password_id, "hex"));
-        payload.write(Buffer.from(username));
-        payload.write(this.getCurrentTimeInSeconds());
-        return payload.getData();
-    }
-
-    public static encodeCmdGetLockParam(user_id: string): Buffer {
-        return this.encodeCmdStatus(user_id);
-    }
-
-    public static encodeCmdSetLockParamAutoLock(enabled: boolean, lockTimeSeconds: number): Buffer {
-        const payload = new WritePayload();
-        payload.write(this.getUint16BEBuffer(CommandType.CMD_SMARTLOCK_AUTO_LOCK));
-        payload.write(this.getUInt8Buffer(enabled === true ? 1 : 0));
-        payload.write(this.getUint16LEBuffer(lockTimeSeconds));
-        payload.write(this.getCurrentTimeInSeconds());
-        return payload.getData();
-    }
-
-    private static hexTime = function(time: string): string {
-        const buf = Buffer.allocUnsafe(2);
-        buf.writeUint8(Number.parseInt(time.split(":")[0]));
-        buf.writeUint8(Number.parseInt(time.split(":")[1]), 1);
-        return buf.readUInt16BE().toString(16).padStart(4, "0");
-    }
-
-    public static encodeCmdSetLockParamAutoLockSchedule(enabled: boolean, schedule_start: string, schedule_end: string): Buffer {
-        const payload = new WritePayload();
-        payload.write(this.getUint16BEBuffer(CommandType.CMD_SMARTLOCK_AUTO_LOCK_SCHEDULE));
-        payload.write(this.getUInt8Buffer(enabled === true ? 1 : 0));
-        payload.write(Buffer.from(Lock.hexTime(schedule_start), "hex"));
-        payload.write(Buffer.from(Lock.hexTime(schedule_end), "hex"));
-        payload.write(this.getCurrentTimeInSeconds());
-        return payload.getData();
-    }
-
-    public static encodeCmdSetLockParamOneTouchLock(enabled: boolean): Buffer {
-        const payload = new WritePayload();
-        payload.write(this.getUint16BEBuffer(CommandType.CMD_SMARTLOCK_ONE_TOUCH_LOCK));
-        payload.write(this.getUInt8Buffer(enabled === true ? 1 : 0));
-        payload.write(this.getCurrentTimeInSeconds());
-        return payload.getData();
-    }
-
-    public static encodeCmdSetLockParamWrongTryProtect(enabled: boolean, lockdownTime: number, attempts: number): Buffer {
-        const payload = new WritePayload();
-        payload.write(this.getUint16BEBuffer(CommandType.CMD_SMARTLOCK_WRONG_TRY_PROTECT));
-        payload.write(this.getUInt8Buffer(enabled === true ? 1 : 0));
-        payload.write(this.getUint16LEBuffer(lockdownTime));
-        payload.write(this.getUInt8Buffer(attempts));
-        payload.write(this.getCurrentTimeInSeconds());
-        return payload.getData();
-    }
-
-    public static encodeCmdSetLockParamScramblePasscode(enabled: boolean): Buffer {
-        const payload = new WritePayload();
-        payload.write(this.getUint16BEBuffer(CommandType.CMD_SMARTLOCK_SCRAMBLE_PASSCODE));
-        payload.write(this.getUInt8Buffer(enabled === true ? 1 : 0));
-        payload.write(this.getCurrentTimeInSeconds());
-        return payload.getData();
-    }
-
-    public static encodeCmdSetLockParamSound(value: number): Buffer {
-        const payload = new WritePayload();
-        payload.write(this.getUint16BEBuffer(CommandType.CMD_SMARTLOCK_LOCK_SOUND));
-        payload.write(this.getUInt8Buffer(value));
-        payload.write(this.getCurrentTimeInSeconds());
-        return payload.getData();
-    }
-
-    protected convertRawPropertyValue(property: PropertyMetadataAny, value: string): PropertyValue {
-        try {
-            switch (property.key) {
-                case CommandType.CMD_DOORLOCK_SET_PUSH_MODE:
-                    if (property.name === PropertyName.DeviceNotification) {
-                        return value !== undefined ? isSmartLockNotification(Number.parseInt(value), SmartLockNotification.ENABLED) : false;
-                    } else if (property.name === PropertyName.DeviceNotificationLocked) {
-                        return value !== undefined ? isSmartLockNotification(Number.parseInt(value), SmartLockNotification.LOCKED) : false;
-                    } else if (property.name === PropertyName.DeviceNotificationUnlocked) {
-                        return value !== undefined ? isSmartLockNotification(Number.parseInt(value), SmartLockNotification.UNLOCKED) : false;
-                    }
-                    break;
-            }
-        } catch (err) {
-            const error = ensureError(err);
-            rootHTTPLogger.error("WallLightCam convert raw property - Error", { error: getError(error), deviceSN: this.getSerial(), property: property, value: value });
-        }
-        return super.convertRawPropertyValue(property, value);
-    }
-
-    public static encodeCmdSmartLockUnlock(adminUserId: string, lock: boolean, username: string, shortUserId: string): Buffer {
-        const payload = new WritePayload();
-        payload.write(this.getCurrentTimeInSeconds());
-        payload.write(Buffer.from(adminUserId));
-        payload.write(this.getUInt8Buffer(lock ? 0 : 1));
-        payload.write(Buffer.from(username));
-        payload.write(Buffer.from(shortUserId, "hex"));
-        return payload.getData();
-    }
-
-    public static encodeCmdSmartLockCalibrate(adminUserId: string): Buffer {
-        const payload = new WritePayload();
-        payload.write(this.getCurrentTimeInSeconds());
-        payload.write(Buffer.from(adminUserId));
-        return payload.getData();
-    }
-
-    public static encodeCmdSetSmartLockParamWrongTryProtect(adminUserId: string, enabled: boolean, attempts: number, lockdownTime: number): Buffer {
-        const payload = new WritePayload();
-        payload.write(this.getCurrentTimeInSeconds());
-        payload.write(Buffer.from(adminUserId));
-        payload.write(this.getUInt8Buffer(2));
-        payload.write(this.getUInt8Buffer(enabled === true ? 1 : 0));
-        payload.write(this.getUInt8Buffer(attempts));
-        payload.write(this.getUint16LEBuffer(lockdownTime));
-        return payload.getData();
-    }
-
-    private static hexTimeSmartLock = function(time: string): Buffer {
-        const buf = Buffer.allocUnsafe(2);
-        buf.writeUint8(Number.parseInt(time.split(":")[0]));
-        buf.writeUint8(Number.parseInt(time.split(":")[1]), 1);
-        return buf;
-    }
-
-    public static encodeCmdSetSmartLockParamAutoLock(adminUserId: string, enabled: boolean, lockTimeSeconds: number, schedule: boolean, scheduleStart: string, scheduleEnd: string): Buffer {
-        const payload = new WritePayload();
-        payload.write(this.getCurrentTimeInSeconds());
-        payload.write(Buffer.from(adminUserId));
-        payload.write(this.getUInt8Buffer(0));
-        payload.write(this.getUInt8Buffer(enabled === true ? 1 : 0));
-        payload.write(this.getUint16LEBuffer(lockTimeSeconds));
-        payload.write(this.getUInt8Buffer(schedule === true ? 1 : 0));
-        payload.write(this.hexTimeSmartLock(scheduleStart));
-        payload.write(this.hexTimeSmartLock(scheduleEnd));
-        return payload.getData();
-    }
-
-    public static encodeCmdSetSmartLockParamOneTouchLock(adminUserId: string, enabled: boolean): Buffer {
-        const payload = new WritePayload();
-        payload.write(this.getCurrentTimeInSeconds());
-        payload.write(Buffer.from(adminUserId));
-        payload.write(this.getUInt8Buffer(1));
-        payload.write(this.getUInt8Buffer(enabled === true ? 1 : 0));
-        return payload.getData();
-    }
-
-    public static encodeCmdSetSmartLockParamScramblePasscode(adminUserId: string, enabled: boolean): Buffer {
-        const payload = new WritePayload();
-        payload.write(this.getCurrentTimeInSeconds());
-        payload.write(Buffer.from(adminUserId));
-        payload.write(this.getUInt8Buffer(3));
-        payload.write(this.getUInt8Buffer(enabled === true ? 1 : 0));
-        return payload.getData();
-    }
-
-    public static encodeCmdSetSmartLockParamSound(adminUserId: string, value: number): Buffer {
-        const payload = new WritePayload();
-        payload.write(this.getCurrentTimeInSeconds());
-        payload.write(Buffer.from(adminUserId));
-        payload.write(this.getUInt8Buffer(4));
-        payload.write(this.getUInt8Buffer(value));
-        return payload.getData();
-    }
-
-    public static encodeCmdSmartLockAddUser(adminUserId: string, shortUserId: string, passcode: string, username: string, schedule?: Schedule, userPermission = 4): Buffer { // or user_permission 1?
-        const payload = new WritePayload();
-        payload.write(this.getCurrentTimeInSeconds());
-        payload.write(Buffer.from(adminUserId));
-        payload.write(Buffer.from(passcode, "hex"));
-        payload.write(this.getUInt8Buffer(userPermission));
-        payload.write(Buffer.from(schedule !== undefined && schedule.startDateTime !== undefined ? hexDate(schedule.startDateTime) : "00000000", "hex"));
-        payload.write(Buffer.from(schedule !== undefined && schedule.endDateTime !== undefined ? hexDate(schedule.endDateTime) : "ffffffff", "hex"));
-        payload.write(Buffer.from(schedule !== undefined && schedule.week !== undefined ? hexWeek(schedule) : "ff", "hex"));
-        payload.write(Buffer.from(schedule !== undefined && schedule.startDateTime !== undefined ? hexTime(schedule.startDateTime) : "0000", "hex"));
-        payload.write(Buffer.from(schedule !== undefined && schedule.endDateTime !== undefined ? hexTime(schedule.endDateTime) : "ffff", "hex"));
-        payload.write(this.getUInt8Buffer(userPermission === 5 ? 1 : 0));
-        payload.write(Buffer.from(username));
-        payload.write(Buffer.from(shortUserId, "hex"));
-        return payload.getData();
-    }
-
-    public static encodeCmdSmartLockDeleteUser(adminUserId: string, shortUserId: string): Buffer {
-        const payload = new WritePayload();
-        payload.write(this.getCurrentTimeInSeconds());
-        payload.write(Buffer.from(adminUserId));
-        payload.write(Buffer.from(shortUserId, "hex"));
-        return payload.getData();
-    }
-
-    public static encodeCmdSmartLockUpdateSchedule(adminUserId: string, shortUserId: string, username: string, schedule: Schedule, userPermission = 4): Buffer {
-        const payload = new WritePayload();
-        payload.write(this.getCurrentTimeInSeconds());
-        payload.write(Buffer.from(adminUserId));
-        payload.write(this.getUInt8Buffer(userPermission));
-        payload.write(Buffer.from(schedule !== undefined && schedule.startDateTime !== undefined ? hexDate(schedule.startDateTime) : "00000000", "hex"));
-        payload.write(Buffer.from(schedule !== undefined && schedule.endDateTime !== undefined ? hexDate(schedule.endDateTime) : "ffffffff", "hex"));
-        payload.write(Buffer.from(schedule !== undefined && schedule.week !== undefined ? hexWeek(schedule) : "ff", "hex"));
-        payload.write(Buffer.from(schedule !== undefined && schedule.startDateTime !== undefined ? hexTime(schedule.startDateTime) : "0000", "hex"));
-        payload.write(Buffer.from(schedule !== undefined && schedule.endDateTime !== undefined ? hexTime(schedule.endDateTime) : "ffff", "hex"));
-        payload.write(this.getUInt8Buffer(userPermission === 5 ? 1 : 0));
-        payload.write(Buffer.from(username));
-        payload.write(Buffer.from(shortUserId, "hex"));
-        return payload.getData();
-    }
-
-    public static encodeCmdSmartLockModifyPassword(adminUserId: string, passwordId: string, passcode: string): Buffer {
-        const payload = new WritePayload();
-        payload.write(this.getCurrentTimeInSeconds());
-        payload.write(Buffer.from(adminUserId));
-        payload.write(Buffer.from(passwordId, "hex"));
-        payload.write(Buffer.from(passcode, "hex"));
-        return payload.getData();
-    }
-
-    public static encodeCmdSmartLockGetUserList(adminUserId: string): Buffer {
-        const payload = new WritePayload();
-        payload.write(this.getCurrentTimeInSeconds());
-        payload.write(Buffer.from(adminUserId));
-        payload.write(this.getUInt8Buffer(0));
-        return payload.getData();
-    }
-
-    public static encodeCmdSmartLockStatus(adminUserId: string): Buffer {
-        const payload = new WritePayload();
-        payload.write(this.getCurrentTimeInSeconds());
-        payload.write(Buffer.from(adminUserId));
-        return payload.getData();
-    }
-
-    public static encodeCmdSmartLockGetParams(adminUserId: string): Buffer {
-        return this.encodeCmdSmartLockStatus(adminUserId);
-    }
-
-}
-
-export class LockKeypad extends Device {
-
-    static async getInstance(api: HTTPApi, device: DeviceListResponse): Promise<LockKeypad> {
-        return new LockKeypad(api, device);
-    }
-
-    public getStateChannel(): string {
-        return "lock_keypads";
-    }
-
-}
-
-export class Keypad extends Device {
-
-    //TODO: CMD_KEYPAD_BATTERY_CHARGER_STATE = 1655
-    //TODO: CMD_KEYPAD_BATTERY_TEMP_STATE = 1654
-    //TODO: CMD_KEYPAD_GET_PASSWORD = 1657
-    //TODO: CMD_KEYPAD_GET_PASSWORD_LIST = 1662
-    //TODO: CMD_KEYPAD_IS_PSW_SET = 1670
-    //TODO: CMD_KEYPAD_SET_CUSTOM_MAP = 1660
-    //TODO: CMD_KEYPAD_SET_PASSWORD = 1650
-
-    static async getInstance(api: HTTPApi, device: DeviceListResponse): Promise<Keypad> {
-        return new Keypad(api, device);
-    }
-
-    public getStateChannel(): string {
-        return "keypads";
-    }
-
-    public getState(): PropertyValue {
-        return this.getPropertyValue(PropertyName.DeviceState);
-    }
-
-    public isBatteryLow(): PropertyValue {
-        return this.getPropertyValue(PropertyName.DeviceBatteryLow);
-    }
-
-    public isBatteryCharging(): PropertyValue {
-        return this.getPropertyValue(PropertyName.DeviceBatteryIsCharging);
-    }
-
-    protected convertRawPropertyValue(property: PropertyMetadataAny, value: string): PropertyValue {
-        try {
-            switch(property.key) {
-                case CommandType.CMD_KEYPAD_BATTERY_CHARGER_STATE:
-                    return value !== undefined ? (value === "0" || value === "2"? false : true) : false;
-            }
-        } catch (err) {
-            const error = ensureError(err);
-            rootHTTPLogger.error("Keypad convert raw property - Error", { error: getError(error), deviceSN: this.getSerial(), property: property, value: value });
-        }
-        return super.convertRawPropertyValue(property, value);
-    }
-
-}
-
-export class SmartSafe extends Device {
-
-    public static readonly IV = "052E19EB3F880512E99EBB684D4DC1FE";
-    public static readonly DATA_HEADER = [-1, 9];
-    public static readonly VERSION_CODE = 1;
-    public static readonly PUSH_NOTIFICATION_POSITION: {
-        [index: string]: number;
-    } = {
-            [PropertyName.DeviceNotificationUnlockByKey] : 0,
-            [PropertyName.DeviceNotificationUnlockByPIN] : 1,
-            [PropertyName.DeviceNotificationUnlockByFingerprint] : 2,
-            [PropertyName.DeviceNotificationUnlockByApp] : 3,
-            [PropertyName.DeviceNotificationDualUnlock] : 4,
-            [PropertyName.DeviceNotificationDualLock] : 5,
-            [PropertyName.DeviceNotificationWrongTryProtect] : 6,
-            [PropertyName.DeviceNotificationJammed] : 7,
-        };
-
-    static async getInstance(api: HTTPApi, device: DeviceListResponse): Promise<SmartSafe> {
-        return new SmartSafe(api, device);
-    }
-
-    public getStateChannel(): string {
-        return "smartsafes";
-    }
-
-    private static getCurrentTimeInSeconds(): Buffer {
-        const timeInSeconds = getCurrentTimeInSeconds();
-        const arr = new Uint8Array(4);
-        for (let i = 0; i < 4; i++) {
-            arr[i] = ((timeInSeconds >> (i * 8)) & 255);
-        }
-        return Buffer.from(arr);
-    }
-
-    private static getUInt8Buffer(value: number): Buffer {
-        const buffer = Buffer.allocUnsafe(1);
-        buffer.writeUInt8(value);
-        return buffer;
-    }
-
-    private static getUint16LEBuffer(value: number): Buffer {
-        const buffer = Buffer.allocUnsafe(2);
-        buffer.writeUint16LE(value);
-        return buffer;
-    }
-
-    private static encodeCmdSingleUInt8(user_id: string, value: number): Buffer {
-        const payload = new WritePayload();
-        payload.write(Buffer.from(user_id));
-        payload.write(this.getUInt8Buffer(value));
-        payload.write(this.getCurrentTimeInSeconds());
-        return payload.getData();
-    }
-
-    public static encodeCmdWrongTryProtect(user_id: string, enabled: boolean, attempts: number, lockdownTime: number): Buffer {
-        const payload = new WritePayload();
-        payload.write(Buffer.from(user_id));
-        payload.write(this.getUInt8Buffer(enabled === true ? 1 : 0));
-        payload.write(this.getUInt8Buffer(attempts));
-        payload.write(this.getUInt8Buffer(lockdownTime));
-        payload.write(this.getCurrentTimeInSeconds());
-        return payload.getData();
-    }
-
-    public static encodeCmdLeftOpenAlarm(user_id: string, enabled: boolean, duration: number): Buffer {
-        const payload = new WritePayload();
-        payload.write(Buffer.from(user_id));
-        payload.write(this.getUInt8Buffer(enabled === true ? 1 : 0));
-        payload.write(this.getUint16LEBuffer(duration));
-        payload.write(this.getCurrentTimeInSeconds());
-        return payload.getData();
-    }
-
-    public static encodeCmdDualUnlock(user_id: string, enabled: boolean): Buffer {
-        return SmartSafe.encodeCmdSingleUInt8(user_id, enabled === true ? 1 : 0);
-    }
-
-    public static encodeCmdScramblePIN(user_id: string, enabled: boolean): Buffer {
-        return SmartSafe.encodeCmdSingleUInt8(user_id, enabled === true ? 1 : 0);
-    }
-
-    public static encodeCmdPowerSave(user_id: string, enabled: boolean): Buffer {
-        return SmartSafe.encodeCmdSingleUInt8(user_id, enabled === true ? 1 : 0);
-    }
-
-    public static encodeCmdInteriorBrightness(user_id: string, interiorBrightness: number, duration: number): Buffer {
-        let convertedinteriorBrightness = 0;
-        switch (interiorBrightness) {
-            case 25:
-                convertedinteriorBrightness = 1;
-                break;
-            case 60:
-                convertedinteriorBrightness = 2;
-                break;
-            case 100:
-                convertedinteriorBrightness = 3;
-                break;
-        }
-        const payload = new WritePayload();
-        payload.write(Buffer.from(user_id));
-        payload.write(this.getUInt8Buffer(convertedinteriorBrightness));
-        payload.write(this.getUInt8Buffer(duration));
-        payload.write(this.getCurrentTimeInSeconds());
-        return payload.getData();
-    }
-
-    public static encodeCmdTamperAlarm(user_id: string, option: number): Buffer {
-        return SmartSafe.encodeCmdSingleUInt8(user_id, option);
-    }
-
-    public static encodeCmdRemoteUnlock(user_id: string, option: number): Buffer {
-        return SmartSafe.encodeCmdSingleUInt8(user_id, option);
-    }
-
-    public static encodeCmdAlertVolume(user_id: string, volume: number): Buffer {
-        return SmartSafe.encodeCmdSingleUInt8(user_id, volume);
-    }
-
-    public static encodeCmdPromptVolume(user_id: string, volume: number): Buffer {
-        return SmartSafe.encodeCmdSingleUInt8(user_id, volume);
-    }
-
-    public static encodeCmdPushNotification(user_id: string, modes: number): Buffer {
-        const payload = new WritePayload();
-        payload.write(Buffer.from(user_id));
-        payload.write(this.getUint16LEBuffer(modes));
-        payload.write(this.getCurrentTimeInSeconds());
-        return payload.getData();
-    }
-
-    public static encodeCmdUnlock(user_id: string): Buffer {
-        return SmartSafe.encodeCmdSingleUInt8(user_id, 1);
-    }
-
-    public static encodeCmdVerifyPIN(user_id: string, pin: string): Buffer {
-        const pinBuffer = Buffer.alloc(8);
-        pinBuffer.write(pin);
-        const payload = new WritePayload();
-        payload.write(Buffer.from(user_id));
-        payload.write(pinBuffer);
-        payload.write(this.getCurrentTimeInSeconds());
-        return payload.getData();
-    }
-
-    protected convertRawPropertyValue(property: PropertyMetadataAny, value: string): PropertyValue {
-        try {
-            if (property.key === CommandType.CMD_SMARTSAFE_REMOTE_OPEN_TYPE) {
-                switch (property.name) {
-                    case PropertyName.DeviceRemoteUnlock:
-                    {
-                        const booleanProperty = property as PropertyMetadataBoolean;
-                        return value !== undefined ? (value === "0" || value === "1" ? true : false) : booleanProperty.default !== undefined ? booleanProperty.default : false;
-                    }
-                    case PropertyName.DeviceRemoteUnlockMasterPIN:
-                    {
-                        const booleanProperty = property as PropertyMetadataBoolean;
-                        return value !== undefined ? (value === "0" ? true : false) : booleanProperty.default !== undefined ? booleanProperty.default : false;
-                    }
-                }
-            } else if (property.key === CommandType.CMD_SMARTSAFE_NOTIF) {
-                const booleanProperty = property as PropertyMetadataBoolean;
-                return value !== undefined ? ((Number.parseInt(value) >> SmartSafe.PUSH_NOTIFICATION_POSITION[property.name]) & 1) === 1 : booleanProperty.default !== undefined ? booleanProperty.default : false;
-            }
-        } catch (err) {
-            const error = ensureError(err);
-            rootHTTPLogger.error("SmartSafe convert raw property - Error", { error: getError(error), deviceSN: this.getSerial(), property: property, value: value });
-        }
-        return super.convertRawPropertyValue(property, value);
-    }
-
-    public shakeEvent(event: number, eventDurationSeconds: number): void {
-        this.updateProperty(PropertyName.DeviceShakeAlertEvent, event);
-        this.updateProperty(PropertyName.DeviceShakeAlert, true);
-        this.clearEventTimeout(DeviceEvent.ShakeAlarm);
-        this.eventTimeouts.set(DeviceEvent.ShakeAlarm, setTimeout(async () => {
-            this.updateProperty(PropertyName.DeviceShakeAlert, false);
-            this.eventTimeouts.delete(DeviceEvent.ShakeAlarm);
-        }, eventDurationSeconds * 1000));
-    }
-
-    public alarm911Event(event: number, eventDurationSeconds: number): void {
-        this.updateProperty(PropertyName.Device911AlertEvent, event);
-        this.updateProperty(PropertyName.Device911Alert, true);
-        this.clearEventTimeout(DeviceEvent.Alarm911);
-        this.eventTimeouts.set(DeviceEvent.Alarm911, setTimeout(async () => {
-            this.updateProperty(PropertyName.Device911Alert, false);
-            this.eventTimeouts.delete(DeviceEvent.Alarm911);
-        }, eventDurationSeconds * 1000));
-    }
-
-    public jammedEvent(eventDurationSeconds: number): void {
-        this.updateProperty(PropertyName.DeviceJammedAlert, true);
-        this.clearEventTimeout(DeviceEvent.Jammed);
-        this.eventTimeouts.set(DeviceEvent.Jammed, setTimeout(async () => {
-            this.updateProperty(PropertyName.DeviceJammedAlert, false);
-            this.eventTimeouts.delete(DeviceEvent.Jammed);
-        }, eventDurationSeconds * 1000));
-    }
-
-    public lowBatteryEvent(eventDurationSeconds: number): void {
-        this.updateProperty(PropertyName.DeviceLowBatteryAlert, true);
-        this.clearEventTimeout(DeviceEvent.LowBattery);
-        this.eventTimeouts.set(DeviceEvent.LowBattery, setTimeout(async () => {
-            this.updateProperty(PropertyName.DeviceLowBatteryAlert, false);
-            this.eventTimeouts.delete(DeviceEvent.LowBattery);
-        }, eventDurationSeconds * 1000));
-    }
-
-    public wrongTryProtectAlarmEvent(eventDurationSeconds: number): void {
-        this.updateProperty(PropertyName.DeviceWrongTryProtectAlert, true);
-        this.clearEventTimeout(DeviceEvent.WrontTryProtectAlarm);
-        this.eventTimeouts.set(DeviceEvent.WrontTryProtectAlarm, setTimeout(async () => {
-            this.updateProperty(PropertyName.DeviceWrongTryProtectAlert, false);
-            this.eventTimeouts.delete(DeviceEvent.WrontTryProtectAlarm);
-        }, eventDurationSeconds * 1000));
-    }
-
-    public processPushNotification(station: Station, message: PushMessage, eventDurationSeconds: number): void {
-        super.processPushNotification(station, message, eventDurationSeconds);
-        if (message.event_type !== undefined) {
-            if (message.station_sn === this.getSerial()) {
-                try {
-                    switch (message.event_type) {
-                        //TODO: Finish smart safe push notification handling implementation
-                        case SmartSafeEvent.LOCK_STATUS:
-                        {
-                            const eventValues = message.event_value as SmartSafeEventValueDetail;
-
-                            if (eventValues.action === 0) {
-                                this.updateRawProperty(CommandType.CMD_SMARTSAFE_LOCK_STATUS, "0", "push");
-                                /*
-                                    type values:
-                                        1: Unlocked by PIN
-                                        2: Unlocked by User
-                                        3: Unlocked by key
-                                        4: Unlocked by App
-                                        5: Unlocked by Dual Unlock
-                                */
-                            } else if (eventValues.action === 1) {
-                                this.updateRawProperty(CommandType.CMD_SMARTSAFE_LOCK_STATUS, "1", "push");
-                            } else if (eventValues.action === 2) {
-                                this.jammedEvent(eventDurationSeconds);
-                            } else if (eventValues.action === 3) {
-                                this.lowBatteryEvent(eventDurationSeconds);
-                            }
-                            break;
-                        }
-                        case SmartSafeEvent.ALARM_911:
-                        {
-                            const eventValue = message.event_value as number;
-                            this.alarm911Event(eventValue, eventDurationSeconds);
-                            break;
-                        }
-                        case SmartSafeEvent.SHAKE_ALARM:
-                        {
-                            const eventValue = message.event_value as number;
-                            this.shakeEvent(eventValue, eventDurationSeconds);
-                            break;
-                        }
-                        case SmartSafeEvent.LONG_TIME_NOT_CLOSE:
-                        {
-                            const eventValue = message.event_value as number;
-                            if (eventValue === 1) {
-                                this.updateProperty(PropertyName.DeviceLongTimeNotCloseAlert, true);
-                                this.clearEventTimeout(DeviceEvent.LongTimeNotClose);
-                                this.eventTimeouts.set(DeviceEvent.LongTimeNotClose, setTimeout(async () => {
-                                    this.updateProperty(PropertyName.DeviceLongTimeNotCloseAlert, false);
-                                    this.eventTimeouts.delete(DeviceEvent.LongTimeNotClose);
-                                }, eventDurationSeconds * 1000));
-                            }
-                            break;
-                        }
-                        case SmartSafeEvent.LOW_POWER:
-                        {
-                            this.lowBatteryEvent(eventDurationSeconds);
-                            break;
-                        }
-                        case SmartSafeEvent.INPUT_ERR_MAX:
-                        {
-                            this.wrongTryProtectAlarmEvent(eventDurationSeconds);
-                            break;
-                        }
-                        default:
-                            rootHTTPLogger.debug("SmartSafe process push notification - Unhandled smart safe notification event", message.event_type, message.event_time, message.device_sn);
-                            break;
-                    }
-                } catch (err) {
-                    const error = ensureError(err);
-                    rootHTTPLogger.debug(`SmartSafe process push notification - Error`, { error: getError(error), deviceSN: this.getSerial(), message: JSON.stringify(message), eventDurationSeconds: eventDurationSeconds });
-                }
-            }
-        }
-    }
-
-    protected handlePropertyChange(metadata: PropertyMetadataAny, oldValue: PropertyValue, newValue: PropertyValue): void {
-        super.handlePropertyChange(metadata, oldValue, newValue);
-        if (metadata.name === PropertyName.DeviceLocked && metadata.key === CommandType.CMD_SMARTSAFE_LOCK_STATUS) {
-            this.emit("locked", this, newValue as boolean);
-        } else if (metadata.name === PropertyName.DeviceJammedAlert) {
-            this.emit("jammed", this, newValue as boolean);
-        } else if (metadata.name === PropertyName.DeviceLowBatteryAlert) {
-            this.emit("low battery", this, newValue as boolean);
-        } else if (metadata.name === PropertyName.Device911Alert) {
-            this.emit("911 alarm", this, newValue as boolean, this.getPropertyValue(PropertyName.Device911AlertEvent) as number);
-        } else if (metadata.name === PropertyName.DeviceShakeAlert) {
-            this.emit("shake alarm", this, newValue as boolean, this.getPropertyValue(PropertyName.DeviceShakeAlertEvent) as number);
-        } else if (metadata.name === PropertyName.DeviceLongTimeNotCloseAlert) {
-            this.emit("long time not close", this, newValue as boolean);
-        } else if (metadata.name === PropertyName.DeviceWrongTryProtectAlert) {
-            this.emit("wrong try-protect alarm", this, newValue as boolean);
-        }
-    }
-
-    public getState(): PropertyValue {
-        return this.getPropertyValue(PropertyName.DeviceState);
-    }
-
-    public getBatteryValue(): PropertyValue {
-        return this.getPropertyValue(PropertyName.DeviceBattery);
-    }
-
-    public getWifiRssi(): PropertyValue {
-        return this.getPropertyValue(PropertyName.DeviceWifiRSSI);
-    }
-
-    public isLocked(): boolean {
-        return this.getPropertyValue(PropertyName.DeviceLocked) as boolean;
-    }
-
-}
-
-export class Tracker extends Device {
-
-    static async getInstance(api: HTTPApi, device: DeviceListResponse): Promise<Tracker> {
-        return new Tracker(api, device);
-    }
-
-    public getStateChannel(): string {
-        return "tracker";
-    }
-
-    protected convertRawPropertyValue(property: PropertyMetadataAny, value: string): PropertyValue {
-        try {
-            switch(property.key) {
-                case TrackerCommandType.COMMAND_NEW_LOCATION:
-                {
-                    if (value !== undefined && typeof value === "string") {
-                        const items = value.split(",");
-                        if (items.length === 3) {
-                            switch(property.name) {
-                                case PropertyName.DeviceLocationCoordinates:
-                                    return `${items[1]},${items[0]}`;
-                                case PropertyName.DeviceLocationLastUpdate:
-                                    return Number.parseInt(items[2]);
-                                default: break;
-                            }
-                        }
-                    }
-                    break;
-                }
-            }
-        } catch (err) {
-            const error = ensureError(err);
-            rootHTTPLogger.error("Tracker convert raw property - Error", { error: getError(error), deviceSN: this.getSerial(), property: property, value: value });
-        }
-        return super.convertRawPropertyValue(property, value);
-    }
-
-    public async setFindPhone(value: boolean): Promise<boolean> {
-        try {
-            const property = this.getPropertyMetadata(PropertyName.DeviceFindPhone);
-            validValue(property, value);
-            return await this.setParameters([{
-                paramType: TrackerCommandType.COMMAND_TYPE_FINDMYPHONE,
-                paramValue: value ? "1" : "0"
-            }]);
-        } catch (err) {
-            const error = ensureError(err);
-            rootHTTPLogger.error("Tracker set find phone - Error", { error: getError(error), deviceSN: this.getSerial(), value: value });
-        }
-        return false;
-    }
-
-    public async setLeftBehindAlarm(value: boolean): Promise<boolean> {
-        try {
-            const property = this.getPropertyMetadata(PropertyName.DeviceLeftBehindAlarm);
-            validValue(property, value);
-            return await this.setParameters([{
-                paramType: TrackerCommandType.COMMAND_ANTILOST,
-                paramValue: value ? "1" : "0"
-            }]);
-        } catch (err) {
-            const error = ensureError(err);
-            rootHTTPLogger.error("Tracker set left behind alarm - Error", { error: getError(error), deviceSN: this.getSerial(), value: value });
-        }
-        return false;
-    }
-
-    public async setTrackerType(value: TrackerType): Promise<boolean> {
-        try {
-            const property = this.getPropertyMetadata(PropertyName.DeviceTrackerType);
-            validValue(property, value);
-            return await this.setParameters([{
-                paramType: TrackerCommandType.TYPE_ICON_INDEX,
-                paramValue: value.toString()
-            }]);
-        } catch (err) {
-            const error = ensureError(err);
-            rootHTTPLogger.error("Tracker set tracker type - Error", { error: getError(error), deviceSN: this.getSerial(), value: value });
-        }
-        return false;
-    }
-
-}
-
-<<<<<<< HEAD
-export class SmartDrop extends Camera {
-
-    static async getInstance(api: HTTPApi, device: DeviceListResponse): Promise<SmartDrop> {
-        return new SmartDrop(api, device);
-    }
-
-    public getStateChannel(): string {
-        return "boxes";
-    }
-
-    public processPushNotification(message: PushMessage, eventDurationSeconds: number): void {
-        super.processPushNotification(message, eventDurationSeconds);
-        if (message.type !== undefined && message.event_type !== undefined) {
-            if (message.device_sn === this.getSerial()) {
-                try {
-                    if (!isEmpty(message.pic_url)) {
-                        getImage(this.api, this.getSerial(), message.pic_url!).then((image) => {
-                            if (image.data.length > 0) {
-                                this.updateProperty(PropertyName.DevicePicture, image);
-                            }
-                        }).catch((err) => {
-                            const error = ensureError(err);
-                            this.log.debug(`SmartDrop process push notification - Device Get picture - Error`, { error: getError(error), deviceSN: this.getSerial(), message: JSON.stringify(message), eventDurationSeconds: eventDurationSeconds });
-                        });
-                    }
-                    if (message.event_type === CusPushEvent.SMART_DROP) {
-                        switch (message.open) {
-                            case SmartDropOpen.OPEN:
-                                // Open
-                                this.updateRawProperty(CommandType.CMD_SMART_DROP_OPEN, "1", "push");
-                                switch (message.openType) {
-                                    case SmartDropOpenedBy.APP:
-                                        // Open remotely via App
-                                        this.updateProperty(PropertyName.DeviceOpenedByType, 1);
-                                        break;
-                                    case SmartDropOpenedBy.PIN:
-                                        // Open with PIN
-                                        if (message.pin === "0") {
-                                            // Master PIN
-                                            this.updateProperty(PropertyName.DeviceOpenedByType, 2);
-                                        } else {
-                                            // Delivery PIN
-                                            // who: message.person_name
-                                            this.updateProperty(PropertyName.DeviceOpenedByType, 3);
-                                            this.updateProperty(PropertyName.DeviceOpenedByName, message.person_name !== undefined ? message.person_name : "");
-                                        }
-                                        break;
-                                    case SmartDropOpenedBy.WITHOUT_KEY:
-                                        // Opened without key
-                                        this.updateProperty(PropertyName.DeviceOpenedByType, 4);
-                                        break;
-                                    case SmartDropOpenedBy.EMERGENCY_RELEASE_BUTTON:
-                                        // Opened via emergency release button
-                                        this.updateProperty(PropertyName.DeviceOpenedByType, 5);
-                                        break;
-                                    case SmartDropOpenedBy.KEY:
-                                        // Opened with key
-                                        this.updateProperty(PropertyName.DeviceOpenedByType, 6);
-                                        break;
-                                    default:
-                                        this.log.debug("SmartDrop process push notification - Unhandled SmartDrop push event (openType)", message);
-                                        break;
-                                }
-                                break;
-                            case SmartDropOpen.CLOSED:
-                                // Closed
-                                this.updateRawProperty(CommandType.CMD_SMART_DROP_OPEN, "0", "push");
-                                break;
-                            case SmartDropOpen.LID_STUCK:
-                                // The lid may be stuck
-                                this.updateProperty(PropertyName.DeviceLidStuckAlert, true);
-                                this.clearEventTimeout(DeviceEvent.LidStuckAlert);
-                                this.eventTimeouts.set(DeviceEvent.LidStuckAlert, setTimeout(async () => {
-                                    this.updateProperty(PropertyName.DeviceLidStuckAlert, false);
-                                    this.eventTimeouts.delete(DeviceEvent.LidStuckAlert);
-                                }, eventDurationSeconds * 1000));
-                                break;
-                            case SmartDropOpen.PIN_INCORRECT:
-                                // Someone had entered incorrect PIN
-                                this.updateProperty(PropertyName.DevicePinIncorrectAlert, true);
-                                this.clearEventTimeout(DeviceEvent.PinIncorrectAlert);
-                                this.eventTimeouts.set(DeviceEvent.PinIncorrectAlert, setTimeout(async () => {
-                                    this.updateProperty(PropertyName.DevicePinIncorrectAlert, false);
-                                    this.eventTimeouts.delete(DeviceEvent.PinIncorrectAlert);
-                                }, eventDurationSeconds * 1000));
-                                break;
-                            case SmartDropOpen.LEFT_OPENED:
-                                // Has been left opened for 1 minute
-                                this.updateProperty(PropertyName.DeviceLongTimeNotCloseAlert, true);
-                                this.clearEventTimeout(DeviceEvent.LongTimeNotClose);
-                                this.eventTimeouts.set(DeviceEvent.LongTimeNotClose, setTimeout(async () => {
-                                    this.updateProperty(PropertyName.DeviceLongTimeNotCloseAlert, false);
-                                    this.eventTimeouts.delete(DeviceEvent.LongTimeNotClose);
-                                }, eventDurationSeconds * 1000));
-                                break;
-                            case SmartDropOpen.LOW_TEMPERATURE_WARNING:
-                                // Low temperature warning
-                                this.updateProperty(PropertyName.DeviceLowTemperatureAlert, true);
-                                this.clearEventTimeout(DeviceEvent.LowTemperatureAlert);
-                                this.eventTimeouts.set(DeviceEvent.LowTemperatureAlert, setTimeout(async () => {
-                                    this.updateProperty(PropertyName.DeviceLowTemperatureAlert, false);
-                                    this.eventTimeouts.delete(DeviceEvent.LowTemperatureAlert);
-                                }, eventDurationSeconds * 1000));
-                                break;
-                            default:
-                                this.log.debug("SmartDrop process push notification - Unhandled SmartDrop push event (1)", message);
-                                break;
-                        }
-                    } else if (message.event_type !== 0) {
-                        switch(message.event_type) {
-                            case SmartDropPushEvent.LOW_BATTERY:
-                                // Low battery warning
-                                this.updateProperty(PropertyName.DeviceLowBatteryAlert, true);
-                                this.clearEventTimeout(DeviceEvent.LowBattery);
-                                this.eventTimeouts.set(DeviceEvent.LowBattery, setTimeout(async () => {
-                                    this.updateProperty(PropertyName.DeviceLowBatteryAlert, false);
-                                    this.eventTimeouts.delete(DeviceEvent.LowBattery);
-                                }, eventDurationSeconds * 1000));
-                                break;
-                            case SmartDropPushEvent.OVERHEATING_WARNING:
-                                // Overheating warning
-                                this.updateProperty(PropertyName.DeviceHighTemperatureAlert, true);
-                                this.clearEventTimeout(DeviceEvent.HighTemperatureAlert);
-                                this.eventTimeouts.set(DeviceEvent.HighTemperatureAlert, setTimeout(async () => {
-                                    this.updateProperty(PropertyName.DeviceHighTemperatureAlert, false);
-                                    this.eventTimeouts.delete(DeviceEvent.HighTemperatureAlert);
-                                }, eventDurationSeconds * 1000));
-                                break;
-                            case SmartDropPushEvent.TAMPERED_WARNING:
-                                if (message.type === 2) {
-                                    // Warning have been tampered
-                                    this.updateProperty(PropertyName.DeviceTamperingAlert, true);
-                                    this.clearEventTimeout(DeviceEvent.TamperingAlert);
-                                    this.eventTimeouts.set(DeviceEvent.TamperingAlert, setTimeout(async () => {
-                                        this.updateProperty(PropertyName.DeviceTamperingAlert, false);
-                                        this.eventTimeouts.delete(DeviceEvent.TamperingAlert);
-                                    }, eventDurationSeconds * 1000));
-                                }
-                                break;
-                            case SmartDropPushEvent.BATTERY_FULLY_CHARGED:
-                                // Battery fully charged
-                                this.updateProperty(PropertyName.DeviceBatteryFullyChargedAlert, true);
-                                this.clearEventTimeout(DeviceEvent.BatteryFullyChargedAlert);
-                                this.eventTimeouts.set(DeviceEvent.BatteryFullyChargedAlert, setTimeout(async () => {
-                                    this.updateProperty(PropertyName.DeviceBatteryFullyChargedAlert, false);
-                                    this.eventTimeouts.delete(DeviceEvent.BatteryFullyChargedAlert);
-                                }, eventDurationSeconds * 1000));
-                                break;
-                            case SmartDropPushEvent.PERSON_DETECTED:
-                                //Someone has been spotted
-                                this.updateProperty(PropertyName.DevicePersonName, !isEmpty(message.person_name) ? message.person_name! : "Unknown");
-                                this.updateProperty(PropertyName.DevicePersonDetected, true);
-                                this.clearEventTimeout(DeviceEvent.PersonDetected);
-                                this.eventTimeouts.set(DeviceEvent.PersonDetected, setTimeout(async () => {
-                                    this.updateProperty(PropertyName.DevicePersonName, "");
-                                    this.updateProperty(PropertyName.DevicePersonDetected, false);
-                                    this.eventTimeouts.delete(DeviceEvent.PersonDetected);
-                                }, eventDurationSeconds * 1000));
-                                break;
-                            default:
-                                this.log.debug("SmartDrop process push notification - Unhandled SmartDrop push event (2)", message);
-                        }
-                    } else {
-                        this.log.debug("SmartDrop process push notification - Unhandled SmartDrop push event type", message);
-                    }
-                } catch (err) {
-                    const error = ensureError(err);
-                    this.log.debug(`SmartDrop process push notification - Error`, { error: getError(error), deviceSN: this.getSerial(), message: JSON.stringify(message), eventDurationSeconds: eventDurationSeconds });
-                }
-            }
-        }
-    }
-
-    protected handlePropertyChange(metadata: PropertyMetadataAny, oldValue: PropertyValue, newValue: PropertyValue): void {
-        super.handlePropertyChange(metadata, oldValue, newValue);
-        if (metadata.name === PropertyName.DeviceOpen) {
-            const open = (newValue as boolean);
-            if (open === false) {
-                this.updateProperty(PropertyName.DeviceOpenedByType, 0);
-                this.updateProperty(PropertyName.DeviceOpenedByName, "");
-            }
-            this.emit("open", this, open);
-        } else if (metadata.name === PropertyName.DeviceLowBatteryAlert) {
-            this.emit("low battery", this, newValue as boolean);
-        } else if (metadata.name === PropertyName.DeviceTamperingAlert) {
-            this.emit("tampering", this, newValue as boolean);
-        } else if (metadata.name === PropertyName.DeviceLongTimeNotCloseAlert) {
-            this.emit("long time not close", this, newValue as boolean);
-        } else if (metadata.name === PropertyName.DeviceLowTemperatureAlert) {
-            this.emit("low temperature", this, newValue as boolean);
-        } else if (metadata.name === PropertyName.DeviceHighTemperatureAlert) {
-            this.emit("high temperature", this, newValue as boolean);
-        } else if (metadata.name === PropertyName.DevicePinIncorrectAlert) {
-            this.emit("pin incorrect", this, newValue as boolean);
-        } else if (metadata.name === PropertyName.DeviceLidStuckAlert) {
-            this.emit("lid stuck", this, newValue as boolean);
-        } else if (metadata.name === PropertyName.DeviceBatteryFullyChargedAlert) {
-            this.emit("battery fully charged", this, newValue as boolean);
-        }
-    }
-=======
-export class DoorbellLock extends DoorbellCamera {
-
-    static async getInstance(api: HTTPApi, device: DeviceListResponse): Promise<DoorbellLock> {
-        const voices = await api.getVoices(device.device_sn);
-        return new DoorbellLock(api, device, voices);
-    }
-
-    public getStateChannel(): string {
-        return "locks";
-    }
-
-    protected handlePropertyChange(metadata: PropertyMetadataAny, oldValue: PropertyValue, newValue: PropertyValue): void {
-        super.handlePropertyChange(metadata, oldValue, newValue);
-        if (metadata.name === PropertyName.DeviceLocked) {
-            this.emit("locked", this, newValue as boolean);
-        } else if (metadata.name === PropertyName.DeviceLowBatteryAlert) {
-            this.emit("low battery", this, newValue as boolean);
-        } else if ((metadata.key === CommandType.CMD_DOORLOCK_GET_STATE || metadata.key === CommandType.CMD_SMARTLOCK_QUERY_STATUS) && ((oldValue !== undefined && ((oldValue === 4 && newValue !== 4) || (oldValue !== 4 && newValue === 4))) || oldValue === undefined)) {
-            this.updateProperty(PropertyName.DeviceLocked, newValue === 4 ? true : false);
-        }
-    }
-
-    protected convertRawPropertyValue(property: PropertyMetadataAny, value: string): PropertyValue {
-        try {
-            switch (property.key) {
-                case CommandType.CMD_DEV_RECORD_AUTOSTOP:
-                    return value !== undefined ? (value === "0" ? true : false) : false;
-            }
-        } catch (err) {
-            const error = ensureError(err);
-            rootHTTPLogger.error("DoorbellLock convert raw property - Error", { error: getError(error), deviceSN: this.getSerial(), property: property, value: value });
-        }
-        return super.convertRawPropertyValue(property, value);
-    }
-
-    public getState(): PropertyValue {
-        return this.getPropertyValue(PropertyName.DeviceState);
-    }
-
-    public getBatteryValue(): PropertyValue {
-        return this.getPropertyValue(PropertyName.DeviceBattery);
-    }
-
-    public getWifiRssi(): PropertyValue {
-        return this.getPropertyValue(PropertyName.DeviceWifiRSSI);
-    }
-
-    public isLocked(): PropertyValue {
-        const param = this.getLockStatus();
-        return param ? (param === 4 ? true : false) : false;
-    }
-
-    public getLockStatus(): PropertyValue {
-        return this.getPropertyValue(PropertyName.DeviceLockStatus);
-    }
-
-    public processPushNotification(station: Station, message: PushMessage, eventDurationSeconds: number): void {
-        super.processPushNotification(station, message, eventDurationSeconds);
-        if (message.event_type !== undefined && message.device_sn === this.getSerial()) {
-            try {
-                switch (message.event_type) {
-                    case LockPushEvent.APP_LOCK:
-                    case LockPushEvent.AUTO_LOCK:
-                    case LockPushEvent.FINGER_LOCK:
-                    case LockPushEvent.KEYPAD_LOCK:
-                    case LockPushEvent.MANUAL_LOCK:
-                    case LockPushEvent.PW_LOCK:
-                    case LockPushEvent.TEMPORARY_PW_LOCK:
-                    {
-                        const cmdType = this.isLockBle() || this.isLockBleNoFinger() ? CommandType.CMD_DOORLOCK_GET_STATE : CommandType.CMD_SMARTLOCK_QUERY_STATUS;
-                        this.updateRawProperty(cmdType, "4", "push");
-
-                        if (!isEmpty(message.person_name)) {
-                            this.updateProperty(PropertyName.DevicePersonName, message.person_name!);
-                            this.updateProperty(PropertyName.DeviceLockEventOrigin, getLockEventType(message.event_type));
-                            this.clearEventTimeout(DeviceEvent.Lock);
-                            this.eventTimeouts.set(DeviceEvent.Lock, setTimeout(async () => {
-                                this.updateProperty(PropertyName.DevicePersonName, "");
-                                this.updateProperty(PropertyName.DeviceLockEventOrigin, 0);
-                                this.eventTimeouts.delete(DeviceEvent.Lock);
-                            }, eventDurationSeconds * 1000));
-                        }
-                        break;
-                    }
-                    case LockPushEvent.APP_UNLOCK:
-                    case LockPushEvent.AUTO_UNLOCK:
-                    case LockPushEvent.FINGERPRINT_UNLOCK:
-                    case LockPushEvent.MANUAL_UNLOCK:
-                    case LockPushEvent.PW_UNLOCK:
-                    case LockPushEvent.TEMPORARY_PW_UNLOCK:
-                    {
-                        const cmdType = this.isLockBle() || this.isLockBleNoFinger() ? CommandType.CMD_DOORLOCK_GET_STATE : CommandType.CMD_SMARTLOCK_QUERY_STATUS;
-                        this.updateRawProperty(cmdType, "3", "push");
-
-                        if (!isEmpty(message.person_name)) {
-                            this.updateProperty(PropertyName.DevicePersonName, message.person_name!);
-                            this.updateProperty(PropertyName.DeviceLockEventOrigin, getLockEventType(message.event_type));
-                            this.clearEventTimeout(DeviceEvent.Lock);
-                            this.eventTimeouts.set(DeviceEvent.Lock, setTimeout(async () => {
-                                this.updateProperty(PropertyName.DevicePersonName, "");
-                                this.updateProperty(PropertyName.DeviceLockEventOrigin, 0);
-                                this.eventTimeouts.delete(DeviceEvent.Lock);
-                            }, eventDurationSeconds * 1000));
-                        }
-                        break;
-                    }
-                    case LockPushEvent.LOCK_MECHANICAL_ANOMALY:
-                    case LockPushEvent.MECHANICAL_ANOMALY:
-                    case LockPushEvent.VIOLENT_DESTRUCTION:
-                    case LockPushEvent.MULTIPLE_ERRORS:
-                    {
-                        const cmdType = this.isLockBle() || this.isLockBleNoFinger() ? CommandType.CMD_DOORLOCK_GET_STATE : CommandType.CMD_SMARTLOCK_QUERY_STATUS;
-                        this.updateRawProperty(cmdType, "5", "push");
-                        break;
-                    }
-                    case LockPushEvent.LOW_POWER:
-                    case LockPushEvent.VERY_LOW_POWER:
-                        this.updateProperty(PropertyName.DeviceLowBatteryAlert, true);
-                        this.clearEventTimeout(DeviceEvent.LowBattery);
-                        this.eventTimeouts.set(DeviceEvent.LowBattery, setTimeout(async () => {
-                            this.updateProperty(PropertyName.DeviceLowBatteryAlert, false);
-                            this.eventTimeouts.delete(DeviceEvent.LowBattery);
-                        }, eventDurationSeconds * 1000));
-                        break;
-                    case LockPushEvent.DOOR_OPEN_LEFT: //TODO: Implement event
-                        break;
-                    case LockPushEvent.DOOR_TAMPER: //TODO: Implement event
-                        break;
-                    case LockPushEvent.DOOR_STATE_ERROR: //TODO: Implement event
-                        break;
-                    default:
-                        rootHTTPLogger.debug("DoorbellLock process push notification - Unhandled lock notification event", { eventType: message.event_type, eventTime: message.event_time, deviceSN: this.getSerial() });
-                        break;
-                }
-            } catch (err) {
-                const error = ensureError(err);
-                rootHTTPLogger.debug(`DoorbellLock process push notification - Error`, { error: getError(error), deviceSN: this.getSerial(), eventType: message.event_type, eventTime: message.event_time, eventDurationSeconds: eventDurationSeconds });
-            }
-        }
-    }
-
->>>>>>> ad2544ff
-}
-
-export class UnknownDevice extends Device {
-
-    static async getInstance(api: HTTPApi, device: DeviceListResponse): Promise<UnknownDevice> {
-        return new UnknownDevice(api, device);
-    }
-
-    public getStateChannel(): string {
-        return "unknown";
-    }
-
-}
+import { TypedEmitter } from "tiny-typed-emitter";
+
+import { HTTPApi } from "./api";
+import { CommandName, DeviceCommands, DeviceEvent, DeviceProperties, DeviceType, FloodlightMotionTriggeredDistance, GenericDeviceProperties, ParamType, PropertyName, DeviceDogDetectedProperty, DeviceDogLickDetectedProperty, DeviceDogPoopDetectedProperty, DeviceIdentityPersonDetectedProperty, DeviceMotionHB3DetectionTypeAllOtherMotionsProperty, DeviceMotionHB3DetectionTypeHumanProperty, DeviceMotionHB3DetectionTypeHumanRecognitionProperty, DeviceMotionHB3DetectionTypePetProperty, DeviceMotionHB3DetectionTypeVehicleProperty, DeviceStrangerPersonDetectedProperty, DeviceVehicleDetectedProperty, HB3DetectionTypes, DevicePersonDetectedProperty, DeviceMotionDetectedProperty, DevicePetDetectedProperty, DeviceSoundDetectedProperty, DeviceCryingDetectedProperty, DeviceDetectionStatisticsWorkingDaysProperty, DeviceDetectionStatisticsDetectedEventsProperty, DeviceDetectionStatisticsRecordedEventsProperty, DeviceEnabledSoloProperty, FloodlightT8420XDeviceProperties, WiredDoorbellT8200XDeviceProperties, GarageDoorState, SourceType, TrackerType, T8170DetectionTypes, IndoorS350NotificationTypes, SoloCameraDetectionTypes, FloodlightT8425NotificationTypes, DeviceAudioRecordingProperty, DeviceMotionDetectionSensitivityCamera2Property, DeviceVideoRecordingQualitySoloCamerasHB3Property, DeviceNotificationTypeProperty, DeviceMotionDetectionProperty, SmartLockNotification, LockT8510PDeviceProperties, LockT8520PDeviceProperties } from "./types";
+import { DeviceListResponse, Voice, GarageDoorSensorsProperty, FloodlightDetectionRangeT8425Property, FloodlightLightSettingsMotionT8425Property, FloodlightLightSettingsBrightnessScheduleT8425Property } from "./models"
+import { ParameterHelper } from "./parameter";
+import { DeviceEvents, PropertyValue, PropertyValues, PropertyMetadataAny, IndexedProperty, RawValues, PropertyMetadataNumeric, PropertyMetadataBoolean, PropertyMetadataString, Schedule, Voices, PropertyMetadataObject } from "./interfaces";
+import { CommandType, ESLAnkerBleConstant, TrackerCommandType } from "../p2p/types";
+import { calculateCellularSignalLevel, calculateWifiSignalLevel, getAbsoluteFilePath, getDistances, getImage, getImagePath, getLockEventType, hexDate, hexTime, hexWeek, isFloodlightT8425NotitficationEnabled, isHB3DetectionModeEnabled, isIndoorNotitficationEnabled, isPrioritySourceType, isSmartLockNotification, isT8170DetectionModeEnabled, WritePayload } from "./utils";
+import { DecimalToRGBColor, eslTimestamp, getCurrentTimeInSeconds, isCharging } from "../p2p/utils";
+import { CusPushEvent, DoorbellPushEvent, LockPushEvent, IndoorPushEvent, SmartSafeEvent, HB3PairedDevicePushEvent, GarageDoorPushEvent, SmartDropOpen, SmartDropOpenedBy, SmartDropPushEvent } from "../push/types";
+import { PushMessage, SmartSafeEventValueDetail } from "../push/models";
+import { getError, isEmpty, validValue } from "../utils";
+import { InvalidPropertyError, PropertyNotSupportedError } from "./error";
+import { DeviceSmartLockNotifyData } from "../mqtt/model";
+import { DynamicLighting, InternalColoredLighting, InternalDynamicLighting, RGBColor, VideoStreamingRecordingQuality } from "../p2p";
+import { ensureError } from "../error";
+import { rootHTTPLogger } from "../logging"
+import { Station } from "./station";
+
+export class Device extends TypedEmitter<DeviceEvents> {
+
+    protected api: HTTPApi;
+    protected rawDevice: DeviceListResponse;
+    protected eventTimeouts = new Map<DeviceEvent, NodeJS.Timeout>();
+
+    protected properties: PropertyValues = {};
+    private rawProperties: RawValues = {};
+    private ready = false;
+
+    protected constructor(api: HTTPApi, device: DeviceListResponse) {
+        super();
+        this.api = api;
+        this.rawDevice = device;
+    }
+
+    protected initializeState(): void {
+        this.update(this.rawDevice);
+        this.ready = true;
+        setImmediate(() => {
+            this.emit("ready", this);
+        });
+    }
+
+    public initialize(): void {
+        this.initializeState();
+    }
+
+    public getRawDevice(): DeviceListResponse {
+        return this.rawDevice;
+    }
+
+    public update(device: DeviceListResponse): void {
+        this.rawDevice = device;
+        const metadata = this.getPropertiesMetadata(true);
+        for (const property of Object.values(metadata)) {
+            if (this.rawDevice[property.key] !== undefined && typeof property.key === "string") {
+                //this.updateProperty(property.name, property.key === "cover_path" ? getImagePath(this.rawDevice[property.key]) : this.rawDevice[property.key] as PropertyValue);
+                this.updateProperty(property.name, this.convertRawPropertyValue(property, property.key === "cover_path" ? getImagePath(this.rawDevice[property.key]) : this.rawDevice[property.key] as string));
+            } else if (this.properties[property.name] === undefined && property.default !== undefined && !this.ready) {
+                this.updateProperty(property.name, property.default);
+            }
+        }
+        if (this.rawDevice.params) {
+            this.rawDevice.params.forEach(param => {
+                this.updateRawProperty(param.param_type, param.param_value, "http");
+            });
+        }
+        rootHTTPLogger.debug("Update device cloud properties", { deviceSN: this.getSerial(), properties: this.properties });
+    }
+
+    public updateProperty(name: string, value: PropertyValue, force = false): boolean {
+        if ((this.properties[name] !== undefined && this.properties[name] !== value)
+            || this.properties[name] === undefined || force) {
+            const oldValue = this.properties[name];
+            this.properties[name] = value;
+            this.emit("property changed", this, name, value, this.ready);
+            try {
+                this.handlePropertyChange(this.getPropertyMetadata(name, true), oldValue, this.properties[name]);
+            } catch (err) {
+                const error = ensureError(err);
+                if (error instanceof InvalidPropertyError) {
+                    rootHTTPLogger.error(`Device update property - Invalid Property error`, { error: getError(error), deviceSN: this.getSerial(), propertyName: name, propertyValue: value, force: force });
+                } else {
+                    rootHTTPLogger.error(`Device update property - Property error`, { error: getError(error), deviceSN: this.getSerial(), propertyName: name, propertyValue: value, force: force });
+                }
+            }
+            return true;
+        }
+        return false;
+    }
+
+    public updateRawProperties(values: RawValues): void {
+        Object.keys(values).forEach(paramtype => {
+            const param_type = Number.parseInt(paramtype);
+            this.updateRawProperty(param_type, values[param_type].value, values[param_type].source);
+        });
+    }
+
+    // eslint-disable-next-line @typescript-eslint/no-unused-vars
+    protected handlePropertyChange(metadata: PropertyMetadataAny, oldValue: PropertyValue, newValue: PropertyValue): void {
+        try {
+            if ((metadata.key === ParamType.DETECT_MOTION_SENSITIVE || metadata.key === ParamType.DETECT_MODE) && this.isWiredDoorbell()) {
+                //TODO: Not perfectly solved, can in certain cases briefly trigger a double event where the last event is the correct one
+                const rawSensitivity = this.getRawProperty(ParamType.DETECT_MOTION_SENSITIVE);
+                const rawMode = this.getRawProperty(ParamType.DETECT_MODE);
+
+                if (rawSensitivity !== undefined && rawMode !== undefined && this.hasProperty(PropertyName.DeviceMotionDetectionSensitivity)) {
+                    const sensitivity = Number.parseInt(rawSensitivity);
+                    const mode = Number.parseInt(rawMode);
+
+                    if (mode === 3 && sensitivity === 2) {
+                        this.updateProperty(PropertyName.DeviceMotionDetectionSensitivity, 1);
+                    } else if (mode === 1 && sensitivity === 1) {
+                        this.updateProperty(PropertyName.DeviceMotionDetectionSensitivity, 2);
+                    } else if (mode === 1 && sensitivity === 2) {
+                        this.updateProperty(PropertyName.DeviceMotionDetectionSensitivity, 3);
+                    } else if (mode === 1 && sensitivity === 3) {
+                        this.updateProperty(PropertyName.DeviceMotionDetectionSensitivity, 4);
+                    } else if (mode === 2 && sensitivity === 1) {
+                        this.updateProperty(PropertyName.DeviceMotionDetectionSensitivity, 5);
+                    }
+                }
+            } else if (metadata.name === PropertyName.DeviceWifiRSSI && this.hasProperty(PropertyName.DeviceWifiSignalLevel)) {
+                this.updateProperty(PropertyName.DeviceWifiSignalLevel, calculateWifiSignalLevel(this, newValue as number));
+            } else if (metadata.name === PropertyName.DeviceCellularRSSI && this.hasProperty(PropertyName.DeviceCellularSignalLevel)) {
+                this.updateProperty(PropertyName.DeviceCellularSignalLevel, calculateCellularSignalLevel(newValue as number));
+            }
+        } catch (err) {
+            const error = ensureError(err);
+            rootHTTPLogger.error(`Device handle property change - error`, { error: getError(error), deviceSN: this.getSerial(), metadata: metadata, oldValue: oldValue, newValue: newValue });
+        }
+    }
+
+    public updateRawProperty(type: number, value: string, source: SourceType): boolean {
+        const parsedValue = ParameterHelper.readValue(this.getStationSerial(), type, value, rootHTTPLogger);
+        if (parsedValue !== undefined &&
+            ((this.rawProperties[type] !== undefined && this.rawProperties[type].value !== parsedValue && isPrioritySourceType(this.rawProperties[type].source, source)) || this.rawProperties[type] === undefined)) {
+
+            this.rawProperties[type] = {
+                value: parsedValue,
+                source: source
+            };
+            if (this.ready)
+                this.emit("raw property changed", this, type, this.rawProperties[type].value);
+
+            const metadata = this.getPropertiesMetadata(true);
+
+            for (const property of Object.values(metadata)) {
+                if (property.key === type) {
+                    try {
+                        this.updateProperty(property.name, this.convertRawPropertyValue(property, this.rawProperties[type].value));
+                    } catch (err) {
+                        const error = ensureError(err);
+                        if (error instanceof PropertyNotSupportedError) {
+                            rootHTTPLogger.debug("Device update raw property - Property not supported error", { error: getError(error), deviceSN: this.getSerial(), type: type, value: value, source: source });
+                        } else {
+                            rootHTTPLogger.error("Device update raw property - Property error", { error: getError(error), deviceSN: this.getSerial(), type: type, value: value, source: source });
+                        }
+                    }
+                }
+            }
+            return true;
+        }
+        return false;
+    }
+
+    protected convertRawPropertyValue(property: PropertyMetadataAny, value: string): PropertyValue {
+        try {
+            if (property.key === ParamType.PRIVATE_MODE || property.key === ParamType.OPEN_DEVICE || property.key === CommandType.CMD_DEVS_SWITCH) {
+                if ((this.isIndoorCamera() && !this.isIndoorPanAndTiltCameraS350()) || (this.isWiredDoorbell() && !this.isWiredDoorbellT8200X()) || this.getDeviceType() === DeviceType.FLOODLIGHT_CAMERA_8422 || this.getDeviceType() === DeviceType.FLOODLIGHT_CAMERA_8424) {
+                    return value !== undefined ? (value === "true" ? true : false) : false;
+                }
+                return value !== undefined ? (value === "0" ? true : false) : false;
+            } else if (property.key === CommandType.CMD_BAT_DOORBELL_SET_NOTIFICATION_MODE) {
+                switch (property.name) {
+                    case PropertyName.DeviceNotificationRing: {
+                        const booleanProperty = property as PropertyMetadataBoolean;
+                        try {
+                            return value !== undefined ? (Number.parseInt((value as any).notification_ring_onoff) === 1 ? true : false) : booleanProperty.default !== undefined ? booleanProperty.default : false;
+                        } catch (err) {
+                            const error = ensureError(err);
+                            rootHTTPLogger.error("Device convert raw property - CMD_BAT_DOORBELL_SET_NOTIFICATION_MODE DeviceNotificationRing Error", { error: getError(error), deviceSN: this.getSerial(), property: property, value: value });
+                            return booleanProperty.default !== undefined ? booleanProperty.default : false;
+                        }
+                    }
+                    case PropertyName.DeviceNotificationMotion: {
+                        const booleanProperty = property as PropertyMetadataBoolean;
+                        try {
+                            return value !== undefined ? (Number.parseInt((value as any).notification_motion_onoff) === 1 ? true : false) : booleanProperty.default !== undefined ? booleanProperty.default : false;
+                        } catch (err) {
+                            const error = ensureError(err);
+                            rootHTTPLogger.error("Device convert raw property - CMD_BAT_DOORBELL_SET_NOTIFICATION_MODE DeviceNotificationMotion Error", { error: getError(error), deviceSN: this.getSerial(), property: property, value: value });
+                            return booleanProperty.default !== undefined ? booleanProperty.default : false;
+                        }
+                    }
+                    case PropertyName.DeviceNotificationType: {
+                        const numericProperty = property as PropertyMetadataNumeric;
+                        try {
+                            return value !== undefined ? Number.parseInt((value as any).notification_style) : (numericProperty.default !== undefined ? numericProperty.default : (numericProperty.min !== undefined ? numericProperty.min : 0));
+                        } catch (err) {
+                            const error = ensureError(err);
+                            rootHTTPLogger.error("Device convert raw property - CMD_BAT_DOORBELL_SET_NOTIFICATION_MODE DeviceNotificationType Error", { error: getError(error), deviceSN: this.getSerial(), property: property, value: value });
+                            return numericProperty.default !== undefined ? numericProperty.default : (numericProperty.min !== undefined ? numericProperty.min : 0);
+                        }
+                    }
+                }
+            } else if (property.key === ParamType.DOORBELL_NOTIFICATION_OPEN) {
+                try {
+                    switch (property.name) {
+                        case PropertyName.DeviceNotificationRing:
+                            return value !== undefined ? (Number.parseInt((value as any)) === 3 || Number.parseInt((value as any)) === 1 ? true : false) : false;
+                        case PropertyName.DeviceNotificationMotion:
+                            return value !== undefined ? (Number.parseInt((value as any)) === 3 || Number.parseInt((value as any)) === 2 ? true : false) : false;
+                    }
+                } catch (err) {
+                    const error = ensureError(err);
+                    rootHTTPLogger.error("Device convert raw property - DOORBELL_NOTIFICATION_OPEN Error", { error: getError(error), deviceSN: this.getSerial(), property: property, value: value });
+                    return false;
+                }
+            } else if (property.key === CommandType.CMD_SET_PIRSENSITIVITY) {
+                const numericProperty = property as PropertyMetadataNumeric;
+                try {
+                    if (this.getDeviceType() === DeviceType.CAMERA || this.getDeviceType() === DeviceType.CAMERA_E) {
+                        const convertedValue = ((200 - Number.parseInt(value)) / 2) + 1;
+                        return convertedValue;
+                    } else if (this.isCamera2Product()) {
+                        let convertedValue;
+                        switch (Number.parseInt(value)) {
+                            case 192:
+                                convertedValue = 1;
+                                break;
+                            case 118:
+                                convertedValue = 2;
+                                break;
+                            case 72:
+                                convertedValue = 3;
+                                break;
+                            case 46:
+                                convertedValue = 4;
+                                break;
+                            case 30:
+                                convertedValue = 5;
+                                break;
+                            case 20:
+                                convertedValue = 6;
+                                break;
+                            case 14:
+                                convertedValue = 7;
+                                break;
+                            default:
+                                convertedValue = 4;
+                                break;
+                        }
+                        return convertedValue;
+                    } else {
+                        return value !== undefined ? Number.parseInt(value) : (numericProperty.default !== undefined ? numericProperty.default : (numericProperty.min !== undefined ? numericProperty.min : 0));
+                    }
+                } catch (err) {
+                    const error = ensureError(err);
+                    rootHTTPLogger.error("Device convert raw property - CMD_SET_PIRSENSITIVITY Error", { error: getError(error), deviceSN: this.getSerial(), property: property, value: value });
+                    return numericProperty.default !== undefined ? numericProperty.default : (numericProperty.min !== undefined ? numericProperty.min : 0);
+                }
+            } else if (property.key === CommandType.CMD_SMARTLOCK_AUTO_LOCK_SCHEDULE_STARTTIME || property.key === CommandType.CMD_SMARTLOCK_AUTO_LOCK_SCHEDULE_ENDTIME) {
+                const tmpBuffer = Buffer.from(value, "hex")
+                return `${tmpBuffer.subarray(0, 1).readInt8().toString().padStart(2, "0")}:${tmpBuffer.subarray(1).readInt8().toString().padStart(2, "0")}`;
+            } else if (property.key === CommandType.CMD_DOORBELL_DUAL_RADAR_WD_DETECTION_SENSITIVITY) {
+                const numericProperty = property as PropertyMetadataNumeric;
+                try {
+                    switch (property.name) {
+                        case PropertyName.DeviceMotionDetectionSensitivityMode:
+                            return value !== undefined && (value as any).model !== undefined ? (value as any).model as number : (numericProperty.default !== undefined ? numericProperty.default : (numericProperty.min !== undefined ? numericProperty.min : 0));
+                        case PropertyName.DeviceMotionDetectionSensitivityStandard:
+                            return value !== undefined && (value as any).model === 0 ? getDistances((value as any).block_list)[0] : (numericProperty.default !== undefined ? numericProperty.default : (numericProperty.min !== undefined ? numericProperty.min : 0));
+                        case PropertyName.DeviceMotionDetectionSensitivityAdvancedA:
+                            return value !== undefined && (value as any).model === 1 ? getDistances((value as any).block_list)[0] : (numericProperty.default !== undefined ? numericProperty.default : (numericProperty.min !== undefined ? numericProperty.min : 0));
+                        case PropertyName.DeviceMotionDetectionSensitivityAdvancedB:
+                            return value !== undefined && (value as any).model === 1 ? getDistances((value as any).block_list)[1] : (numericProperty.default !== undefined ? numericProperty.default : (numericProperty.min !== undefined ? numericProperty.min : 0));
+                        case PropertyName.DeviceMotionDetectionSensitivityAdvancedC:
+                            return value !== undefined && (value as any).model === 1 ? getDistances((value as any).block_list)[2] : (numericProperty.default !== undefined ? numericProperty.default : (numericProperty.min !== undefined ? numericProperty.min : 0));
+                        case PropertyName.DeviceMotionDetectionSensitivityAdvancedD:
+                            return value !== undefined && (value as any).model === 1 ? getDistances((value as any).block_list)[3] : (numericProperty.default !== undefined ? numericProperty.default : (numericProperty.min !== undefined ? numericProperty.min : 0));
+                        case PropertyName.DeviceMotionDetectionSensitivityAdvancedE:
+                            return value !== undefined && (value as any).model === 1 ? getDistances((value as any).block_list)[4] : (numericProperty.default !== undefined ? numericProperty.default : (numericProperty.min !== undefined ? numericProperty.min : 0));
+                        case PropertyName.DeviceMotionDetectionSensitivityAdvancedF:
+                            return value !== undefined && (value as any).model === 1 ? getDistances((value as any).block_list)[5] : (numericProperty.default !== undefined ? numericProperty.default : (numericProperty.min !== undefined ? numericProperty.min : 0));
+                        case PropertyName.DeviceMotionDetectionSensitivityAdvancedG:
+                            return value !== undefined && (value as any).model === 1 ? getDistances((value as any).block_list)[6] : (numericProperty.default !== undefined ? numericProperty.default : (numericProperty.min !== undefined ? numericProperty.min : 0));
+                        case PropertyName.DeviceMotionDetectionSensitivityAdvancedH:
+                            return value !== undefined && (value as any).model === 1 ? getDistances((value as any).block_list)[7] : (numericProperty.default !== undefined ? numericProperty.default : (numericProperty.min !== undefined ? numericProperty.min : 0));
+                    }
+                } catch (err) {
+                    const error = ensureError(err);
+                    rootHTTPLogger.error(`Device convert raw property - CMD_DOORBELL_DUAL_RADAR_WD_DETECTION_SENSITIVITY ${property.name} Error`, { error: getError(error), deviceSN: this.getSerial(), property: property, value: value });
+                    return numericProperty.default !== undefined ? numericProperty.default : (numericProperty.min !== undefined ? numericProperty.min : 0);
+                }
+            } else if (property.key === CommandType.CMD_DOORBELL_DUAL_RADAR_WD_AUTO_RESPONSE) {
+                switch (property.name) {
+                    case PropertyName.DeviceLoiteringCustomResponseTimeFrom:{
+                        const stringProperty = property as PropertyMetadataString;
+                        try {
+                            return ((value as any).setting !== undefined && (value as any).setting.length !== undefined && (value as any).setting.length > 0 && (value as any).setting[0].start_hour !== undefined && (value as any).setting[0].start_min !== undefined) ? `${(value as any).setting[0].start_hour.padStart(2, "0")}:${(value as any).setting[0].start_min.padStart(2, "0")}` : stringProperty.default !== undefined ? stringProperty.default : "";
+                        } catch (err) {
+                            const error = ensureError(err);
+                            rootHTTPLogger.error("Device convert raw property - CMD_DOORBELL_DUAL_RADAR_WD_AUTO_RESPONSE DeviceLoiteringCustomResponseTimeFrom Error", { error: getError(error), deviceSN: this.getSerial(), property: property, value: value });
+                            return stringProperty.default !== undefined ? stringProperty.default : "";
+                        }
+                    }
+                    case PropertyName.DeviceLoiteringCustomResponseTimeTo:{
+                        const stringProperty = property as PropertyMetadataString;
+                        try {
+                            return ((value as any).setting !== undefined && (value as any).setting.length !== undefined && (value as any).setting.length > 0 && (value as any).setting[0].end_hour !== undefined && (value as any).setting[0].end_min !== undefined) ? `${(value as any).setting[0].end_hour.padStart(2, "0")}:${(value as any).setting[0].end_min.padStart(2, "0")}` : stringProperty.default !== undefined ? stringProperty.default : "";
+                        } catch (err) {
+                            const error = ensureError(err);
+                            rootHTTPLogger.error("Device convert raw property - CMD_DOORBELL_DUAL_RADAR_WD_AUTO_RESPONSE DeviceLoiteringCustomResponseTimeTo Error", { error: getError(error), deviceSN: this.getSerial(), property: property, value: value });
+                            return stringProperty.default !== undefined ? stringProperty.default : "";
+                        }
+                    }
+                    case PropertyName.DeviceLoiteringCustomResponsePhoneNotification: {
+                        const booleanProperty = property as PropertyMetadataBoolean;
+                        try {
+                            return (value as any).setting[0].push_notify === 1 ? true : booleanProperty.default !== undefined ? booleanProperty.default : false;
+                        } catch (err) {
+                            const error = ensureError(err);
+                            rootHTTPLogger.error("Device convert raw property - CMD_DOORBELL_DUAL_RADAR_WD_AUTO_RESPONSE DeviceLoiteringCustomResponsePhoneNotification Error", { error: getError(error), deviceSN: this.getSerial(), property: property, value: value });
+                            return booleanProperty.default !== undefined ? booleanProperty.default : false;
+                        }
+                    }
+                    case PropertyName.DeviceLoiteringCustomResponseHomeBaseNotification: {
+                        const booleanProperty = property as PropertyMetadataBoolean;
+                        try {
+                            return (value as any).setting[0].homebase_alert === 1 ? true : booleanProperty.default !== undefined ? booleanProperty.default : false;
+                        } catch (err) {
+                            const error = ensureError(err);
+                            rootHTTPLogger.error("Device convert raw property - CMD_DOORBELL_DUAL_RADAR_WD_AUTO_RESPONSE DeviceLoiteringCustomResponseHomeBaseNotification Error", { error: getError(error), deviceSN: this.getSerial(), property: property, value: value });
+                            return booleanProperty.default !== undefined ? booleanProperty.default : false;
+                        }
+                    }
+                    case PropertyName.DeviceLoiteringCustomResponseAutoVoiceResponse: {
+                        const booleanProperty = property as PropertyMetadataBoolean;
+                        try {
+                            return (value as any).setting[0].auto_voice_resp === 1 ? true : booleanProperty.default !== undefined ? booleanProperty.default : false;
+                        } catch (err) {
+                            const error = ensureError(err);
+                            rootHTTPLogger.error("Device convert raw property - CMD_DOORBELL_DUAL_RADAR_WD_AUTO_RESPONSE DeviceLoiteringCustomResponseAutoVoiceResponse Error", { error: getError(error), deviceSN: this.getSerial(), property: property, value: value });
+                            return booleanProperty.default !== undefined ? booleanProperty.default : false;
+                        }
+                    }
+                    case PropertyName.DeviceLoiteringCustomResponseAutoVoiceResponseVoice:{
+                        const numericProperty = property as PropertyMetadataNumeric;
+                        try {
+                            return ((value as any).setting !== undefined && (value as any).setting.length !== undefined && (value as any).setting.length > 0 && (value as any).setting[0].auto_voice_id !== undefined) ? (value as any).setting[0].auto_voice_id : numericProperty.default !== undefined ? numericProperty.default : (numericProperty.min !== undefined ? numericProperty.min : 0);
+                        } catch (err) {
+                            const error = ensureError(err);
+                            rootHTTPLogger.error("Device convert raw property - CMD_DOORBELL_DUAL_RADAR_WD_AUTO_RESPONSE DeviceLoiteringCustomResponseAutoVoiceResponseVoice Error", { error: getError(error), deviceSN: this.getSerial(), property: property, value: value });
+                            return numericProperty.default !== undefined ? numericProperty.default : (numericProperty.min !== undefined ? numericProperty.min : 0);
+                        }
+                    }
+                }
+            } else if (property.key === CommandType.CMD_DOORBELL_DUAL_DELIVERY_GUARD_SWITCH) {
+                const booleanProperty = property as PropertyMetadataBoolean;
+                try {
+                    return value !== undefined && (value as any).ai_bottom_switch !== undefined ? (value as any).ai_bottom_switch === 1024 : (booleanProperty.default !== undefined ? booleanProperty.default : false);
+                } catch (err) {
+                    const error = ensureError(err);
+                    rootHTTPLogger.error("Device convert raw property - CMD_DOORBELL_DUAL_DELIVERY_GUARD_SWITCH Error", { error: getError(error), deviceSN: this.getSerial(), property: property, value: value });
+                    return booleanProperty.default !== undefined ? booleanProperty.default : false;
+                }
+            } else if (property.key === CommandType.CMD_DOORBELL_DUAL_PACKAGE_STRAND_TIME) {
+                const stringProperty = property as PropertyMetadataString;
+                try {
+                    return ((value as any).start_h !== undefined && (value as any).start_m !== undefined) ? `${(value as any).start_h.toString().padStart(2, "0")}:${(value as any).start_m.toString().padStart(2, "0")}` : stringProperty.default !== undefined ? stringProperty.default : "";
+                } catch (err) {
+                    const error = ensureError(err);
+                    rootHTTPLogger.error("Device convert raw property - CMD_DOORBELL_DUAL_PACKAGE_STRAND_TIME Error", { error: getError(error), deviceSN: this.getSerial(), property: property, value: value });
+                    return stringProperty.default !== undefined ? stringProperty.default : "";
+                }
+            } else if (property.key === CommandType.CMD_DOORBELL_DUAL_RING_AUTO_RESPONSE) {
+                switch (property.name) {
+                    case PropertyName.DeviceRingAutoResponse: {
+                        const booleanProperty = property as PropertyMetadataBoolean;
+                        try {
+                            return (value as any).setting[0].active === 1 ? true : booleanProperty.default !== undefined ? booleanProperty.default : false;
+                        } catch (err) {
+                            const error = ensureError(err);
+                            rootHTTPLogger.error("Device convert raw property - CMD_DOORBELL_DUAL_RING_AUTO_RESPONSE DeviceRingAutoResponse Error", { error: getError(error), deviceSN: this.getSerial(), property: property, value: value });
+                            return booleanProperty.default !== undefined ? booleanProperty.default : false;
+                        }
+                    }
+                    case PropertyName.DeviceRingAutoResponseVoiceResponse: {
+                        const booleanProperty = property as PropertyMetadataBoolean;
+                        try {
+                            return (value as any).setting[0].active === 1 ? true : booleanProperty.default !== undefined ? booleanProperty.default : false;
+                        } catch (err) {
+                            const error = ensureError(err);
+                            rootHTTPLogger.error("Device convert raw property - CMD_DOORBELL_DUAL_RING_AUTO_RESPONSE DeviceRingAutoResponseVoiceResponse Error", { error: getError(error), deviceSN: this.getSerial(), property: property, value: value });
+                            return booleanProperty.default !== undefined ? booleanProperty.default : false;
+                        }
+                    }
+                    case PropertyName.DeviceRingAutoResponseTimeFrom:{
+                        const stringProperty = property as PropertyMetadataString;
+                        try {
+                            return ((value as any).setting !== undefined && (value as any).setting.length !== undefined && (value as any).setting.length > 0 && (value as any).setting[0].start_hour !== undefined && (value as any).setting[0].start_min !== undefined) ? `${(value as any).setting[0].start_hour.padStart(2, "0")}:${(value as any).setting[0].start_min.padStart(2, "0")}` : stringProperty.default !== undefined ? stringProperty.default : "";
+                        } catch (err) {
+                            const error = ensureError(err);
+                            rootHTTPLogger.error("Device convert raw property - CMD_DOORBELL_DUAL_RING_AUTO_RESPONSE DeviceRingAutoResponseTimeFrom Error", { error: getError(error), deviceSN: this.getSerial(), property: property, value: value });
+                            return stringProperty.default !== undefined ? stringProperty.default : "";
+                        }
+                    }
+                    case PropertyName.DeviceRingAutoResponseTimeTo:{
+                        const stringProperty = property as PropertyMetadataString;
+                        try {
+                            return ((value as any).setting !== undefined && (value as any).setting.length !== undefined && (value as any).setting.length > 0 && (value as any).setting[0].end_hour !== undefined && (value as any).setting[0].end_min !== undefined) ? `${(value as any).setting[0].end_hour.padStart(2, "0")}:${(value as any).setting[0].end_min.padStart(2, "0")}` : stringProperty.default !== undefined ? stringProperty.default : "";
+                        } catch (err) {
+                            const error = ensureError(err);
+                            rootHTTPLogger.error("Device convert raw property - CMD_DOORBELL_DUAL_RING_AUTO_RESPONSE DeviceRingAutoResponseTimeTo Error", { error: getError(error), deviceSN: this.getSerial(), property: property, value: value });
+                            return stringProperty.default !== undefined ? stringProperty.default : "";
+                        }
+                    }
+                    case PropertyName.DeviceRingAutoResponseVoiceResponseVoice:{
+                        const numericProperty = property as PropertyMetadataNumeric;
+                        try {
+                            return ((value as any).setting !== undefined && (value as any).setting.length !== undefined && (value as any).setting.length > 0 && (value as any).setting[0].auto_voice_id !== undefined) ? (value as any).setting[0].auto_voice_id : numericProperty.default !== undefined ? numericProperty.default : (numericProperty.min !== undefined ? numericProperty.min : 0);
+                        } catch (err) {
+                            const error = ensureError(err);
+                            rootHTTPLogger.error("Device convert raw property - CMD_DOORBELL_DUAL_RING_AUTO_RESPONSE DeviceRingAutoResponseVoiceResponseVoice Error", { error: getError(error), deviceSN: this.getSerial(), property: property, value: value });
+                            return numericProperty.default !== undefined ? numericProperty.default : (numericProperty.min !== undefined ? numericProperty.min : 0);
+                        }
+                    }
+                }
+            } else if (property.key === CommandType.CMD_DOORBELL_DUAL_PACKAGE_GUARD_TIME) {
+                switch (property.name) {
+                    case PropertyName.DeviceDeliveryGuardPackageGuardingActivatedTimeFrom:{
+                        const stringProperty = property as PropertyMetadataString;
+                        try {
+                            return ((value as any).start_h !== undefined && (value as any).start_m !== undefined) ? `${(value as any).start_h.toString().padStart(2, "0")}:${(value as any).start_m.toString().padStart(2, "0")}` : stringProperty.default !== undefined ? stringProperty.default : "";
+                        } catch (err) {
+                            const error = ensureError(err);
+                            rootHTTPLogger.error("Device convert raw property - CMD_DOORBELL_DUAL_PACKAGE_GUARD_TIME DeviceDeliveryGuardPackageGuardingActivatedTimeFrom Error", { error: getError(error), deviceSN: this.getSerial(), property: property, value: value });
+                            return stringProperty.default !== undefined ? stringProperty.default : "";
+                        }
+                    }
+                    case PropertyName.DeviceDeliveryGuardPackageGuardingActivatedTimeTo:{
+                        const stringProperty = property as PropertyMetadataString;
+                        try {
+                            return ((value as any).end_h !== undefined && (value as any).end_m !== undefined) ? `${(value as any).end_h.toString().padStart(2, "0")}:${(value as any).end_m.toString().padStart(2, "0")}` : stringProperty.default !== undefined ? stringProperty.default : "";
+                        } catch (err) {
+                            const error = ensureError(err);
+                            rootHTTPLogger.error("Device convert raw property - CMD_DOORBELL_DUAL_PACKAGE_GUARD_TIME DeviceDeliveryGuardPackageGuardingActivatedTimeTo Error", { error: getError(error), deviceSN: this.getSerial(), property: property, value: value });
+                            return stringProperty.default !== undefined ? stringProperty.default : "";
+                        }
+                    }
+                }
+            } else if (property.key === CommandType.CMD_DOORBELL_DUAL_RADAR_WD_DISTANCE) {
+                const numericProperty = property as PropertyMetadataNumeric;
+                try {
+                    return value !== undefined && (value as any).radar_wd_distance !== undefined ? (value as any).radar_wd_distance as number : (numericProperty.default !== undefined ? numericProperty.default : (numericProperty.min !== undefined ? numericProperty.min : 0));
+                } catch (err) {
+                    const error = ensureError(err);
+                    rootHTTPLogger.error("Device convert raw property - CMD_DOORBELL_DUAL_RADAR_WD_DISTANCE Error", { error: getError(error), deviceSN: this.getSerial(), property: property, value: value });
+                    return numericProperty.default !== undefined ? numericProperty.default : (numericProperty.min !== undefined ? numericProperty.min : 0);
+                }
+            } else if (property.key === CommandType.CMD_DOORBELL_DUAL_RADAR_WD_TIME) {
+                const numericProperty = property as PropertyMetadataNumeric;
+                try {
+                    return value !== undefined && (value as any).radar_wd_time !== undefined ? (value as any).radar_wd_time as number : (numericProperty.default !== undefined ? numericProperty.default : (numericProperty.min !== undefined ? numericProperty.min : 0));
+                } catch (err) {
+                    const error = ensureError(err);
+                    rootHTTPLogger.error("Device convert raw property - CMD_DOORBELL_DUAL_RADAR_WD_TIME Error", { error: getError(error), deviceSN: this.getSerial(), property: property, value: value });
+                    return numericProperty.default !== undefined ? numericProperty.default : (numericProperty.min !== undefined ? numericProperty.min : 0);
+                }
+            } else if (property.key === CommandType.CMD_DOORBELL_DUAL_PACKAGE_GUARD_VOICE) {
+                const numericProperty = property as PropertyMetadataNumeric;
+                try {
+                    return value !== undefined && (value as any).auto_voice_id !== undefined ? (value as any).auto_voice_id as number : (numericProperty.default !== undefined ? numericProperty.default : (numericProperty.min !== undefined ? numericProperty.min : 0));
+                } catch (err) {
+                    const error = ensureError(err);
+                    rootHTTPLogger.error("Device convert raw property - CMD_DOORBELL_DUAL_PACKAGE_GUARD_VOICE Error", { error: getError(error), deviceSN: this.getSerial(), property: property, value: value });
+                    return numericProperty.default !== undefined ? numericProperty.default : (numericProperty.min !== undefined ? numericProperty.min : 0);
+                }
+            } else if (property.key === CommandType.CMD_MOTION_SET_LEAVING_REACTIONS) {
+                switch (property.name) {
+                    case PropertyName.DeviceLeavingReactionStartTime:{
+                        const stringProperty = property as PropertyMetadataString;
+                        try {
+                            return (value !== undefined && (value as any).start_hour !== undefined && (value as any).start_min !== undefined) ? `${(value as any).start_hour.padStart(2, "0")}:${(value as any).start_min.padStart(2, "0")}` : stringProperty.default !== undefined ? stringProperty.default : "";
+                        } catch (err) {
+                            const error = ensureError(err);
+                            rootHTTPLogger.error("Device convert raw property - CMD_MOTION_SET_LEAVING_REACTIONS DeviceLeavingReactionStartTime Error", { error: getError(error), deviceSN: this.getSerial(), property: property, value: value });
+                            return stringProperty.default !== undefined ? stringProperty.default : "";
+                        }
+                    }
+                    case PropertyName.DeviceLeavingReactionEndTime:{
+                        const stringProperty = property as PropertyMetadataString;
+                        try {
+                            return (value !== undefined && (value as any).end_hour !== undefined && (value as any).end_min !== undefined) ? `${(value as any).end_hour.padStart(2, "0")}:${(value as any).end_min.padStart(2, "0")}` : stringProperty.default !== undefined ? stringProperty.default : "";
+                        } catch (err) {
+                            const error = ensureError(err);
+                            rootHTTPLogger.error("Device convert raw property - CMD_MOTION_SET_LEAVING_REACTIONS DeviceLeavingReactionEndTime Error", { error: getError(error), deviceSN: this.getSerial(), property: property, value: value });
+                            return stringProperty.default !== undefined ? stringProperty.default : "";
+                        }
+                    }
+                    case PropertyName.DeviceLeavingReactionNotification: {
+                        const booleanProperty = property as PropertyMetadataBoolean;
+                        try {
+                            return value !== undefined && (value as any).push_notify === 1 ? true : booleanProperty.default !== undefined ? booleanProperty.default : false;
+                        } catch (err) {
+                            const error = ensureError(err);
+                            rootHTTPLogger.error("Device convert raw property - CMD_MOTION_SET_LEAVING_REACTIONS DeviceLeavingReactionNotification Error", { error: getError(error), deviceSN: this.getSerial(), property: property, value: value });
+                            return booleanProperty.default !== undefined ? booleanProperty.default : false;
+                        }
+                    }
+                }
+            } else if (property.key === CommandType.CMD_SET_SNOOZE_MODE) {
+                switch (property.name) {
+                    case PropertyName.DeviceSnooze: {
+                        const booleanProperty = property as PropertyMetadataBoolean;
+                        try {
+                            return value !== undefined && (value as any).snooze_time !== undefined && (value as any).snooze_time !== "" && Number.parseInt((value as any).snooze_time) !== 0 ? true : booleanProperty.default !== undefined ? booleanProperty.default : false;
+                        } catch (err) {
+                            const error = ensureError(err);
+                            rootHTTPLogger.error("Device convert raw property - CMD_SET_SNOOZE_MODE DeviceSnooze Error", { error: getError(error), deviceSN: this.getSerial(), property: property, value: value });
+                            return booleanProperty.default !== undefined ? booleanProperty.default : false;
+                        }
+                    }
+                    case PropertyName.DeviceSnoozeTime: {
+                        const numericProperty = property as PropertyMetadataNumeric;
+                        try {
+                            return value !== undefined && (value as any).snooze_time !== undefined && (value as any).snooze_time !== "" ? Number.parseInt((value as any).snooze_time) : (numericProperty.default !== undefined ? numericProperty.default : (numericProperty.min !== undefined ? numericProperty.min : 0));
+                        } catch (err) {
+                            const error = ensureError(err);
+                            rootHTTPLogger.error("Device convert raw property - CMD_SET_SNOOZE_MODE DeviceSnoozeTime Error", { error: getError(error), deviceSN: this.getSerial(), property: property, value: value });
+                            return numericProperty.default !== undefined ? numericProperty.default : (numericProperty.min !== undefined ? numericProperty.min : 0);
+                        }
+                    }
+                    case PropertyName.DeviceSnoozeStartTime: {
+                        const numericProperty = property as PropertyMetadataNumeric;
+                        try {
+                            return value !== undefined && (value as any).startTime !== undefined ? Number.parseInt((value as any).startTime) : (numericProperty.default !== undefined ? numericProperty.default : (numericProperty.min !== undefined ? numericProperty.min : 0));
+                        } catch (err) {
+                            const error = ensureError(err);
+                            rootHTTPLogger.error("Device convert raw property - CMD_SET_SNOOZE_MODE DeviceSnoozeTime Error", { error: getError(error), deviceSN: this.getSerial(), property: property, value: value });
+                            return numericProperty.default !== undefined ? numericProperty.default : (numericProperty.min !== undefined ? numericProperty.min : 0);
+                        }
+                    }
+                    case PropertyName.DeviceSnoozeHomebase: {
+                        const booleanProperty = property as PropertyMetadataBoolean;
+                        try {
+                            return value !== undefined && (value as any).homebase_onoff !== undefined ? ((value as any).homebase_onoff === 1 ? true : false) : (booleanProperty.default !== undefined ? booleanProperty.default : false);
+                        } catch (err) {
+                            const error = ensureError(err);
+                            rootHTTPLogger.error("Device convert raw property - CMD_SET_SNOOZE_MODE DeviceSnoozeHomebase Error", { error: getError(error), deviceSN: this.getSerial(), property: property, value: value });
+                            return booleanProperty.default !== undefined ? booleanProperty.default : false;
+                        }
+                    }
+                    case PropertyName.DeviceSnoozeMotion: {
+                        const booleanProperty = property as PropertyMetadataBoolean;
+                        try {
+                            return value !== undefined && (value as any).motion_notify_onoff !== undefined ? ((value as any).motion_notify_onoff === 1 ? true : false) : (booleanProperty.default !== undefined ? booleanProperty.default : false);
+                        } catch (err) {
+                            const error = ensureError(err);
+                            rootHTTPLogger.error("Device convert raw property - CMD_SET_SNOOZE_MODE DeviceSnoozeMotion Error", { error: getError(error), deviceSN: this.getSerial(), property: property, value: value });
+                            return booleanProperty.default !== undefined ? booleanProperty.default : false;
+                        }
+                    }
+                    case PropertyName.DeviceSnoozeChime: {
+                        const booleanProperty = property as PropertyMetadataBoolean;
+                        try {
+                            return value !== undefined && (value as any).chime_onoff !== undefined ? ((value as any).chime_onoff === 1 ? true : false) : (booleanProperty.default !== undefined ? booleanProperty.default : false);
+                        } catch (err) {
+                            const error = ensureError(err);
+                            rootHTTPLogger.error("Device convert raw property - CMD_SET_SNOOZE_MODE DeviceSnoozeChime Error", { error: getError(error), deviceSN: this.getSerial(), property: property, value: value });
+                            return booleanProperty.default !== undefined ? booleanProperty.default : false;
+                        }
+                    }
+                }
+            } else if ((
+                property.name === PropertyName.DeviceMotionDetectionTypeHuman ||
+                property.name === PropertyName.DeviceMotionDetectionTypeHumanRecognition ||
+                property.name === PropertyName.DeviceMotionDetectionTypePet ||
+                property.name === PropertyName.DeviceMotionDetectionTypeVehicle ||
+                property.name === PropertyName.DeviceMotionDetectionTypeAllOtherMotions
+            ) && this.getStationSerial().startsWith("T8030")) {
+                const booleanProperty = property as PropertyMetadataBoolean;
+                try {
+                    return isHB3DetectionModeEnabled(Number.parseInt(value), property.name === PropertyName.DeviceMotionDetectionTypeHuman ? HB3DetectionTypes.HUMAN_DETECTION : property.name === PropertyName.DeviceMotionDetectionTypeHumanRecognition ? HB3DetectionTypes.HUMAN_RECOGNITION : property.name === PropertyName.DeviceMotionDetectionTypePet ? HB3DetectionTypes.PET_DETECTION : property.name === PropertyName.DeviceMotionDetectionTypeVehicle ? HB3DetectionTypes.VEHICLE_DETECTION : HB3DetectionTypes.ALL_OTHER_MOTION);
+                } catch (err) {
+                    const error = ensureError(err);
+                    rootHTTPLogger.error("Device convert raw property - HB3 motion detection type Error", { error: getError(error), deviceSN: this.getSerial(), property: property, value: value });
+                    return booleanProperty.default !== undefined ? booleanProperty.default : false;
+                }
+            } else if ((
+                property.name === PropertyName.DeviceMotionDetectionTypeHuman ||
+                property.name === PropertyName.DeviceMotionDetectionTypeVehicle ||
+                property.name === PropertyName.DeviceMotionDetectionTypeAllOtherMotions
+            ) && this.isOutdoorPanAndTiltCamera()) {
+                const booleanProperty = property as PropertyMetadataBoolean;
+                try {
+                    return isT8170DetectionModeEnabled(Number.parseInt(value), property.name === PropertyName.DeviceMotionDetectionTypeHuman ? T8170DetectionTypes.HUMAN_DETECTION : property.name === PropertyName.DeviceMotionDetectionTypeVehicle ? T8170DetectionTypes.VEHICLE_DETECTION : T8170DetectionTypes.ALL_OTHER_MOTION);
+                } catch (err) {
+                    const error = ensureError(err);
+                    rootHTTPLogger.error("Device convert raw property - T8170 motion detection type Error", { error: getError(error), deviceSN: this.getSerial(), property: property, value: value });
+                    return booleanProperty.default !== undefined ? booleanProperty.default : false;
+                }
+            } else if ((
+                property.name === PropertyName.DeviceMotionDetectionTypeHuman ||
+                property.name === PropertyName.DeviceMotionDetectionTypeAllOtherMotions
+            ) && this.isSoloCameras()) {
+                const booleanProperty = property as PropertyMetadataBoolean;
+                try {
+                    return property.name === PropertyName.DeviceMotionDetectionTypeHuman ? SoloCameraDetectionTypes.HUMAN_DETECTION === Number.parseInt(value) ? true : false : SoloCameraDetectionTypes.ALL_OTHER_MOTION === Number.parseInt(value) ? true : false;
+                } catch (err) {
+                    const error = ensureError(err);
+                    rootHTTPLogger.error("Device convert raw property - SoloCamera motion detection type Error", { error: getError(error), deviceSN: this.getSerial(), property: property, value: value });
+                    return booleanProperty.default !== undefined ? booleanProperty.default : false;
+                }
+            } else if ((
+                property.name === PropertyName.DeviceNotificationAllOtherMotion ||
+                property.name === PropertyName.DeviceNotificationPerson ||
+                property.name === PropertyName.DeviceNotificationPet ||
+                property.name === PropertyName.DeviceNotificationCrying ||
+                property.name === PropertyName.DeviceNotificationAllSound
+            ) && this.isIndoorPanAndTiltCameraS350()) {
+                const booleanProperty = property as PropertyMetadataBoolean;
+                try {
+                    return isIndoorNotitficationEnabled(Number.parseInt(value), property.name === PropertyName.DeviceNotificationAllOtherMotion ? IndoorS350NotificationTypes.ALL_OTHER_MOTION : property.name === PropertyName.DeviceNotificationPerson ? IndoorS350NotificationTypes.HUMAN : property.name === PropertyName.DeviceNotificationPet ? IndoorS350NotificationTypes.PET : property.name === PropertyName.DeviceNotificationCrying ? IndoorS350NotificationTypes.CRYING : IndoorS350NotificationTypes.ALL_SOUND);
+                } catch (err) {
+                    const error = ensureError(err);
+                    rootHTTPLogger.error("Device convert raw property - IndoorPanAndTiltCameraS350 notification Error", { error: getError(error), deviceSN: this.getSerial(), property: property, value: value });
+                    return booleanProperty.default !== undefined ? booleanProperty.default : false;
+                }
+            } else if ((
+                property.name === PropertyName.DeviceNotificationAllOtherMotion ||
+                property.name === PropertyName.DeviceNotificationPerson ||
+                property.name === PropertyName.DeviceNotificationPet ||
+                property.name === PropertyName.DeviceNotificationVehicle
+            ) && this.isFloodLightT8425()) {
+                const booleanProperty = property as PropertyMetadataBoolean;
+                try {
+                    return isFloodlightT8425NotitficationEnabled(Number.parseInt(value), property.name === PropertyName.DeviceNotificationAllOtherMotion ? FloodlightT8425NotificationTypes.ALL_OTHER_MOTION : property.name === PropertyName.DeviceNotificationPerson ? FloodlightT8425NotificationTypes.HUMAN : property.name === PropertyName.DeviceNotificationPet ? FloodlightT8425NotificationTypes.PET : FloodlightT8425NotificationTypes.VEHICLE);
+                } catch (err) {
+                    const error = ensureError(err);
+                    rootHTTPLogger.error("Device convert raw property - FloodLightT8425 notification Error", { error: getError(error), deviceSN: this.getSerial(), property: property, value: value });
+                    return booleanProperty.default !== undefined ? booleanProperty.default : false;
+                }
+            } else if (property.key === CommandType.CELLULAR_INFO) {
+                switch (property.name) {
+                    case PropertyName.DeviceCellularSignal: {
+                        const stringProperty = property as PropertyMetadataString;
+                        return value !== undefined && (value as any).Signal !== undefined ? String((value as any).Signal) : (stringProperty.default !== undefined ? stringProperty.default : "");
+                    }
+                    case PropertyName.DeviceCellularBand: {
+                        const stringProperty = property as PropertyMetadataString;
+                        return value !== undefined && (value as any).band !== undefined ? String((value as any).band) : (stringProperty.default !== undefined ? stringProperty.default : "");
+                    }
+                    case PropertyName.DeviceCellularIMEI: {
+                        const stringProperty = property as PropertyMetadataString;
+                        return value !== undefined && (value as any).imei !== undefined ? String((value as any).imei) : (stringProperty.default !== undefined ? stringProperty.default : "");
+                    }
+                    case PropertyName.DeviceCellularICCID: {
+                        const stringProperty = property as PropertyMetadataString;
+                        return value !== undefined && (value as any).iccid !== undefined ? String((value as any).iccid) : (stringProperty.default !== undefined ? stringProperty.default : "");
+                    }
+                }
+            } else if (property.key === CommandType.CMD_BAT_DOORBELL_VIDEO_QUALITY2) {
+                const numericProperty = property as PropertyMetadataNumeric;
+                const quality: VideoStreamingRecordingQuality = value as unknown as VideoStreamingRecordingQuality;
+                let mode = quality.mode_1;
+                if (quality.cur_mode === 0) {
+                    mode = quality.mode_0;
+                }
+                try {
+                    return value !== undefined && mode !== undefined && mode.quality !== undefined ? mode.quality : (numericProperty.default !== undefined ? numericProperty.default : (numericProperty.min !== undefined ? numericProperty.min : 0));
+                } catch (err) {
+                    const error = ensureError(err);
+                    rootHTTPLogger.error("Device convert raw property - CMD_BAT_DOORBELL_VIDEO_QUALITY2 Error", { error: getError(error), deviceSN: this.getSerial(), property: property, value: value });
+                    return numericProperty.default !== undefined ? numericProperty.default : (numericProperty.min !== undefined ? numericProperty.min : 0);
+                }
+            } else if (property.key === CommandType.CMD_BAT_DOORBELL_RECORD_QUALITY2) {
+                const numericProperty = property as PropertyMetadataNumeric;
+                const quality: VideoStreamingRecordingQuality = value as unknown as VideoStreamingRecordingQuality;
+                let mode = quality.mode_1;
+                if (quality.cur_mode === 0) {
+                    mode = quality.mode_0;
+                }
+                try {
+                    return value !== undefined && mode !== undefined && mode.quality !== undefined ? mode.quality : (numericProperty.default !== undefined ? numericProperty.default : (numericProperty.min !== undefined ? numericProperty.min : 0));
+                } catch (err) {
+                    const error = ensureError(err);
+                    rootHTTPLogger.error("Device convert raw property - CMD_BAT_DOORBELL_RECORD_QUALITY2 Error", { error: getError(error), deviceSN: this.getSerial(), property: property, value: value });
+                    return numericProperty.default !== undefined ? numericProperty.default : (numericProperty.min !== undefined ? numericProperty.min : 0);
+                }
+            } else if (property.key === CommandType.CMD_DEV_RECORD_AUTOSTOP && this.isCameraProfessional247()) {
+                return value !== undefined ? (value === "0" ? true : false) : false;
+            } else if (property.key === CommandType.CMD_FLOODLIGHT_SET_DETECTION_RANGE_T8425) {
+                const currentValue = value as unknown as FloodlightDetectionRangeT8425Property;
+                switch (property.name) {
+                    case PropertyName.DeviceMotionDetectionRange: {
+                        const numericProperty = property as PropertyMetadataNumeric;
+                        return currentValue !== undefined && currentValue.cur_mode !== undefined ? currentValue.cur_mode : (numericProperty.default !== undefined ? numericProperty.default : (numericProperty.min !== undefined ? numericProperty.min : 0));
+                    }
+                    case PropertyName.DeviceMotionDetectionRangeStandardSensitivity: {
+                        const numericProperty = property as PropertyMetadataNumeric;
+                        return currentValue !== undefined && currentValue.mode0 !== undefined && Array.isArray(currentValue.mode0) && currentValue.mode0.length > 0 && currentValue.mode0.find((element) => element.id === 1) !== undefined ? currentValue.mode0.find((element) => element.id === 1)!.sst : (numericProperty.default !== undefined ? numericProperty.default : (numericProperty.min !== undefined ? numericProperty.min : 0));
+                    }
+                    case PropertyName.DeviceMotionDetectionRangeAdvancedLeftSensitivity: {
+                        const numericProperty = property as PropertyMetadataNumeric;
+                        return currentValue !== undefined && currentValue.mode1 !== undefined && Array.isArray(currentValue.mode1) && currentValue.mode1.length > 0 && currentValue.mode1.find((element) => element.id === 1) !== undefined ? currentValue.mode1.find((element) => element.id === 1)!.sst : (numericProperty.default !== undefined ? numericProperty.default : (numericProperty.min !== undefined ? numericProperty.min : 0));
+                    }
+                    case PropertyName.DeviceMotionDetectionRangeAdvancedRightSensitivity: {
+                        const numericProperty = property as PropertyMetadataNumeric;
+                        return currentValue !== undefined && currentValue.mode1 !== undefined && Array.isArray(currentValue.mode1) && currentValue.mode1.length > 0 && currentValue.mode1.find((element) => element.id === 2) !== undefined ? currentValue.mode1.find((element) => element.id === 2)!.sst : (numericProperty.default !== undefined ? numericProperty.default : (numericProperty.min !== undefined ? numericProperty.min : 0));
+                    }
+                    case PropertyName.DeviceMotionDetectionTestMode: {
+                        const booleanProperty = property as PropertyMetadataBoolean;
+                        return currentValue !== undefined && currentValue.test_mode !== undefined ? currentValue.test_mode === 1 ? true : false : booleanProperty.default !== undefined ? booleanProperty.default : false;
+                    }
+                }
+            } else if (property.key === CommandType.CMD_SET_LIGHT_CTRL_BRIGHT_SCH_T8425) {
+                const currentValue = value as unknown as FloodlightLightSettingsBrightnessScheduleT8425Property;
+                const numericProperty = property as PropertyMetadataNumeric;
+                return currentValue !== undefined && currentValue.brightness !== undefined ? currentValue.brightness : (numericProperty.default !== undefined ? numericProperty.default : (numericProperty.min !== undefined ? numericProperty.min : 0));
+            } else if (property.key === CommandType.CMD_SET_LIGHT_CTRL_BRIGHT_PIR_T8425) {
+                const currentValue = value as unknown as FloodlightLightSettingsMotionT8425Property;
+                switch (property.name) {
+                    case PropertyName.DeviceLightSettingsBrightnessMotion: {
+                        const numericProperty = property as PropertyMetadataNumeric;
+                        return currentValue !== undefined && currentValue.brightness !== undefined ? currentValue.brightness : (numericProperty.default !== undefined ? numericProperty.default : (numericProperty.min !== undefined ? numericProperty.min : 0));
+                    }
+                    case PropertyName.DeviceLightSettingsMotionActivationMode: {
+                        const numericProperty = property as PropertyMetadataNumeric;
+                        return currentValue !== undefined && currentValue.mode !== undefined ? currentValue.mode : (numericProperty.default !== undefined ? numericProperty.default : (numericProperty.min !== undefined ? numericProperty.min : 0));
+                    }
+                    case PropertyName.DeviceLightSettingsMotionTriggeredTimer: {
+                        const numericProperty = property as PropertyMetadataNumeric;
+                        return currentValue !== undefined && currentValue.time !== undefined  ? currentValue.time : (numericProperty.default !== undefined ? numericProperty.default : (numericProperty.min !== undefined ? numericProperty.min : 0));
+                    }
+                    case PropertyName.DeviceLightSettingsMotionTriggered: {
+                        const booleanProperty = property as PropertyMetadataBoolean;
+                        return currentValue !== undefined && currentValue.enable !== undefined ? currentValue.enable === 1 ? true : false : booleanProperty.default !== undefined ? booleanProperty.default : false;
+                    }
+                }
+            } else if (property.key === CommandType.SUB1G_REP_UNPLUG_POWER_LINE) {
+                const numericProperty = property as PropertyMetadataNumeric;
+                try {
+                    const rawCharging = Number.parseInt(value);
+                    return rawCharging !== undefined ? (isCharging(rawCharging) ? 1 : 0) : (numericProperty.default !== undefined ? numericProperty.default : (numericProperty.min !== undefined ? numericProperty.min : 0));
+                } catch (err) {
+                    const error = ensureError(err);
+                    rootHTTPLogger.warn("Device convert raw property - SUB1G_REP_UNPLUG_POWER_LINE Error", { error: getError(error), deviceSN: this.getSerial(), property: property, value: value });
+                    return numericProperty.default !== undefined ? numericProperty.default : (numericProperty.min !== undefined ? numericProperty.min : 0);
+                }
+            } else if (property.name === PropertyName.Model && this.isLockWifiT8510P()) {
+                return "T8510P";
+            } else if (property.type === "number") {
+                const numericProperty = property as PropertyMetadataNumeric;
+                try {
+                    return value !== undefined ? Number.parseInt(value) : (numericProperty.default !== undefined ? numericProperty.default : (numericProperty.min !== undefined ? numericProperty.min : 0));
+                } catch (err) {
+                    const error = ensureError(err);
+                    rootHTTPLogger.warn("Device convert raw property - PropertyMetadataNumeric Convert Error", { error: getError(error), deviceSN: this.getSerial(), property: property, value: value });
+                    return numericProperty.default !== undefined ? numericProperty.default : (numericProperty.min !== undefined ? numericProperty.min : 0);
+                }
+            } else if (property.type === "boolean") {
+                const booleanProperty = property as PropertyMetadataBoolean;
+                try {
+                    return value !== undefined ? (value === "1" || value.toLowerCase() === "true" ? true : false) : (booleanProperty.default !== undefined ? booleanProperty.default : false);
+                } catch (err) {
+                    const error = ensureError(err);
+                    rootHTTPLogger.warn("Device convert raw property - PropertyMetadataBoolean Convert Error", { error: getError(error), deviceSN: this.getSerial(), property: property, value: value });
+                    return booleanProperty.default !== undefined ? booleanProperty.default : false;
+                }
+            } else if (property.type === "string") {
+                const stringProperty = property as PropertyMetadataString;
+                return value !== undefined ? value : (stringProperty.default !== undefined ? stringProperty.default : "");
+            } else if (property.type === "object") {
+                const objectProperty = property as PropertyMetadataObject;
+                return value !== undefined ? value : (objectProperty.default !== undefined ? objectProperty.default : undefined);
+            }
+        } catch (err) {
+            const error = ensureError(err);
+            rootHTTPLogger.error("Device convert raw property - Error", { error: getError(error), deviceSN: this.getSerial(), property: property, value: value });
+        }
+        return value;
+    }
+
+    public getPropertyMetadata(name: string, hidden = false): PropertyMetadataAny {
+        const property = this.getPropertiesMetadata(hidden)[name];
+        if (property !== undefined)
+            return property;
+        throw new InvalidPropertyError("Property name is not valid", { context: { name: name } });
+    }
+
+    public getPropertyValue(name: string): PropertyValue {
+        return this.properties[name];
+    }
+
+    public hasPropertyValue(name: string): boolean {
+        return this.getPropertyValue(name) !== undefined;
+    }
+
+    public getRawProperty(type: number): string | undefined {
+        return this.rawProperties[type]?.value;
+    }
+
+    public getRawProperties(): RawValues {
+        return this.rawProperties;
+    }
+
+    public getProperties(): PropertyValues {
+        const result: PropertyValues = {};
+        for (const property of Object.keys(this.properties)) {
+            if (!property.startsWith("hidden-"))
+                result[property] = this.properties[property];
+        }
+        return result;
+    }
+
+    public getPropertiesMetadata(hidden = false): IndexedProperty {
+        let metadata = {
+            ...DeviceProperties[this.getDeviceType()]
+        };
+        if (this.isFloodLightT8420X()) {
+            metadata = {
+                ...FloodlightT8420XDeviceProperties
+            };
+        } else if (this.isWiredDoorbellT8200X()) {
+            metadata = {
+                ...WiredDoorbellT8200XDeviceProperties
+            };
+        } else if (this.isLockWifiT8510P()) {
+            metadata = {
+                ...LockT8510PDeviceProperties
+            };
+            (metadata[PropertyName.Type] as PropertyMetadataNumeric).states![this.getDeviceType()] = "Smart Lock S230 (T8510P)";
+        } else if (this.isLockWifiT8520P()) {
+            metadata = {
+                ...LockT8520PDeviceProperties
+            };
+            (metadata[PropertyName.Type] as PropertyMetadataNumeric).states![this.getDeviceType()] = "Smart Lock S231 (T8520P)";
+        } else if (this.isSoloCameras() && Station.isStationHomeBase3BySn(this.getStationSerial())) {
+            const newMetadata = {
+                ...metadata
+            };
+
+            newMetadata[PropertyName.DeviceAudioRecording] = DeviceAudioRecordingProperty;
+            newMetadata[PropertyName.DeviceMotionDetectionSensitivity] = DeviceMotionDetectionSensitivityCamera2Property;
+            newMetadata[PropertyName.DeviceVideoRecordingQuality] = DeviceVideoRecordingQualitySoloCamerasHB3Property;
+            newMetadata[PropertyName.DeviceNotificationType] = DeviceNotificationTypeProperty;
+            newMetadata[PropertyName.DeviceMotionDetection] = DeviceMotionDetectionProperty;
+
+            metadata = newMetadata;
+        }
+        if (Station.isStationHomeBase3BySn(this.getStationSerial()) && (metadata[PropertyName.DeviceMotionDetectionType] !== undefined || metadata[PropertyName.DeviceMotionDetectionTypeAllOtherMotions] !== undefined) && this.isCamera()) {
+            const newMetadata = {
+                ...metadata
+            };
+            delete newMetadata[PropertyName.DeviceMotionDetectionType];
+            delete newMetadata[PropertyName.DeviceLastChargingDays];
+            delete newMetadata[PropertyName.DeviceLastChargingFalseEvents];
+            delete newMetadata[PropertyName.DeviceLastChargingRecordedEvents];
+            delete newMetadata[PropertyName.DeviceLastChargingTotalEvents];
+            delete newMetadata[PropertyName.DeviceBatteryUsageLastWeek];
+            newMetadata[PropertyName.DeviceMotionDetectionTypeHuman] = DeviceMotionHB3DetectionTypeHumanProperty;
+            newMetadata[PropertyName.DeviceMotionDetectionTypeHumanRecognition] = DeviceMotionHB3DetectionTypeHumanRecognitionProperty;
+            newMetadata[PropertyName.DeviceMotionDetectionTypePet] = DeviceMotionHB3DetectionTypePetProperty;
+            newMetadata[PropertyName.DeviceMotionDetectionTypeVehicle] = DeviceMotionHB3DetectionTypeVehicleProperty;
+            newMetadata[PropertyName.DeviceMotionDetectionTypeAllOtherMotions] = DeviceMotionHB3DetectionTypeAllOtherMotionsProperty;
+            newMetadata[PropertyName.DevicePersonDetected] = DevicePersonDetectedProperty;
+            newMetadata[PropertyName.DeviceMotionDetected] = DeviceMotionDetectedProperty;
+            newMetadata[PropertyName.DevicePetDetected] = DevicePetDetectedProperty;
+            newMetadata[PropertyName.DeviceSoundDetected] = DeviceSoundDetectedProperty;
+            newMetadata[PropertyName.DeviceCryingDetected] = DeviceCryingDetectedProperty;
+            newMetadata[PropertyName.DeviceIdentityPersonDetected] = DeviceIdentityPersonDetectedProperty;
+            newMetadata[PropertyName.DeviceStrangerPersonDetected] = DeviceStrangerPersonDetectedProperty;
+            newMetadata[PropertyName.DeviceVehicleDetected] = DeviceVehicleDetectedProperty;
+            newMetadata[PropertyName.DeviceDogDetected] = DeviceDogDetectedProperty;
+            newMetadata[PropertyName.DeviceDogLickDetected] = DeviceDogLickDetectedProperty;
+            newMetadata[PropertyName.DeviceDogPoopDetected] = DeviceDogPoopDetectedProperty;
+            newMetadata[PropertyName.DeviceDetectionStatisticsWorkingDays] = DeviceDetectionStatisticsWorkingDaysProperty;
+            newMetadata[PropertyName.DeviceDetectionStatisticsDetectedEvents] = DeviceDetectionStatisticsDetectedEventsProperty;
+            newMetadata[PropertyName.DeviceDetectionStatisticsRecordedEvents] = DeviceDetectionStatisticsRecordedEventsProperty;
+
+            if (!this.isSmartDrop()) {
+                //TODO: Check with future devices if this property overriding is correct (for example with indoor cameras etc.)
+                newMetadata[PropertyName.DeviceEnabled] = DeviceEnabledSoloProperty;
+            }
+
+            metadata = newMetadata;
+        } else if (Object.keys(metadata).length === 0) {
+            metadata = {
+                ...GenericDeviceProperties
+            };
+        }
+        if (!hidden) {
+            for (const property of Object.keys(metadata)) {
+                if (property.startsWith("hidden-"))
+                    delete metadata[property];
+            }
+        }
+        return metadata;
+    }
+
+    public hasProperty(name: string, hidden = false): boolean {
+        return this.getPropertiesMetadata(hidden)[name] !== undefined;
+    }
+
+    public getCommands(): Array<CommandName> {
+        const commands = DeviceCommands[this.getDeviceType()];
+        if (commands === undefined)
+            return [];
+        return commands;
+    }
+
+    public hasCommand(name: CommandName): boolean {
+        return this.getCommands().includes(name);
+    }
+
+    public processPushNotification(_station: Station, _message: PushMessage, _eventDurationSeconds: number): void {
+        // Nothing to do
+    }
+
+    public setCustomPropertyValue(name: string, value: PropertyValue): void {
+        const metadata = this.getPropertyMetadata(name);
+        if (typeof metadata.key === "string" && metadata.key.startsWith("custom_")) {
+            this.updateProperty(name, value);
+        }
+    }
+
+    public destroy(): void {
+        this.eventTimeouts.forEach((timeout) => {
+            clearTimeout(timeout);
+        });
+        this.eventTimeouts.clear();
+    }
+
+    protected clearEventTimeout(eventType: DeviceEvent): void {
+        const timeout = this.eventTimeouts.get(eventType);
+        if (timeout !== undefined) {
+            clearTimeout(timeout);
+            this.eventTimeouts.delete(eventType);
+        }
+    }
+
+    static isSupported(type: number): boolean {
+        return DeviceProperties[type] !== undefined ? true : false;
+    }
+
+    static isCamera(type: number): boolean {
+        if (type == DeviceType.CAMERA ||
+            type == DeviceType.CAMERA2 ||
+            type == DeviceType.CAMERA_E ||
+            type == DeviceType.CAMERA2C ||
+            type == DeviceType.INDOOR_CAMERA ||
+            type == DeviceType.INDOOR_PT_CAMERA ||
+            type == DeviceType.FLOODLIGHT ||
+            type == DeviceType.DOORBELL ||
+            type == DeviceType.BATTERY_DOORBELL ||
+            type == DeviceType.BATTERY_DOORBELL_2 ||
+            type == DeviceType.BATTERY_DOORBELL_PLUS ||
+            type == DeviceType.BATTERY_DOORBELL_PLUS_E340 ||
+            type == DeviceType.DOORBELL_SOLO ||
+            type == DeviceType.CAMERA2C_PRO ||
+            type == DeviceType.CAMERA2_PRO ||
+            type == DeviceType.CAMERA3 ||
+            type == DeviceType.CAMERA3C ||
+            type == DeviceType.PROFESSIONAL_247 ||
+            type == DeviceType.INDOOR_CAMERA_1080 ||
+            type == DeviceType.INDOOR_PT_CAMERA_1080 ||
+            type == DeviceType.OUTDOOR_PT_CAMERA ||
+            type == DeviceType.SOLO_CAMERA ||
+            type == DeviceType.SOLO_CAMERA_PRO ||
+            type == DeviceType.SOLO_CAMERA_SPOTLIGHT_1080 ||
+            type == DeviceType.SOLO_CAMERA_SPOTLIGHT_2K ||
+            type == DeviceType.SOLO_CAMERA_SPOTLIGHT_SOLAR ||
+            type == DeviceType.SOLO_CAMERA_SOLAR ||
+            type == DeviceType.SOLO_CAMERA_C210 ||
+            type == DeviceType.INDOOR_OUTDOOR_CAMERA_1080P ||
+            type == DeviceType.INDOOR_OUTDOOR_CAMERA_1080P_NO_LIGHT ||
+            type == DeviceType.INDOOR_OUTDOOR_CAMERA_2K ||
+            type == DeviceType.INDOOR_COST_DOWN_CAMERA ||
+            type == DeviceType.FLOODLIGHT_CAMERA_8422 ||
+            type == DeviceType.FLOODLIGHT_CAMERA_8423 ||
+            type == DeviceType.FLOODLIGHT_CAMERA_8424 ||
+            type == DeviceType.FLOODLIGHT_CAMERA_8425 ||
+            type == DeviceType.WALL_LIGHT_CAM ||
+            type == DeviceType.WALL_LIGHT_CAM_81A0 ||
+            type == DeviceType.CAMERA_GARAGE_T8453_COMMON ||
+            type == DeviceType.CAMERA_GARAGE_T8453 ||
+            type == DeviceType.CAMERA_GARAGE_T8452 ||
+            type == DeviceType.CAMERA_FG ||
+            type == DeviceType.INDOOR_PT_CAMERA_S350 ||
+            type == DeviceType.SMART_DROP)
+            return true;
+        return false;
+    }
+
+    static hasBattery(type: number): boolean {
+        if (type == DeviceType.CAMERA ||
+            type == DeviceType.CAMERA2 ||
+            type == DeviceType.CAMERA_E ||
+            type == DeviceType.CAMERA2C ||
+            type == DeviceType.BATTERY_DOORBELL ||
+            type == DeviceType.BATTERY_DOORBELL_2 ||
+            type == DeviceType.BATTERY_DOORBELL_PLUS ||
+            type == DeviceType.BATTERY_DOORBELL_PLUS_E340 ||
+            type == DeviceType.CAMERA2C_PRO ||
+            type == DeviceType.CAMERA2_PRO ||
+            type == DeviceType.CAMERA3 ||
+            type == DeviceType.CAMERA3C ||
+            type == DeviceType.SOLO_CAMERA ||
+            type == DeviceType.SOLO_CAMERA_PRO ||
+            type == DeviceType.SOLO_CAMERA_SPOTLIGHT_1080 ||
+            type == DeviceType.SOLO_CAMERA_SPOTLIGHT_2K ||
+            type == DeviceType.SOLO_CAMERA_SPOTLIGHT_SOLAR ||
+            type == DeviceType.SOLO_CAMERA_SOLAR ||
+            type == DeviceType.SOLO_CAMERA_C210 ||
+            type == DeviceType.LOCK_WIFI ||
+            type == DeviceType.LOCK_WIFI_NO_FINGER ||
+            type == DeviceType.LOCK_8503 ||
+            type == DeviceType.LOCK_8504 ||
+            type == DeviceType.LOCK_8530 ||
+            type == DeviceType.LOCK_8592 ||
+            type == DeviceType.LOCK_85A3 ||
+	        type == DeviceType.LOCK_8506 ||
+            type == DeviceType.LOCK_8502 ||
+            type == DeviceType.SMART_SAFE_7400 ||
+            type == DeviceType.SMART_SAFE_7401 ||
+            type == DeviceType.SMART_SAFE_7402 ||
+            type == DeviceType.SMART_SAFE_7403 ||
+            type == DeviceType.CAMERA_FG ||
+            type == DeviceType.WALL_LIGHT_CAM_81A0 ||
+            type == DeviceType.SMART_DROP ||
+            type == DeviceType.OUTDOOR_PT_CAMERA)
+            //TODO: Add other battery devices
+            return true;
+        return false;
+    }
+
+    static isStation(type: number): boolean {
+        if (type == DeviceType.STATION || type === DeviceType.MINIBASE_CHIME)
+            return true;
+        return false;
+    }
+
+    static isCamera1(type: number): boolean {
+        return DeviceType.CAMERA == type;
+    }
+
+    static isCameraE(type: number): boolean {
+        return DeviceType.CAMERA_E == type;
+    }
+
+
+    static isSensor(type: number): boolean {
+        if (type == DeviceType.SENSOR ||
+            type == DeviceType.MOTION_SENSOR)
+            return true;
+        return false;
+    }
+
+    static isKeyPad(type: number): boolean {
+        return DeviceType.KEYPAD == type;
+    }
+
+    static isDoorbell(type: number): boolean {
+        if (type == DeviceType.DOORBELL ||
+            type == DeviceType.BATTERY_DOORBELL ||
+            type == DeviceType.BATTERY_DOORBELL_2 ||
+            type == DeviceType.BATTERY_DOORBELL_PLUS ||
+            type == DeviceType.BATTERY_DOORBELL_PLUS_E340 ||
+            type == DeviceType.DOORBELL_SOLO)
+            return true;
+        return false;
+    }
+
+    static isWiredDoorbell(type: number): boolean {
+        if (type == DeviceType.DOORBELL)
+            return true;
+        return false;
+    }
+
+    static isWiredDoorbellT8200X(type: number, serialnumber: string): boolean {
+        if (type == DeviceType.DOORBELL && serialnumber.startsWith("T8200") && serialnumber.length > 7 && serialnumber.charAt(6) === "6")
+            return true;
+        return false;
+    }
+
+    static isWiredDoorbellDual(type: number): boolean {
+        if (type == DeviceType.DOORBELL_SOLO)
+            return true;
+        return false;
+    }
+
+    static isIndoorCamera(type: number): boolean {
+        if (type == DeviceType.INDOOR_CAMERA ||
+            type == DeviceType.INDOOR_CAMERA_1080 ||
+            type == DeviceType.INDOOR_PT_CAMERA ||
+            type == DeviceType.INDOOR_PT_CAMERA_1080 ||
+            type == DeviceType.INDOOR_OUTDOOR_CAMERA_1080P ||
+            type == DeviceType.INDOOR_OUTDOOR_CAMERA_1080P_NO_LIGHT ||
+            type == DeviceType.INDOOR_OUTDOOR_CAMERA_2K ||
+            type == DeviceType.INDOOR_COST_DOWN_CAMERA ||
+            type == DeviceType.INDOOR_PT_CAMERA_S350)
+            return true;
+        return false;
+    }
+
+    static isPanAndTiltCamera(type: number): boolean {
+        if (type == DeviceType.INDOOR_PT_CAMERA ||
+            type == DeviceType.INDOOR_PT_CAMERA_1080 ||
+            type == DeviceType.FLOODLIGHT_CAMERA_8423 ||
+            type == DeviceType.FLOODLIGHT_CAMERA_8425 ||
+            type == DeviceType.INDOOR_COST_DOWN_CAMERA ||
+            type == DeviceType.OUTDOOR_PT_CAMERA ||
+            type == DeviceType.INDOOR_PT_CAMERA_S350)
+            return true;
+        return false;
+    }
+
+    static isOutdoorPanAndTiltCamera(type: number): boolean {
+        if (type == DeviceType.OUTDOOR_PT_CAMERA)
+            return true;
+        return false;
+    }
+
+    static isIndoorPanAndTiltCameraS350(type: number): boolean {
+        if (type == DeviceType.INDOOR_PT_CAMERA_S350)
+            return true;
+        return false;
+    }
+
+    static isFloodLight(type: number): boolean {
+        if (type == DeviceType.FLOODLIGHT ||
+            type == DeviceType.FLOODLIGHT_CAMERA_8422 ||
+            type == DeviceType.FLOODLIGHT_CAMERA_8423 ||
+            type == DeviceType.FLOODLIGHT_CAMERA_8424 ||
+            type == DeviceType.FLOODLIGHT_CAMERA_8425)
+            return true;
+        return false;
+    }
+
+    static isFloodLightT8420X(type: number, serialnumber: string): boolean {
+        if (type == DeviceType.FLOODLIGHT && serialnumber.startsWith("T8420") && serialnumber.length > 7 && serialnumber.charAt(6) === "6")
+            return true;
+        return false;
+    }
+
+    static isFloodLightT8425(type: number): boolean {
+        if (type == DeviceType.FLOODLIGHT_CAMERA_8425)
+            return true;
+        return false;
+    }
+
+    static isWallLightCam(type: number): boolean{
+        if(type == DeviceType.WALL_LIGHT_CAM || type == DeviceType.WALL_LIGHT_CAM_81A0)
+            return true;
+        return false;
+    }
+
+    static isLock(type: number): boolean {
+        return Device.isLockBle(type) ||
+        Device.isLockWifi(type, "") ||
+        Device.isLockBleNoFinger(type) ||
+        Device.isLockWifiNoFinger(type) ||
+        Device.isLockWifiR10(type) ||
+        Device.isLockWifiR20(type) ||
+        Device.isLockWifiVideo(type) ||
+        Device.isLockWifiT8506(type) ||
+        Device.isLockWifiT8502(type);
+    }
+
+    static isLockKeypad(type: number): boolean {
+        return Device.isLockWifiR10Keypad(type) || Device.isLockWifiR20Keypad(type);
+    }
+
+    static isLockBle(type: number): boolean {
+        return DeviceType.LOCK_BLE == type;
+    }
+
+    static isLockBleNoFinger(type: number): boolean {
+        return DeviceType.LOCK_BLE_NO_FINGER == type;
+    }
+
+    static isLockWifi(type: number, serialnumber: string): boolean {
+        return DeviceType.LOCK_WIFI == type && !Device.isLockWifiT8510P(type, serialnumber) && !Device.isLockWifiT8520P(type, serialnumber);
+    }
+
+    static isLockWifiNoFinger(type: number): boolean {
+        return DeviceType.LOCK_WIFI_NO_FINGER == type;
+    }
+
+    static isLockWifiR10(type: number): boolean {
+        return DeviceType.LOCK_8503 == type;
+    }
+
+    static isLockWifiR20(type: number): boolean {
+        return DeviceType.LOCK_8504 == type /*|| DeviceType.LOCK_8592 == type*/;
+    }
+
+    static isLockWifiVideo(type: number): boolean {
+        return DeviceType.LOCK_8530 == type;
+    }
+
+    static isLockWifiR10Keypad(type: number): boolean {
+        return DeviceType.LOCK_85A3 == type;
+    }
+
+    static isLockWifiR20Keypad(type: number): boolean {
+        return DeviceType.LOCK_8592 == type;
+    }
+
+    static isLockWifiT8506(type: number): boolean {
+        return DeviceType.LOCK_8506 == type;
+    }
+
+    static isLockWifiT8502(type: number): boolean {
+        return DeviceType.LOCK_8502 == type;
+    }
+
+    static isLockWifiT8510P(type: number, serialnumber: string): boolean {
+        if (type == DeviceType.LOCK_WIFI && serialnumber.startsWith("T8520") && serialnumber.length > 6 && serialnumber.charAt(6) === "8")
+            return true;
+        return false;
+    }
+
+    static isLockWifiT8520P(type: number, serialnumber: string): boolean {
+        if (type == DeviceType.LOCK_WIFI && serialnumber.startsWith("T8520") && serialnumber.length > 6 && serialnumber.charAt(6) === "9")
+            return true;
+        return false;
+    }
+
+    static isBatteryDoorbell1(type: number): boolean {
+        return DeviceType.BATTERY_DOORBELL == type;
+    }
+
+    static isBatteryDoorbell2(type: number): boolean {
+        return DeviceType.BATTERY_DOORBELL_2 == type;
+    }
+
+    static isBatteryDoorbellDual(type: number): boolean {
+        return DeviceType.BATTERY_DOORBELL_PLUS == type;
+    }
+
+    static isBatteryDoorbellDualE340(type: number): boolean {
+        return DeviceType.BATTERY_DOORBELL_PLUS_E340 == type;
+    }
+
+    static isDoorbellDual(type: number): boolean {
+        return DeviceType.DOORBELL_SOLO == type;
+    }
+
+    static isBatteryDoorbell(type: number): boolean {
+        if (type == DeviceType.BATTERY_DOORBELL ||
+            type == DeviceType.BATTERY_DOORBELL_2 ||
+            type == DeviceType.BATTERY_DOORBELL_PLUS ||
+            type == DeviceType.BATTERY_DOORBELL_PLUS_E340)
+            return true;
+        return false;
+    }
+
+    static isSoloCamera(type: number): boolean {
+        return DeviceType.SOLO_CAMERA == type;
+    }
+
+    static isSoloCameraPro(type: number): boolean {
+        return DeviceType.SOLO_CAMERA_PRO == type;
+    }
+
+    static isSoloCameraSpotlight1080(type: number): boolean {
+        return DeviceType.SOLO_CAMERA_SPOTLIGHT_1080 == type;
+    }
+
+    static isSoloCameraSpotlight2k(type: number): boolean {
+        return DeviceType.SOLO_CAMERA_SPOTLIGHT_2K == type;
+    }
+
+    static isSoloCameraSpotlightSolar(type: number): boolean {
+        return DeviceType.SOLO_CAMERA_SPOTLIGHT_SOLAR == type;
+    }
+
+    static isSoloCameraSolar(type: number): boolean {
+        return DeviceType.SOLO_CAMERA_SOLAR == type;
+    }
+
+    static isSoloCameraC210(type: number): boolean {
+        return DeviceType.SOLO_CAMERA_C210 == type;
+    }
+
+    static isSoloCameras(type: number): boolean {
+        return Device.isSoloCamera(type) ||
+            Device.isSoloCameraPro(type) ||
+            Device.isSoloCameraSpotlight1080(type) ||
+            Device.isSoloCameraSpotlight2k(type) ||
+            Device.isSoloCameraSpotlightSolar(type) ||
+            Device.isOutdoorPanAndTiltCamera(type) ||
+            Device.isSoloCameraSolar(type) ||
+            Device.isSoloCameraC210(type);
+    }
+
+    static isStarlight4GLTE(type: number): boolean {
+        return DeviceType.CAMERA_FG == type;
+    }
+
+    static isIndoorOutdoorCamera1080p(type: number): boolean {
+        return DeviceType.INDOOR_OUTDOOR_CAMERA_1080P == type;
+    }
+
+    static isIndoorOutdoorCamera1080pNoLight(type: number): boolean {
+        return DeviceType.INDOOR_OUTDOOR_CAMERA_1080P_NO_LIGHT == type;
+    }
+
+    static isIndoorOutdoorCamera2k(type: number): boolean {
+        return DeviceType.INDOOR_OUTDOOR_CAMERA_2K == type;
+    }
+
+    static isIndoorCamMini(type: number): boolean {
+        return DeviceType.INDOOR_COST_DOWN_CAMERA == type;
+    }
+
+    static isCamera1Product(type: number): boolean {
+        return Device.isCamera1(type) || Device.isCameraE(type);
+    }
+
+    static isCamera2(type: number): boolean {
+        //T8114
+        return DeviceType.CAMERA2 == type;
+    }
+
+    static isCamera2C(type: number): boolean {
+        //T8113
+        return DeviceType.CAMERA2C == type;
+    }
+
+    static isCamera2Pro(type: number): boolean {
+        //T8140
+        return DeviceType.CAMERA2_PRO == type;
+    }
+
+    static isCamera2CPro(type: number): boolean {
+        //T8142
+        return DeviceType.CAMERA2C_PRO == type;
+    }
+
+    static isCamera2Product(type: number): boolean {
+        return Device.isCamera2(type) || Device.isCamera2C(type) || Device.isCamera2Pro(type) || Device.isCamera2CPro(type);
+    }
+
+    static isCamera3(type: number): boolean {
+        return DeviceType.CAMERA3 == type;
+    }
+
+    static isCamera3C(type: number): boolean {
+        return DeviceType.CAMERA3C == type;
+    }
+
+    static isCameraProfessional247(type: number): boolean {
+        // T8600 - E330
+        return DeviceType.PROFESSIONAL_247 == type;
+    }
+
+    static isCamera3Product(type: number): boolean {
+        return Device.isCamera3(type) || Device.isCamera3C(type) || Device.isCameraProfessional247(type);
+    }
+
+    static isEntrySensor(type: number): boolean {
+        //T8900
+        return DeviceType.SENSOR == type;
+    }
+
+    static isMotionSensor(type: number): boolean {
+        return DeviceType.MOTION_SENSOR == type;
+    }
+
+    static isSmartDrop(type: number): boolean {
+        return DeviceType.SMART_DROP == type;
+    }
+
+    static isSmartSafe(type: number): boolean {
+        if (type == DeviceType.SMART_SAFE_7400 ||
+            type == DeviceType.SMART_SAFE_7401 ||
+            type == DeviceType.SMART_SAFE_7402 ||
+            type == DeviceType.SMART_SAFE_7403)
+            return true;
+        return false;
+    }
+
+    static isGarageCamera(type: number): boolean {
+        if (type == DeviceType.CAMERA_GARAGE_T8452 ||
+            type == DeviceType.CAMERA_GARAGE_T8453 ||
+            type == DeviceType.CAMERA_GARAGE_T8453_COMMON)
+            return true;
+        return false;
+    }
+
+    static isIntegratedDeviceBySn(sn: string): boolean {
+        //TODO: Update this implementation!
+        return sn.startsWith("T8420") ||
+            sn.startsWith("T820") ||
+            sn.startsWith("T8410") ||
+            sn.startsWith("T8400") ||
+            sn.startsWith("T8401") ||
+            sn.startsWith("T8411") ||
+            sn.startsWith("T8414") ||
+            sn.startsWith("T8130") ||
+            sn.startsWith("T8131") ||
+            sn.startsWith("T8422") ||
+            sn.startsWith("T8423") ||
+            sn.startsWith("T8424") ||
+            sn.startsWith("T8440") ||
+            sn.startsWith("T8441") ||
+            sn.startsWith("T8442");
+    }
+
+    static isSoloCameraBySn(sn: string): boolean {
+        return sn.startsWith("T8130") ||
+            sn.startsWith("T8131") ||
+            sn.startsWith("T8122") ||
+            sn.startsWith("T8123") ||
+            sn.startsWith("T8124") ||
+            sn.startsWith("T8134");
+    }
+
+    static isSmartDropBySn(sn: string): boolean {
+        return sn.startsWith("T8790");
+    }
+
+    static isLockBySn(sn: string): boolean {
+        return sn.startsWith("T8510") ||
+        sn.startsWith("T8520") ||
+        sn.startsWith("T8500") ||
+        sn.startsWith("T8501") ||
+        sn.startsWith("T8503") ||
+        sn.startsWith("T8502") ||
+        sn.startsWith("T8504") ||
+        sn.startsWith("T8506") ||
+        sn.startsWith("T8530");
+    }
+
+    static isGarageCameraBySn(sn: string): boolean {
+        return sn.startsWith("T8453") ||
+        sn.startsWith("T8452");
+    }
+
+    static isFloodlightBySn(sn: string): boolean {
+        return sn.startsWith("T8420") ||
+        sn.startsWith("T8422") ||
+        sn.startsWith("T8423") ||
+        sn.startsWith("T8424");
+        //(sn.startsWith("T8420") && sn.length > 7 && sn[6] == "6");
+    }
+
+    static isIndoorCameraBySn(sn: string): boolean {
+        return sn.startsWith("T8410") ||
+        sn.startsWith("T8400") ||
+        sn.startsWith("T8401") ||
+        sn.startsWith("T8411") ||
+        sn.startsWith("T8440") ||
+        sn.startsWith("T8441") ||
+        sn.startsWith("T8442") ||
+        sn.startsWith("T8414");
+    }
+
+    static is4GCameraBySn(sn: string): boolean {
+        return sn.startsWith("T8150") ||
+        sn.startsWith("T8151") ||
+        sn.startsWith("T8152") ||
+        sn.startsWith("T8153");
+    }
+
+    static isSmartSafeBySn(sn: string): boolean {
+        return sn.startsWith("T7400") ||
+        sn.startsWith("T7401") ||
+        sn.startsWith("T7402");
+    }
+
+    static isSmartTrackCard(type: number): boolean {
+        if (type == DeviceType.SMART_TRACK_CARD)
+            return true;
+        return false;
+    }
+
+    static isSmartTrackLink(type: number): boolean {
+        if (type == DeviceType.SMART_TRACK_LINK)
+            return true;
+        return false;
+    }
+
+    static isSmartTrack(type: number): boolean {
+        if (type == DeviceType.SMART_TRACK_LINK ||
+            type == DeviceType.SMART_TRACK_CARD)
+            return true;
+        return false;
+    }
+
+    public isCamera(): boolean {
+        return Device.isCamera(this.rawDevice.device_type);
+    }
+
+    public isFloodLight(): boolean {
+        return Device.isFloodLight(this.rawDevice.device_type);
+    }
+
+    public isFloodLightT8420X(): boolean {
+        return Device.isFloodLightT8420X(this.rawDevice.device_type, this.rawDevice.device_sn);
+    }
+
+    public isFloodLightT8425(): boolean {
+        return Device.isFloodLightT8425(this.rawDevice.device_type);
+    }
+
+    public isWallLightCam(): boolean {
+        return Device.isWallLightCam(this.rawDevice.device_type);
+    }
+
+    public isDoorbell(): boolean {
+        return Device.isDoorbell(this.rawDevice.device_type);
+    }
+
+    public isWiredDoorbell(): boolean {
+        return Device.isWiredDoorbell(this.rawDevice.device_type);
+    }
+
+    public isWiredDoorbellT8200X(): boolean {
+        return Device.isWiredDoorbellT8200X(this.rawDevice.device_type, this.rawDevice.device_sn);
+    }
+
+    public isWiredDoorbellDual(): boolean {
+        return Device.isWiredDoorbellDual(this.rawDevice.device_type);
+    }
+
+    public isLock(): boolean {
+        return Device.isLock(this.rawDevice.device_type);
+    }
+
+    public isLockKeypad(): boolean {
+        return Device.isLockKeypad(this.rawDevice.device_type);
+    }
+
+    public isLockBle(): boolean {
+        return Device.isLockBle(this.rawDevice.device_type);
+    }
+
+    public isLockBleNoFinger(): boolean {
+        return Device.isLockBleNoFinger(this.rawDevice.device_type);
+    }
+
+    public isLockWifi(): boolean {
+        return Device.isLockWifi(this.rawDevice.device_type, this.rawDevice.device_sn);
+    }
+
+    public isLockWifiNoFinger(): boolean {
+        return Device.isLockWifiNoFinger(this.rawDevice.device_type);
+    }
+
+    public isLockWifiR10(): boolean {
+        return Device.isLockWifiR10(this.rawDevice.device_type);
+    }
+
+    public isLockWifiR20(): boolean {
+        return Device.isLockWifiR20(this.rawDevice.device_type);
+    }
+
+    public isLockWifiVideo(): boolean {
+        return Device.isLockWifiVideo(this.rawDevice.device_type);
+    }
+
+    public isLockWifiR10Keypad(): boolean {
+        return Device.isLockWifiR10Keypad(this.rawDevice.device_type);
+    }
+
+    public isLockWifiR20Keypad(): boolean {
+        return Device.isLockWifiR20Keypad(this.rawDevice.device_type);
+    }
+
+    public isLockWifiT8506(): boolean {
+        return Device.isLockWifiT8506(this.rawDevice.device_type);
+    }
+
+    public isLockWifiT8502(): boolean {
+        return Device.isLockWifiT8502(this.rawDevice.device_type);
+    }
+
+    public isLockWifiT8510P(): boolean {
+        return Device.isLockWifiT8510P(this.rawDevice.device_type, this.rawDevice.device_sn);
+    }
+
+    public isLockWifiT8520P(): boolean {
+        return Device.isLockWifiT8520P(this.rawDevice.device_type, this.rawDevice.device_sn);
+    }
+
+    public isBatteryDoorbell1(): boolean {
+        return Device.isBatteryDoorbell1(this.rawDevice.device_type);
+    }
+
+    public isBatteryDoorbell2(): boolean {
+        return Device.isBatteryDoorbell2(this.rawDevice.device_type);
+    }
+
+    public isBatteryDoorbellDual(): boolean {
+        return Device.isBatteryDoorbellDual(this.rawDevice.device_type);
+    }
+
+    public isBatteryDoorbellDualE340(): boolean {
+        return Device.isBatteryDoorbellDualE340(this.rawDevice.device_type);
+    }
+
+    public isDoorbellDual(): boolean {
+        return Device.isDoorbellDual(this.rawDevice.device_type);
+    }
+
+    public isBatteryDoorbell(): boolean {
+        return Device.isBatteryDoorbell(this.rawDevice.device_type);
+    }
+
+    public isSoloCamera(): boolean {
+        return Device.isSoloCamera(this.rawDevice.device_type);
+    }
+
+    public isSoloCameraPro(): boolean {
+        return Device.isSoloCameraPro(this.rawDevice.device_type);
+    }
+
+    public isSoloCameraSpotlight1080(): boolean {
+        return Device.isSoloCameraSpotlight1080(this.rawDevice.device_type);
+    }
+
+    public isSoloCameraSpotlight2k(): boolean {
+        return Device.isSoloCameraSpotlight2k(this.rawDevice.device_type);
+    }
+
+    public isSoloCameraSpotlightSolar(): boolean {
+        return Device.isSoloCameraSpotlightSolar(this.rawDevice.device_type);
+    }
+
+    public isSoloCameraSolar(): boolean {
+        return Device.isSoloCameraSolar(this.rawDevice.device_type);
+    }
+
+    public isSoloCameraC210(): boolean {
+        return Device.isSoloCameraC210(this.rawDevice.device_type);
+    }
+
+    public isStarlight4GLTE(): boolean {
+        return Device.isStarlight4GLTE(this.rawDevice.device_type);
+    }
+
+    public isIndoorOutdoorCamera1080p(): boolean {
+        return Device.isIndoorOutdoorCamera1080p(this.rawDevice.device_type);
+    }
+
+    public isIndoorOutdoorCamera1080pNoLight(): boolean {
+        return Device.isIndoorOutdoorCamera1080pNoLight(this.rawDevice.device_type);
+    }
+
+    public isIndoorOutdoorCamera2k(): boolean {
+        return Device.isIndoorOutdoorCamera2k(this.rawDevice.device_type);
+    }
+
+    public isIndoorCamMini(): boolean {
+        return Device.isIndoorCamMini(this.rawDevice.device_type);
+    }
+
+    public isSoloCameras(): boolean {
+        return Device.isSoloCameras(this.rawDevice.device_type);
+    }
+
+    public isCamera2(): boolean {
+        return Device.isCamera2(this.rawDevice.device_type);
+    }
+
+    public isCamera2C(): boolean {
+        return Device.isCamera2C(this.rawDevice.device_type);
+    }
+
+    public isCamera2Pro(): boolean {
+        return Device.isCamera2Pro(this.rawDevice.device_type);
+    }
+
+    public isCamera2CPro(): boolean {
+        return Device.isCamera2CPro(this.rawDevice.device_type);
+    }
+
+    public isCamera2Product(): boolean {
+        return Device.isCamera2Product(this.rawDevice.device_type);
+    }
+
+    public isCamera3(): boolean {
+        return Device.isCamera3(this.rawDevice.device_type);
+    }
+
+    public isCamera3C(): boolean {
+        return Device.isCamera3C(this.rawDevice.device_type);
+    }
+
+    public isCameraProfessional247(): boolean {
+        return Device.isCameraProfessional247(this.rawDevice.device_type);
+    }
+
+    public isCamera3Product(): boolean {
+        return Device.isCamera3Product(this.rawDevice.device_type);
+    }
+
+    public isEntrySensor(): boolean {
+        return Device.isEntrySensor(this.rawDevice.device_type);
+    }
+
+    public isKeyPad(): boolean {
+        return Device.isKeyPad(this.rawDevice.device_type);
+    }
+
+    public isMotionSensor(): boolean {
+        return Device.isMotionSensor(this.rawDevice.device_type);
+    }
+
+    public isIndoorCamera(): boolean {
+        return Device.isIndoorCamera(this.rawDevice.device_type);
+    }
+
+    public isPanAndTiltCamera(): boolean {
+        return Device.isPanAndTiltCamera(this.rawDevice.device_type);
+    }
+
+    public isOutdoorPanAndTiltCamera(): boolean {
+        return Device.isOutdoorPanAndTiltCamera(this.rawDevice.device_type);
+    }
+
+    public isIndoorPanAndTiltCameraS350(): boolean {
+        return Device.isIndoorPanAndTiltCameraS350(this.rawDevice.device_type);
+    }
+
+    public isSmartDrop(): boolean {
+        return Device.isSmartDrop(this.rawDevice.device_type);
+    }
+
+    public isSmartSafe(): boolean {
+        return Device.isSmartSafe(this.rawDevice.device_type);
+    }
+
+    public isGarageCamera(): boolean {
+        return Device.isGarageCamera(this.rawDevice.device_type);
+    }
+
+    public isIntegratedDevice(): boolean {
+        if (this.isLock() || this.isSmartDrop()) {
+            return this.rawDevice.device_sn === this.rawDevice.station_sn;
+        }
+        return this.isWiredDoorbellDual() || this.isFloodLight() ||this.isWiredDoorbell() || this.isIndoorCamera() || this.isSoloCameras() || this.isWallLightCam();
+    }
+
+    public isSmartTrack(): boolean {
+        return Device.isSmartTrack(this.rawDevice.device_type);
+    }
+
+    public isSmartTrackCard(): boolean {
+        return Device.isSmartTrackCard(this.rawDevice.device_type);
+    }
+
+    public isSmartTrackLink(): boolean {
+        return Device.isSmartTrackLink(this.rawDevice.device_type);
+    }
+
+    public hasBattery(): boolean {
+        return Device.hasBattery(this.rawDevice.device_type);
+    }
+
+    public getDeviceKey(): string {
+        return this.rawDevice.station_sn + this.rawDevice.device_channel;
+    }
+
+    public getDeviceType(): number {
+        return this.rawDevice.device_type;
+    }
+
+    public getHardwareVersion(): string {
+        return this.rawDevice.main_hw_version;
+    }
+
+    public getSoftwareVersion(): string {
+        return this.rawDevice.main_sw_version;
+    }
+
+    public getModel(): string {
+        return this.rawDevice.device_model;
+    }
+
+    public getName(): string {
+        return this.rawDevice.device_name;
+    }
+
+    public getSerial(): string {
+        return this.rawDevice.device_sn;
+    }
+
+    public getStationSerial(): string {
+        return this.rawDevice.station_sn;
+    }
+
+    public async setParameters(params: { paramType: number; paramValue: any; }[]): Promise<boolean> {
+        return this.api.setParameters(this.rawDevice.station_sn, this.rawDevice.device_sn, params);
+    }
+
+    public getChannel(): number {
+        return this.rawDevice.device_channel;
+    }
+
+    //TODO: To remove
+    public getStateID(state: string, level = 2): string {
+        switch (level) {
+            case 0:
+                return `${this.getStationSerial()}.${this.getStateChannel()}`
+            case 1:
+                return `${this.getStationSerial()}.${this.getStateChannel()}.${this.getSerial()}`
+            default:
+                if (state)
+                    return `${this.getStationSerial()}.${this.getStateChannel()}.${this.getSerial()}.${state}`
+                throw new Error("No state value passed.");
+        }
+    }
+
+    public getStateChannel(): string {
+        return "devices";
+    }
+
+    public getWifiRssi(): PropertyValue {
+        return this.getPropertyValue(PropertyName.DeviceWifiRSSI);
+    }
+
+    public getStoragePath(filename: string): string {
+        return getAbsoluteFilePath(this.rawDevice.device_type, this.rawDevice.device_channel, filename);
+    }
+
+    public isEnabled(): PropertyValue {
+        return this.getPropertyValue(PropertyName.DeviceEnabled);
+    }
+
+}
+
+export class Camera extends Device {
+
+    protected constructor(api: HTTPApi, device: DeviceListResponse) {
+        super(api, device);
+
+        this.properties[PropertyName.DeviceMotionDetected] = false ;
+        this.properties[PropertyName.DevicePersonDetected] = false ;
+        this.properties[PropertyName.DevicePersonName] = "";
+    }
+
+    static async getInstance(api: HTTPApi, device: DeviceListResponse): Promise<Camera> {
+        return new Camera(api, device);
+    }
+
+    public getStateChannel(): string {
+        return "cameras";
+    }
+
+    protected convertRawPropertyValue(property: PropertyMetadataAny, value: string): PropertyValue {
+        try {
+            switch (property.key) {
+                case CommandType.CMD_SET_AUDIO_MUTE_RECORD:
+                    return value !== undefined ? (value === "0" ? true : false) : false;
+            }
+        } catch (err) {
+            const error = ensureError(err);
+            rootHTTPLogger.error("Camera convert raw property - Error", { error: getError(error), deviceSN: this.getSerial(), property: property, value: value });
+        }
+        return super.convertRawPropertyValue(property, value);
+    }
+
+    public getLastCameraImageURL(): PropertyValue {
+        return this.getPropertyValue(PropertyName.DevicePictureUrl);
+    }
+
+    public getMACAddress(): string {
+        return this.rawDevice.wifi_mac;
+    }
+
+    public async startDetection(): Promise<void> {
+        // Start camera detection.
+        //TODO: Deprecated. Will be removed!
+        await this.setParameters([{ paramType: ParamType.DETECT_SWITCH, paramValue: 1 }]).catch(err => {
+            const error = ensureError(err);
+            rootHTTPLogger.error("Camera start detection - Error", { error: getError(error), deviceSN: this.getSerial() });
+        });
+    }
+
+    public async stopDetection(): Promise<void> {
+        // Stop camera detection.
+        await this.setParameters([{ paramType: ParamType.DETECT_SWITCH, paramValue: 0 }])
+    }
+
+    public getState(): PropertyValue {
+        return this.getPropertyValue(PropertyName.DeviceState);
+    }
+
+    public async close(): Promise<void> {
+        //TODO: Stop other things if implemented such as detection feature
+    }
+
+    public getLastChargingDays(): number {
+        return this.rawDevice.charging_days;
+    }
+
+    public getLastChargingFalseEvents(): number {
+        return this.rawDevice.charging_missing;
+    }
+
+    public getLastChargingRecordedEvents(): number {
+        return this.rawDevice.charging_reserve;
+    }
+
+    public getLastChargingTotalEvents(): number {
+        return this.rawDevice.charing_total;
+    }
+
+    public getBatteryValue(): PropertyValue {
+        return this.getPropertyValue(PropertyName.DeviceBattery);
+    }
+
+    public getBatteryTemperature(): PropertyValue {
+        return this.getPropertyValue(PropertyName.DeviceBatteryTemp);
+    }
+
+    public isMotionDetectionEnabled(): PropertyValue {
+        return this.getPropertyValue(PropertyName.DeviceMotionDetection);
+    }
+
+    public isLedEnabled(): PropertyValue {
+        return this.getPropertyValue(PropertyName.DeviceStatusLed);
+    }
+
+    public isAutoNightVisionEnabled(): PropertyValue {
+        return this.getPropertyValue(PropertyName.DeviceAutoNightvision);
+    }
+
+    public isRTSPStreamEnabled(): PropertyValue {
+        return this.getPropertyValue(PropertyName.DeviceRTSPStream);
+    }
+
+    public isAntiTheftDetectionEnabled(): PropertyValue {
+        return this.getPropertyValue(PropertyName.DeviceAntitheftDetection);
+    }
+
+    public getWatermark(): PropertyValue {
+        return this.getPropertyValue(PropertyName.DeviceWatermark);
+    }
+
+    public isMotionDetected(): boolean {
+        return this.getPropertyValue(PropertyName.DeviceMotionDetected) as boolean;
+    }
+
+    public isPersonDetected(): boolean {
+        return this.getPropertyValue(PropertyName.DevicePersonDetected) as boolean;
+    }
+
+    public getDetectedPerson(): string {
+        return this.getPropertyValue(PropertyName.DevicePersonName) as string;
+    }
+
+    protected handlePropertyChange(metadata: PropertyMetadataAny, oldValue: PropertyValue, newValue: PropertyValue): void {
+        super.handlePropertyChange(metadata, oldValue, newValue);
+        if (metadata.name === PropertyName.DevicePersonDetected ||
+            metadata.name === PropertyName.DeviceIdentityPersonDetected ||
+            metadata.name === PropertyName.DeviceStrangerPersonDetected) {
+            this.emit("person detected", this, newValue as boolean, this.getPropertyValue(PropertyName.DevicePersonName) as string);
+            if (metadata.name === PropertyName.DeviceStrangerPersonDetected)
+                this.emit("stranger person detected", this, newValue as boolean);
+        } else if (metadata.name === PropertyName.DeviceMotionDetected) {
+            this.emit("motion detected", this, newValue as boolean);
+        } else if (metadata.name === PropertyName.DeviceCryingDetected) {
+            this.emit("crying detected", this, newValue as boolean);
+        } else if (metadata.name === PropertyName.DeviceDogDetected) {
+            this.emit("dog detected", this, newValue as boolean);
+        } else if (metadata.name === PropertyName.DeviceDogLickDetected) {
+            this.emit("dog lick detected", this, newValue as boolean);
+        } else if (metadata.name === PropertyName.DeviceDogPoopDetected) {
+            this.emit("dog poop detected", this, newValue as boolean);
+        } else if (metadata.name === PropertyName.DevicePetDetected) {
+            this.emit("pet detected", this, newValue as boolean);
+        } else if (metadata.name === PropertyName.DeviceSoundDetected) {
+            this.emit("sound detected", this, newValue as boolean);
+        } else if (metadata.name === PropertyName.DeviceVehicleDetected) {
+            this.emit("vehicle detected", this, newValue as boolean);
+        }
+    }
+
+    public processPushNotification(station: Station, message: PushMessage, eventDurationSeconds: number): void {
+        super.processPushNotification(station, message, eventDurationSeconds);
+        if (message.type !== undefined && message.event_type !== undefined) {
+            if (message.event_type === CusPushEvent.SECURITY && message.device_sn === this.getSerial()) {
+                try {
+                    if (station.hasCommand(CommandName.StationDatabaseQueryLatestInfo)) {
+                        station.databaseQueryLatestInfo(() => {
+                            if (!isEmpty(message.pic_url)) {
+                                getImage(this.api, this.getSerial(), message.pic_url!).then((image) => {
+                                    if (image.data.length > 0) {
+                                        this.updateProperty(PropertyName.DevicePicture, image, true);
+                                    }
+                                }).catch((err) => {
+                                    const error = ensureError(err);
+                                    rootHTTPLogger.debug(`Camera process push notification - CusPushEvent.SECURITY - Device Get picture - Fallback Error`, { error: getError(error), deviceSN: this.getSerial(), message: JSON.stringify(message), eventDurationSeconds: eventDurationSeconds });
+                                });
+                            }
+                        });
+                    } else if (!isEmpty(message.pic_url)) {
+                        getImage(this.api, this.getSerial(), message.pic_url!).then((image) => {
+                            if (image.data.length > 0) {
+                                this.updateProperty(PropertyName.DevicePicture, image, true);
+                            }
+                        }).catch((err) => {
+                            const error = ensureError(err);
+                            rootHTTPLogger.debug(`Camera process push notification - CusPushEvent.SECURITY - Device Get picture - Error`, { error: getError(error), deviceSN: this.getSerial(), message: JSON.stringify(message), eventDurationSeconds: eventDurationSeconds });
+                        });
+                    }
+                    if (message.fetch_id !== undefined) {
+                        // Person or someone identified
+                        this.updateProperty(PropertyName.DevicePersonName, !isEmpty(message.person_name) ? message.person_name! : "Unknown");
+                        this.updateProperty(PropertyName.DevicePersonDetected, true);
+                        this.clearEventTimeout(DeviceEvent.PersonDetected);
+                        this.eventTimeouts.set(DeviceEvent.PersonDetected, setTimeout(async () => {
+                            this.updateProperty(PropertyName.DevicePersonName, "");
+                            this.updateProperty(PropertyName.DevicePersonDetected, false);
+                            this.eventTimeouts.delete(DeviceEvent.PersonDetected);
+                        }, eventDurationSeconds * 1000));
+                    } else {
+                        // Motion detected
+                        this.updateProperty(PropertyName.DeviceMotionDetected, true);
+                        this.clearEventTimeout(DeviceEvent.MotionDetected);
+                        this.eventTimeouts.set(DeviceEvent.MotionDetected, setTimeout(async () => {
+                            this.updateProperty(PropertyName.DeviceMotionDetected, false);
+                            this.eventTimeouts.delete(DeviceEvent.MotionDetected);
+                        }, eventDurationSeconds * 1000));
+                    }
+                } catch (err) {
+                    const error = ensureError(err);
+                    rootHTTPLogger.debug(`Camera process push notification - CusPushEvent.SECURITY - Error`, { error: getError(error), deviceSN: this.getSerial(), message: JSON.stringify(message), eventDurationSeconds: eventDurationSeconds });
+                }
+            } else if (message.msg_type === DeviceType.HB3) {
+                if (message.device_sn === this.getSerial()) {
+                    try {
+                        if (station.hasCommand(CommandName.StationDatabaseQueryLatestInfo)) {
+                            station.databaseQueryLatestInfo(() => {
+                                if (!isEmpty(message.pic_url)) {
+                                    getImage(this.api, this.getSerial(), message.pic_url!).then((image) => {
+                                        if (image.data.length > 0) {
+                                            this.updateProperty(PropertyName.DevicePicture, image, true);
+                                        }
+                                    }).catch((err) => {
+                                        const error = ensureError(err);
+                                        rootHTTPLogger.debug(`Camera process push notification - HB3PairedDevicePushEvent - Device Get picture - Fallback Error`, { error: getError(error), deviceSN: this.getSerial(), message: JSON.stringify(message), eventDurationSeconds: eventDurationSeconds });
+                                    });
+                                }
+                            });
+                        } else if (!isEmpty(message.pic_url)) {
+                            getImage(this.api, this.getSerial(), message.pic_url!).then((image) => {
+                                if (image.data.length > 0) {
+                                    this.updateProperty(PropertyName.DevicePicture, image, true);
+                                }
+                            }).catch((err) => {
+                                const error = ensureError(err);
+                                rootHTTPLogger.debug(`Camera process push notification - HB3PairedDevicePushEvent - Device Get picture - Error`, { error: getError(error), deviceSN: this.getSerial(), message: JSON.stringify(message), eventDurationSeconds: eventDurationSeconds });
+                            });
+                        }
+                        switch (message.event_type) {
+                            case HB3PairedDevicePushEvent.MOTION_DETECTION:
+                                this.updateProperty(PropertyName.DeviceMotionDetected, true);
+                                this.clearEventTimeout(DeviceEvent.MotionDetected);
+                                this.eventTimeouts.set(DeviceEvent.MotionDetected, setTimeout(async () => {
+                                    this.updateProperty(PropertyName.DeviceMotionDetected, false);
+                                    this.eventTimeouts.delete(DeviceEvent.MotionDetected);
+                                }, eventDurationSeconds * 1000));
+                                break;
+                            case HB3PairedDevicePushEvent.FACE_DETECTION:
+                                this.updateProperty(PropertyName.DevicePersonName, !isEmpty(message.person_name) ? message.person_name! : "Unknown");
+                                this.updateProperty(PropertyName.DevicePersonDetected, true);
+                                this.clearEventTimeout(DeviceEvent.PersonDetected);
+                                this.eventTimeouts.set(DeviceEvent.PersonDetected, setTimeout(async () => {
+                                    this.updateProperty(PropertyName.DevicePersonName, "");
+                                    this.updateProperty(PropertyName.DevicePersonDetected, false);
+                                    this.eventTimeouts.delete(DeviceEvent.PersonDetected);
+                                }, eventDurationSeconds * 1000));
+                                break;
+                            case HB3PairedDevicePushEvent.CRYING_DETECTION:
+                                this.updateProperty(PropertyName.DeviceCryingDetected, true);
+                                this.clearEventTimeout(DeviceEvent.CryingDetected);
+                                this.eventTimeouts.set(DeviceEvent.CryingDetected, setTimeout(async () => {
+                                    this.updateProperty(PropertyName.DeviceCryingDetected, false);
+                                    this.eventTimeouts.delete(DeviceEvent.CryingDetected);
+                                }, eventDurationSeconds * 1000));
+                                break;
+                            case HB3PairedDevicePushEvent.DOG_DETECTION:
+                                this.updateProperty(PropertyName.DeviceDogDetected, true);
+                                this.clearEventTimeout(DeviceEvent.DogDetected);
+                                this.eventTimeouts.set(DeviceEvent.DogDetected, setTimeout(async () => {
+                                    this.updateProperty(PropertyName.DeviceDogDetected, false);
+                                    this.eventTimeouts.delete(DeviceEvent.DogDetected);
+                                }, eventDurationSeconds * 1000));
+                                break;
+                            case HB3PairedDevicePushEvent.DOG_LICK_DETECTION:
+                                this.updateProperty(PropertyName.DeviceDogLickDetected, true);
+                                this.clearEventTimeout(DeviceEvent.DogLickDetected);
+                                this.eventTimeouts.set(DeviceEvent.DogLickDetected, setTimeout(async () => {
+                                    this.updateProperty(PropertyName.DeviceDogLickDetected, false);
+                                    this.eventTimeouts.delete(DeviceEvent.DogLickDetected);
+                                }, eventDurationSeconds * 1000));
+                                break;
+                            case HB3PairedDevicePushEvent.DOG_POOP_DETECTION:
+                                this.updateProperty(PropertyName.DeviceDogPoopDetected, true);
+                                this.clearEventTimeout(DeviceEvent.DogPoopDetected);
+                                this.eventTimeouts.set(DeviceEvent.DogPoopDetected, setTimeout(async () => {
+                                    this.updateProperty(PropertyName.DeviceDogPoopDetected, false);
+                                    this.eventTimeouts.delete(DeviceEvent.DogPoopDetected);
+                                }, eventDurationSeconds * 1000));
+                                break;
+                            case HB3PairedDevicePushEvent.PET_DETECTION:
+                                this.updateProperty(PropertyName.DevicePetDetected, true);
+                                this.clearEventTimeout(DeviceEvent.PetDetected);
+                                this.eventTimeouts.set(DeviceEvent.PetDetected, setTimeout(async () => {
+                                    this.updateProperty(PropertyName.DevicePetDetected, false);
+                                    this.eventTimeouts.delete(DeviceEvent.PetDetected);
+                                }, eventDurationSeconds * 1000));
+                                break;
+                            case HB3PairedDevicePushEvent.SOUND_DETECTION:
+                                this.updateProperty(PropertyName.DeviceSoundDetected, true);
+                                this.clearEventTimeout(DeviceEvent.SoundDetected);
+                                this.eventTimeouts.set(DeviceEvent.SoundDetected, setTimeout(async () => {
+                                    this.updateProperty(PropertyName.DeviceSoundDetected, false);
+                                    this.eventTimeouts.delete(DeviceEvent.SoundDetected);
+                                }, eventDurationSeconds * 1000));
+                                break;
+                            case HB3PairedDevicePushEvent.VEHICLE_DETECTION:
+                                this.updateProperty(PropertyName.DeviceVehicleDetected, true);
+                                this.clearEventTimeout(DeviceEvent.VehicleDetected);
+                                this.eventTimeouts.set(DeviceEvent.VehicleDetected, setTimeout(async () => {
+                                    this.updateProperty(PropertyName.DeviceVehicleDetected, false);
+                                    this.eventTimeouts.delete(DeviceEvent.VehicleDetected);
+                                }, eventDurationSeconds * 1000));
+                                break;
+                            case HB3PairedDevicePushEvent.IDENTITY_PERSON_DETECTION:
+                                this.updateProperty(PropertyName.DevicePersonName, !isEmpty(message.person_name) ? message.person_name! : "Unknown");
+                                this.updateProperty(PropertyName.DeviceIdentityPersonDetected, true);
+                                this.clearEventTimeout(DeviceEvent.IdentityPersonDetected);
+                                this.eventTimeouts.set(DeviceEvent.IdentityPersonDetected, setTimeout(async () => {
+                                    this.updateProperty(PropertyName.DevicePersonName, "");
+                                    this.updateProperty(PropertyName.DeviceIdentityPersonDetected, false);
+                                    this.eventTimeouts.delete(DeviceEvent.IdentityPersonDetected);
+                                }, eventDurationSeconds * 1000));
+                                break;
+                            case HB3PairedDevicePushEvent.STRANGER_PERSON_DETECTION:
+                                this.updateProperty(PropertyName.DevicePersonName, !isEmpty(message.person_name) ? message.person_name! : "Unknown");
+                                this.updateProperty(PropertyName.DeviceStrangerPersonDetected, true);
+                                this.clearEventTimeout(DeviceEvent.StrangerPersonDetected);
+                                this.eventTimeouts.set(DeviceEvent.StrangerPersonDetected, setTimeout(async () => {
+                                    this.updateProperty(PropertyName.DevicePersonName, "");
+                                    this.updateProperty(PropertyName.DeviceStrangerPersonDetected, false);
+                                    this.eventTimeouts.delete(DeviceEvent.StrangerPersonDetected);
+                                }, eventDurationSeconds * 1000));
+                                break;
+                            default:
+                                rootHTTPLogger.debug("Camera process push notification - Unhandled homebase3 camera push event", message);
+                                break;
+                        }
+                    } catch (err) {
+                        const error = ensureError(err);
+                        rootHTTPLogger.debug(`Camera process push notification - HB3PairedDevicePushEvent - Error`, { error: getError(error), deviceSN: this.getSerial(), message: JSON.stringify(message), eventDurationSeconds: eventDurationSeconds });
+                    }
+                }
+            }
+
+        }
+    }
+
+}
+
+export class SoloCamera extends Camera {
+
+    static async getInstance(api: HTTPApi, device: DeviceListResponse): Promise<SoloCamera> {
+        return new SoloCamera(api, device);
+    }
+
+    public isLedEnabled(): PropertyValue {
+        return this.getPropertyValue(PropertyName.DeviceStatusLed);
+    }
+
+    public isMotionDetectionEnabled(): PropertyValue {
+        return this.getPropertyValue(PropertyName.DeviceMotionDetection);
+    }
+
+    protected convertRawPropertyValue(property: PropertyMetadataAny, value: string): PropertyValue {
+        try {
+            switch (property.key) {
+                case CommandType.CMD_DEV_RECORD_AUTOSTOP:
+                    return value !== undefined ? (value === "0" ? true : false) : false;
+            }
+        } catch (err) {
+            const error = ensureError(err);
+            rootHTTPLogger.error("SoloCamera convert raw property - Error", { error: getError(error), deviceSN: this.getSerial(), property: property, value: value });
+        }
+        return super.convertRawPropertyValue(property, value);
+    }
+
+    public processPushNotification(station: Station, message: PushMessage, eventDurationSeconds: number): void {
+        super.processPushNotification(station, message, eventDurationSeconds);
+        if (message.type !== undefined && message.event_type !== undefined && message.msg_type !== DeviceType.HB3) {
+            if (message.device_sn === this.getSerial()) {
+                try {
+                    if (station.hasCommand(CommandName.StationDatabaseQueryLatestInfo)) {
+                        station.databaseQueryLatestInfo(() => {
+                            if (!isEmpty(message.pic_url)) {
+                                getImage(this.api, this.getSerial(), message.pic_url!).then((image) => {
+                                    if (image.data.length > 0) {
+                                        this.updateProperty(PropertyName.DevicePicture, image, true);
+                                    }
+                                }).catch((err) => {
+                                    const error = ensureError(err);
+                                    rootHTTPLogger.debug(`SoloCamera process push notification - Device Get picture - Fallback Error`, { error: getError(error), deviceSN: this.getSerial(), message: JSON.stringify(message), eventDurationSeconds: eventDurationSeconds });
+                                });
+                            }
+                        });
+                    } else if (!isEmpty(message.pic_url)) {
+                        getImage(this.api, this.getSerial(), message.pic_url!).then((image) => {
+                            if (image.data.length > 0) {
+                                this.updateProperty(PropertyName.DevicePicture, image, true);
+                            }
+                        }).catch((err) => {
+                            const error = ensureError(err);
+                            rootHTTPLogger.debug(`SoloCamera process push notification - Device Get picture - Error`, { error: getError(error), deviceSN: this.getSerial(), message: JSON.stringify(message), eventDurationSeconds: eventDurationSeconds });
+                        });
+                    }
+                    switch (message.event_type) {
+                        case IndoorPushEvent.MOTION_DETECTION:
+                            this.updateProperty(PropertyName.DeviceMotionDetected, true);
+                            this.clearEventTimeout(DeviceEvent.MotionDetected);
+                            this.eventTimeouts.set(DeviceEvent.MotionDetected, setTimeout(async () => {
+                                this.updateProperty(PropertyName.DeviceMotionDetected, false);
+                                this.eventTimeouts.delete(DeviceEvent.MotionDetected);
+                            }, eventDurationSeconds * 1000));
+                            break;
+                        case IndoorPushEvent.FACE_DETECTION:
+                            this.updateProperty(PropertyName.DevicePersonName, !isEmpty(message.person_name) ? message.person_name! : "Unknown");
+                            this.updateProperty(PropertyName.DevicePersonDetected, true);
+                            this.clearEventTimeout(DeviceEvent.PersonDetected);
+                            this.eventTimeouts.set(DeviceEvent.PersonDetected, setTimeout(async () => {
+                                this.updateProperty(PropertyName.DevicePersonName, "");
+                                this.updateProperty(PropertyName.DevicePersonDetected, false);
+                                this.eventTimeouts.delete(DeviceEvent.PersonDetected);
+                            }, eventDurationSeconds * 1000));
+                            break;
+                        default:
+                            rootHTTPLogger.debug("SoloCamera process push notification - Unhandled solo camera push event", message);
+                            break;
+                    }
+                } catch (err) {
+                    const error = ensureError(err);
+                    rootHTTPLogger.debug(`SoloCamera process push notification - Error`, { error: getError(error), deviceSN: this.getSerial(), message: JSON.stringify(message), eventDurationSeconds: eventDurationSeconds });
+                }
+            }
+        }
+    }
+
+}
+
+export class IndoorCamera extends Camera {
+
+    protected constructor(api: HTTPApi, device: DeviceListResponse) {
+        super(api, device);
+
+        this.properties[PropertyName.DevicePetDetected] = false;
+        this.properties[PropertyName.DeviceSoundDetected] = false;
+        this.properties[PropertyName.DeviceCryingDetected] = false;
+    }
+
+    static async getInstance(api: HTTPApi, device: DeviceListResponse): Promise<IndoorCamera> {
+        return new IndoorCamera(api, device);
+    }
+
+    public isLedEnabled(): PropertyValue {
+        return this.getPropertyValue(PropertyName.DeviceStatusLed);
+    }
+
+    public isMotionDetectionEnabled(): PropertyValue {
+        return this.getPropertyValue(PropertyName.DeviceMotionDetection);
+    }
+
+    public isPetDetectionEnabled(): PropertyValue {
+        return this.getPropertyValue(PropertyName.DevicePetDetection);
+    }
+
+    public isSoundDetectionEnabled(): PropertyValue {
+        return this.getPropertyValue(PropertyName.DeviceSoundDetection);
+    }
+
+    public isPetDetected(): boolean {
+        return this.getPropertyValue(PropertyName.DevicePetDetected) as boolean;
+    }
+
+    public isSoundDetected(): boolean {
+        return this.getPropertyValue(PropertyName.DeviceSoundDetected) as boolean;
+    }
+
+    public isCryingDetected(): boolean {
+        return this.getPropertyValue(PropertyName.DeviceCryingDetected) as boolean;
+    }
+
+    public processPushNotification(station: Station, message: PushMessage, eventDurationSeconds: number): void {
+        super.processPushNotification(station, message, eventDurationSeconds);
+        if (message.type !== undefined && message.event_type !== undefined && message.msg_type !== DeviceType.HB3) {
+            if (message.device_sn === this.getSerial()) {
+                try {
+                    if (station.hasCommand(CommandName.StationDatabaseQueryLatestInfo)) {
+                        station.databaseQueryLatestInfo(() => {
+                            if (!isEmpty(message.pic_url)) {
+                                getImage(this.api, this.getSerial(), message.pic_url!).then((image) => {
+                                    if (image.data.length > 0) {
+                                        this.updateProperty(PropertyName.DevicePicture, image, true);
+                                    }
+                                }).catch((err) => {
+                                    const error = ensureError(err);
+                                    rootHTTPLogger.debug(`IndoorCamera process push notification - Device Get picture - Fallback Error`, { error: getError(error), deviceSN: this.getSerial(), message: JSON.stringify(message), eventDurationSeconds: eventDurationSeconds });
+                                });
+                            }
+                        });
+                    } else if (!isEmpty(message.pic_url)) {
+                        getImage(this.api, this.getSerial(), message.pic_url!).then((image) => {
+                            if (image.data.length > 0) {
+                                this.updateProperty(PropertyName.DevicePicture, image, true);
+                            }
+                        }).catch((err) => {
+                            const error = ensureError(err);
+                            rootHTTPLogger.debug(`IndoorCamera process push notification - Device Get picture - Error`, { error: getError(error), deviceSN: this.getSerial(), message: JSON.stringify(message), eventDurationSeconds: eventDurationSeconds });
+                        });
+                    }
+                    switch (message.event_type) {
+                        case IndoorPushEvent.MOTION_DETECTION:
+                            this.updateProperty(PropertyName.DeviceMotionDetected, true);
+                            this.clearEventTimeout(DeviceEvent.MotionDetected);
+                            this.eventTimeouts.set(DeviceEvent.MotionDetected, setTimeout(async () => {
+                                this.updateProperty(PropertyName.DeviceMotionDetected, false);
+                                this.eventTimeouts.delete(DeviceEvent.MotionDetected);
+                            }, eventDurationSeconds * 1000));
+                            break;
+                        case IndoorPushEvent.FACE_DETECTION:
+                            this.updateProperty(PropertyName.DevicePersonName, !isEmpty(message.person_name) ? message.person_name! : "Unknown");
+                            this.updateProperty(PropertyName.DevicePersonDetected, true);
+                            this.clearEventTimeout(DeviceEvent.PersonDetected);
+                            this.eventTimeouts.set(DeviceEvent.PersonDetected, setTimeout(async () => {
+                                this.updateProperty(PropertyName.DevicePersonName, "");
+                                this.updateProperty(PropertyName.DevicePersonDetected, false);
+                                this.eventTimeouts.delete(DeviceEvent.PersonDetected);
+                            }, eventDurationSeconds * 1000));
+                            break;
+                        case IndoorPushEvent.CRYING_DETECTION:
+                            this.updateProperty(PropertyName.DeviceCryingDetected, true);
+                            this.clearEventTimeout(DeviceEvent.CryingDetected);
+                            this.eventTimeouts.set(DeviceEvent.CryingDetected, setTimeout(async () => {
+                                this.updateProperty(PropertyName.DeviceCryingDetected, false);
+                                this.eventTimeouts.delete(DeviceEvent.CryingDetected);
+                            }, eventDurationSeconds * 1000));
+                            break;
+                        case IndoorPushEvent.SOUND_DETECTION:
+                            this.updateProperty(PropertyName.DeviceSoundDetected, true);
+                            this.clearEventTimeout(DeviceEvent.SoundDetected);
+                            this.eventTimeouts.set(DeviceEvent.SoundDetected, setTimeout(async () => {
+                                this.updateProperty(PropertyName.DeviceSoundDetected, false);
+                                this.eventTimeouts.delete(DeviceEvent.SoundDetected);
+                            }, eventDurationSeconds * 1000));
+                            break;
+                        case IndoorPushEvent.PET_DETECTION:
+                            this.updateProperty(PropertyName.DevicePetDetected, true);
+                            this.clearEventTimeout(DeviceEvent.PetDetected);
+                            this.eventTimeouts.set(DeviceEvent.PetDetected, setTimeout(async () => {
+                                this.updateProperty(PropertyName.DevicePetDetected, false);
+                                this.eventTimeouts.delete(DeviceEvent.PetDetected);
+                            }, eventDurationSeconds * 1000));
+                            break;
+                        default:
+                            rootHTTPLogger.debug("IndoorCamera process push notification - Unhandled indoor camera push event", message);
+                            break;
+                    }
+                } catch (err) {
+                    const error = ensureError(err);
+                    rootHTTPLogger.debug(`IndoorCamera process push notification - Error`, { error: getError(error), deviceSN: this.getSerial(), message: JSON.stringify(message), eventDurationSeconds: eventDurationSeconds });
+                }
+            }
+        }
+    }
+
+    public destroy(): void {
+        super.destroy();
+    }
+
+}
+
+export class DoorbellCamera extends Camera {
+
+    protected voices: Voices;
+
+    protected constructor(api: HTTPApi, device: DeviceListResponse, voices: Voices) {
+        super(api, device);
+
+        this.voices = voices;
+        this.properties[PropertyName.DeviceRinging] = false;
+    }
+
+    static async getInstance(api: HTTPApi, device: DeviceListResponse): Promise<DoorbellCamera> {
+        const voices = await api.getVoices(device.device_sn);
+        return new DoorbellCamera(api, device, voices);
+    }
+
+    private loadMetadataVoiceStates(propertyName: string, metadata: IndexedProperty): IndexedProperty {
+        if (metadata[propertyName] !== undefined) {
+            const states:Record<number, string> = {};
+            for(const voice of Object.values(this.voices) as Voice[]) {
+                states[voice.voice_id] = voice.desc;
+            }
+            (metadata[propertyName] as PropertyMetadataNumeric).states = states;
+        }
+        return metadata;
+    }
+
+    public getVoiceName(id: number): string {
+        if (this.voices[id] !== undefined)
+            return this.voices[id].desc;
+        return "";
+    }
+
+    public getVoices(): Voices {
+        return this.voices;
+    }
+
+    public getPropertiesMetadata(hidden = false): IndexedProperty {
+        let metadata = super.getPropertiesMetadata(hidden);
+        metadata = this.loadMetadataVoiceStates(PropertyName.DeviceLoiteringCustomResponseAutoVoiceResponseVoice, metadata);
+        metadata = this.loadMetadataVoiceStates(PropertyName.DeviceDeliveryGuardPackageGuardingVoiceResponseVoice, metadata);
+        metadata = this.loadMetadataVoiceStates(PropertyName.DeviceRingAutoResponseVoiceResponseVoice, metadata);
+        return metadata;
+    }
+
+    public isRinging(): boolean {
+        return this.getPropertyValue(PropertyName.DeviceRinging) as boolean;
+    }
+
+    protected handlePropertyChange(metadata: PropertyMetadataAny, oldValue: PropertyValue, newValue: PropertyValue): void {
+        super.handlePropertyChange(metadata, oldValue, newValue);
+        if (metadata.name === PropertyName.DeviceRinging) {
+            this.emit("rings", this, newValue as boolean);
+        } else if (metadata.name === PropertyName.DevicePackageDelivered) {
+            this.emit("package delivered", this, newValue as boolean);
+        } else if (metadata.name === PropertyName.DevicePackageStranded) {
+            this.emit("package stranded", this, newValue as boolean);
+        } else if (metadata.name === PropertyName.DevicePackageTaken) {
+            this.emit("package taken", this, newValue as boolean);
+        } else if (metadata.name === PropertyName.DeviceSomeoneLoitering) {
+            this.emit("someone loitering", this, newValue as boolean);
+        } else if (metadata.name === PropertyName.DeviceRadarMotionDetected) {
+            this.emit("radar motion detected", this, newValue as boolean);
+        }
+    }
+
+    public processPushNotification(station: Station, message: PushMessage, eventDurationSeconds: number): void {
+        super.processPushNotification(station, message, eventDurationSeconds);
+        if (message.type !== undefined && message.event_type !== undefined && message.msg_type !== DeviceType.HB3) {
+            if (message.device_sn === this.getSerial()) {
+                try {
+                    if (station.hasCommand(CommandName.StationDatabaseQueryLatestInfo)) {
+                        station.databaseQueryLatestInfo(() => {
+                            if (!isEmpty(message.pic_url)) {
+                                getImage(this.api, this.getSerial(), message.pic_url!).then((image) => {
+                                    if (image.data.length > 0) {
+                                        this.updateProperty(PropertyName.DevicePicture, image, true);
+                                    }
+                                }).catch((err) => {
+                                    const error = ensureError(err);
+                                    rootHTTPLogger.debug(`DoorbellCamera process push notification - Device Get picture - Fallback Error`, { error: getError(error), deviceSN: this.getSerial(), message: JSON.stringify(message), eventDurationSeconds: eventDurationSeconds });
+                                });
+                            }
+                        });
+                    } else if (!isEmpty(message.pic_url)) {
+                        getImage(this.api, this.getSerial(), message.pic_url!).then((image) => {
+                            if (image.data.length > 0) {
+                                this.updateProperty(PropertyName.DevicePicture, image, true);
+                            }
+                        }).catch((err) => {
+                            const error = ensureError(err);
+                            rootHTTPLogger.debug(`DoorbellCamera process push notification - Device Get picture - Error`, { error: getError(error), deviceSN: this.getSerial(), message: JSON.stringify(message), eventDurationSeconds: eventDurationSeconds });
+                        });
+                    }
+                    switch (message.event_type) {
+                        case DoorbellPushEvent.MOTION_DETECTION:
+                            this.updateProperty(PropertyName.DeviceMotionDetected, true);
+                            this.clearEventTimeout(DeviceEvent.MotionDetected);
+                            this.eventTimeouts.set(DeviceEvent.MotionDetected, setTimeout(async () => {
+                                this.updateProperty(PropertyName.DeviceMotionDetected, false);
+                                this.eventTimeouts.delete(DeviceEvent.MotionDetected);
+                            }, eventDurationSeconds * 1000));
+                            break;
+                        case DoorbellPushEvent.FACE_DETECTION:
+                        case DoorbellPushEvent.FAMILY_DETECTION:
+                            this.updateProperty(PropertyName.DevicePersonName, !isEmpty(message.person_name) ? message.person_name! : "Unknown");
+                            this.updateProperty(PropertyName.DevicePersonDetected, true);
+                            this.clearEventTimeout(DeviceEvent.PersonDetected);
+                            this.eventTimeouts.set(DeviceEvent.PersonDetected, setTimeout(async () => {
+                                this.updateProperty(PropertyName.DevicePersonName, "");
+                                this.updateProperty(PropertyName.DevicePersonDetected, false);
+                                this.eventTimeouts.delete(DeviceEvent.PersonDetected);
+                            }, eventDurationSeconds * 1000));
+                            break;
+                        case DoorbellPushEvent.PRESS_DOORBELL:
+                            this.updateProperty(PropertyName.DeviceRinging, true);
+                            this.clearEventTimeout(DeviceEvent.Ringing);
+                            this.eventTimeouts.set(DeviceEvent.Ringing, setTimeout(async () => {
+                                this.updateProperty(PropertyName.DeviceRinging, false);
+                                this.eventTimeouts.delete(DeviceEvent.Ringing);
+                            }, eventDurationSeconds * 1000));
+                            break;
+                        case DoorbellPushEvent.PACKAGE_DELIVERED:
+                            this.updateProperty(PropertyName.DevicePackageDelivered, true);
+                            this.clearEventTimeout(DeviceEvent.PackageDelivered);
+                            this.eventTimeouts.set(DeviceEvent.PackageDelivered, setTimeout(async () => {
+                                this.updateProperty(PropertyName.DevicePackageDelivered, false);
+                                this.eventTimeouts.delete(DeviceEvent.PackageDelivered);
+                            }, eventDurationSeconds * 1000));
+                            break;
+                        case DoorbellPushEvent.PACKAGE_STRANDED:
+                            this.updateProperty(PropertyName.DevicePackageStranded, true);
+                            this.clearEventTimeout(DeviceEvent.PackageStranded);
+                            this.eventTimeouts.set(DeviceEvent.PackageStranded, setTimeout(async () => {
+                                this.updateProperty(PropertyName.DevicePackageStranded, false);
+                                this.eventTimeouts.delete(DeviceEvent.PackageStranded);
+                            }, eventDurationSeconds * 1000));
+                            break;
+                        case DoorbellPushEvent.PACKAGE_TAKEN:
+                            this.updateProperty(PropertyName.DevicePackageTaken, true);
+                            this.clearEventTimeout(DeviceEvent.PackageTaken);
+                            this.eventTimeouts.set(DeviceEvent.PackageTaken, setTimeout(async () => {
+                                this.updateProperty(PropertyName.DevicePackageTaken, false);
+                                this.eventTimeouts.delete(DeviceEvent.PackageTaken);
+                            }, eventDurationSeconds * 1000));
+                            break;
+                        case DoorbellPushEvent.SOMEONE_LOITERING:
+                            this.updateProperty(PropertyName.DeviceSomeoneLoitering, true);
+                            this.clearEventTimeout(DeviceEvent.SomeoneLoitering);
+                            this.eventTimeouts.set(DeviceEvent.SomeoneLoitering, setTimeout(async () => {
+                                this.updateProperty(PropertyName.DeviceSomeoneLoitering, false);
+                                this.eventTimeouts.delete(DeviceEvent.SomeoneLoitering);
+                            }, eventDurationSeconds * 1000));
+                            break;
+                        case DoorbellPushEvent.RADAR_MOTION_DETECTION:
+                            this.updateProperty(PropertyName.DeviceRadarMotionDetected, true);
+                            this.clearEventTimeout(DeviceEvent.RadarMotionDetected);
+                            this.eventTimeouts.set(DeviceEvent.RadarMotionDetected, setTimeout(async () => {
+                                this.updateProperty(PropertyName.DeviceRadarMotionDetected, false);
+                                this.eventTimeouts.delete(DeviceEvent.RadarMotionDetected);
+                            }, eventDurationSeconds * 1000));
+                            break;
+                        case DoorbellPushEvent.AWAY_FROM_HOME:
+                            this.updateProperty(PropertyName.DeviceSomeoneGoing, true);
+                            this.clearEventTimeout(DeviceEvent.SomeoneGoing);
+                            this.eventTimeouts.set(DeviceEvent.SomeoneGoing, setTimeout(async () => {
+                                this.updateProperty(PropertyName.DeviceSomeoneGoing, false);
+                                this.eventTimeouts.delete(DeviceEvent.SomeoneGoing);
+                            }, eventDurationSeconds * 1000));
+                            break;
+                        default:
+                            rootHTTPLogger.debug("DoorbellCamera process push notification - Unhandled doorbell push event", message);
+                            break;
+                    }
+                } catch (err) {
+                    const error = ensureError(err);
+                    rootHTTPLogger.debug(`DoorbellCamera process push notification - Error`, { error: getError(error), deviceSN: this.getSerial(), message: JSON.stringify(message), eventDurationSeconds: eventDurationSeconds });
+                }
+            }
+        }
+    }
+
+}
+
+export class WiredDoorbellCamera extends DoorbellCamera {
+
+    static async getInstance(api: HTTPApi, device: DeviceListResponse): Promise<WiredDoorbellCamera> {
+        const voices = await api.getVoices(device.device_sn);
+        return new WiredDoorbellCamera(api, device, voices);
+    }
+
+    public isLedEnabled(): PropertyValue {
+        return this.getPropertyValue(PropertyName.DeviceStatusLed);
+    }
+
+    public isAutoNightVisionEnabled(): PropertyValue {
+        return this.getPropertyValue(PropertyName.DeviceAutoNightvision);
+    }
+
+    public isMotionDetectionEnabled(): PropertyValue {
+        return this.getPropertyValue(PropertyName.DeviceMotionDetection);
+    }
+
+}
+
+export class BatteryDoorbellCamera extends DoorbellCamera {
+
+    static async getInstance(api: HTTPApi, device: DeviceListResponse): Promise<BatteryDoorbellCamera> {
+        const voices = await api.getVoices(device.device_sn);
+        return new BatteryDoorbellCamera(api, device, voices);
+    }
+
+    public isLedEnabled(): PropertyValue {
+        return this.getPropertyValue(PropertyName.DeviceStatusLed);
+    }
+
+}
+
+export class FloodlightCamera extends Camera {
+
+    static async getInstance(api: HTTPApi, device: DeviceListResponse): Promise<FloodlightCamera> {
+        return new FloodlightCamera(api, device);
+    }
+
+    public isLedEnabled(): PropertyValue {
+        return this.getPropertyValue(PropertyName.DeviceStatusLed);
+    }
+
+    public isMotionDetectionEnabled(): PropertyValue {
+        return this.getPropertyValue(PropertyName.DeviceMotionDetection);
+    }
+
+    protected convertRawPropertyValue(property: PropertyMetadataAny, value: string): PropertyValue {
+        try {
+            switch (property.key) {
+                case CommandType.CMD_DEV_RECORD_AUTOSTOP:
+                    if (this.getDeviceType() === DeviceType.FLOODLIGHT_CAMERA_8423 || this.getDeviceType() === DeviceType.FLOODLIGHT_CAMERA_8424 || this.getDeviceType() === DeviceType.FLOODLIGHT)
+                        return value !== undefined ? (value === "0" ? true : false) : false;
+                    break;
+                case CommandType.CMD_FLOODLIGHT_SET_AUTO_CALIBRATION:
+                    if (this.getDeviceType() === DeviceType.FLOODLIGHT_CAMERA_8423)
+                        return value !== undefined ? (value === "0" ? true : false) : false;
+                    break;
+                case CommandType.CMD_RECORD_AUDIO_SWITCH:
+                    return value !== undefined ? (value === "0" ? true : false) : false;
+                case CommandType.CMD_SET_AUDIO_MUTE_RECORD:
+                    if (this.getDeviceType() === DeviceType.FLOODLIGHT_CAMERA_8423)
+                        return value !== undefined ? (value === "1" ? true : false) : false;
+                    return value !== undefined ? (value === "0" ? true : false) : false;
+                case CommandType.CMD_SET_PIRSENSITIVITY:
+                    switch (Number.parseInt(value)) {
+                        case FloodlightMotionTriggeredDistance.MIN:
+                            return 1;
+                        case FloodlightMotionTriggeredDistance.LOW:
+                            return 2;
+                        case FloodlightMotionTriggeredDistance.MEDIUM:
+                            return 3;
+                        case FloodlightMotionTriggeredDistance.HIGH:
+                            return 4;
+                        case FloodlightMotionTriggeredDistance.MAX:
+                            return 5;
+                        default:
+                            return 5;
+                    }
+            }
+        } catch (err) {
+            const error = ensureError(err);
+            rootHTTPLogger.error("FloodlightCamera convert raw property - Error", { error: getError(error), deviceSN: this.getSerial(), property: property, value: value });
+        }
+        return super.convertRawPropertyValue(property, value);
+    }
+
+    public processPushNotification(station: Station, message: PushMessage, eventDurationSeconds: number): void {
+        super.processPushNotification(station, message, eventDurationSeconds);
+        if (message.type !== undefined && message.event_type !== undefined && message.msg_type !== DeviceType.HB3) {
+            if (message.device_sn === this.getSerial()) {
+                try {
+                    if (station.hasCommand(CommandName.StationDatabaseQueryLatestInfo)) {
+                        station.databaseQueryLatestInfo(() => {
+                            if (!isEmpty(message.pic_url)) {
+                                getImage(this.api, this.getSerial(), message.pic_url!).then((image) => {
+                                    if (image.data.length > 0) {
+                                        this.updateProperty(PropertyName.DevicePicture, image, true);
+                                    }
+                                }).catch((err) => {
+                                    const error = ensureError(err);
+                                    rootHTTPLogger.debug(`FloodlightCamera process push notification - Device Get picture - Fallback Error`, { error: getError(error), deviceSN: this.getSerial(), message: JSON.stringify(message), eventDurationSeconds: eventDurationSeconds });
+                                });
+                            }
+                        });
+                    } else if (!isEmpty(message.pic_url)) {
+                        getImage(this.api, this.getSerial(), message.pic_url!).then((image) => {
+                            if (image.data.length > 0) {
+                                this.updateProperty(PropertyName.DevicePicture, image, true);
+                            }
+                        }).catch((err) => {
+                            const error = ensureError(err);
+                            rootHTTPLogger.debug(`FloodlightCamera process push notification - Device Get picture - Error`, { error: getError(error), deviceSN: this.getSerial(), message: JSON.stringify(message), eventDurationSeconds: eventDurationSeconds });
+                        });
+                    }
+                    switch (message.event_type) {
+                        case IndoorPushEvent.MOTION_DETECTION:
+                            this.updateProperty(PropertyName.DeviceMotionDetected, true);
+                            this.clearEventTimeout(DeviceEvent.MotionDetected);
+                            this.eventTimeouts.set(DeviceEvent.MotionDetected, setTimeout(async () => {
+                                this.updateProperty(PropertyName.DeviceMotionDetected, false);
+                                this.eventTimeouts.delete(DeviceEvent.MotionDetected);
+                            }, eventDurationSeconds * 1000));
+                            break;
+                        case IndoorPushEvent.FACE_DETECTION:
+                            this.updateProperty(PropertyName.DevicePersonName, !isEmpty(message.person_name) ? message.person_name! : "Unknown");
+                            this.updateProperty(PropertyName.DevicePersonDetected, true);
+                            this.clearEventTimeout(DeviceEvent.PersonDetected);
+                            this.eventTimeouts.set(DeviceEvent.PersonDetected, setTimeout(async () => {
+                                this.updateProperty(PropertyName.DevicePersonName, "");
+                                this.updateProperty(PropertyName.DevicePersonDetected, false);
+                                this.eventTimeouts.delete(DeviceEvent.PersonDetected);
+                            }, eventDurationSeconds * 1000));
+                            break;
+                        default:
+                            rootHTTPLogger.debug("FloodlightCamera process push notification - Unhandled floodlight push event", message);
+                            break;
+                    }
+                } catch (err) {
+                    const error = ensureError(err);
+                    rootHTTPLogger.debug(`FloodlightCamera process push notification - Error`, { error: getError(error), deviceSN: this.getSerial(), message: JSON.stringify(message), eventDurationSeconds: eventDurationSeconds });
+                }
+            }
+        }
+    }
+
+}
+
+export class WallLightCam extends Camera {
+
+    static async getInstance(api: HTTPApi, device: DeviceListResponse): Promise<WallLightCam> {
+        return new WallLightCam(api, device);
+    }
+
+    public isLedEnabled(): PropertyValue {
+        return this.getPropertyValue(PropertyName.DeviceStatusLed);
+    }
+
+    public isMotionDetectionEnabled(): PropertyValue {
+        return this.getPropertyValue(PropertyName.DeviceMotionDetection);
+    }
+
+    protected convertRawPropertyValue(property: PropertyMetadataAny, value: string): PropertyValue {
+        try {
+            switch (property.key) {
+                case CommandType.CMD_DEV_RECORD_AUTOSTOP:
+                    return value !== undefined ? (value === "0" ? true : false) : false;
+                case CommandType.CMD_SET_AUDIO_MUTE_RECORD:
+                    return value !== undefined ? (value === "1" ? true : false) : false;
+                case CommandType.CMD_WALL_LIGHT_SETTINGS_MANUAL_COLORED_LIGHTING:
+                case CommandType.CMD_WALL_LIGHT_SETTINGS_MOTION_COLORED_LIGHTING:
+                case CommandType.CMD_WALL_LIGHT_SETTINGS_SCHEDULE_COLORED_LIGHTING:
+                {
+                    const defaultColor: RGBColor = {
+                        red: 0,
+                        green: 0,
+                        blue: 0
+                    };
+                    const internal = value as unknown as {rgb_color: number;};
+                    return internal !== undefined ? (internal.rgb_color !== undefined ? DecimalToRGBColor(internal.rgb_color) : defaultColor) : defaultColor;
+                }
+                case CommandType.CMD_WALL_LIGHT_SETTINGS_COLORED_LIGHTING_COLORS: {
+                    const result: Array<RGBColor> = [];
+                    for(const color of value as unknown as Array<InternalColoredLighting>) {
+                        result.push(DecimalToRGBColor(color.color));
+                    }
+                    return result;
+                }
+                case CommandType.CMD_WALL_LIGHT_SETTINGS_DYNAMIC_LIGHTING_THEMES:{
+                    const result: Array<DynamicLighting> = [];
+                    for(const theme of value as unknown as Array<InternalDynamicLighting>) {
+                        result.push({
+                            colors: theme.colors.map((color) => DecimalToRGBColor(color)),
+                            mode: theme.mode,
+                            name: theme.name,  // 1 fade 2 blink
+                            speed: theme.speed // Control speed 500 msec to 5 sec.; 500 msec steps
+                        });
+                    }
+                    return result;
+                }
+            }
+        } catch (err) {
+            const error = ensureError(err);
+            rootHTTPLogger.error("WallLightCam convert raw property - Error", { error: getError(error), deviceSN: this.getSerial(), property: property, value: value });
+        }
+        return super.convertRawPropertyValue(property, value);
+    }
+
+    public getPropertiesMetadata(hidden = false): IndexedProperty {
+        const metadata = super.getPropertiesMetadata(hidden);
+        const themes = this.getPropertyValue(PropertyName.DeviceLightSettingsDynamicLightingThemes) as Array<DynamicLighting>;
+        if (themes !== undefined) {
+            const states: Record<number, string> = {};
+            for (let i = 0; i < themes.length; i++) {
+                states[i] = themes[i].name;
+            }
+            (metadata[PropertyName.DeviceLightSettingsManualDynamicLighting] as PropertyMetadataNumeric).states = states;
+            (metadata[PropertyName.DeviceLightSettingsScheduleDynamicLighting] as PropertyMetadataNumeric).states = states;
+            (metadata[PropertyName.DeviceLightSettingsMotionDynamicLighting] as PropertyMetadataNumeric).states = states;
+        }
+        return metadata;
+    }
+
+    public processPushNotification(station: Station, message: PushMessage, eventDurationSeconds: number): void {
+        super.processPushNotification(station, message, eventDurationSeconds);
+        if (message.type !== undefined && message.event_type !== undefined) {
+            if (message.device_sn === this.getSerial()) {
+                try {
+                    if (station.hasCommand(CommandName.StationDatabaseQueryLatestInfo)) {
+                        station.databaseQueryLatestInfo(() => {
+                            if (!isEmpty(message.pic_url)) {
+                                getImage(this.api, this.getSerial(), message.pic_url!).then((image) => {
+                                    if (image.data.length > 0) {
+                                        this.updateProperty(PropertyName.DevicePicture, image);
+                                    }
+                                }).catch((err) => {
+                                    const error = ensureError(err);
+                                    rootHTTPLogger.debug(`WallLightCam process push notification - Device Get picture - Fallback Error`, { error: getError(error), deviceSN: this.getSerial(), message: JSON.stringify(message), eventDurationSeconds: eventDurationSeconds });
+                                });
+                            }
+                        });
+                    } else if (!isEmpty(message.pic_url)) {
+                        getImage(this.api, this.getSerial(), message.pic_url!).then((image) => {
+                            if (image.data.length > 0) {
+                                this.updateProperty(PropertyName.DevicePicture, image);
+                            }
+                        }).catch((err) => {
+                            const error = ensureError(err);
+                            rootHTTPLogger.debug(`WallLightCam process push notification - Device Get picture - Error`, { error: getError(error), deviceSN: this.getSerial(), message: JSON.stringify(message), eventDurationSeconds: eventDurationSeconds });
+                        });
+                    }
+                    switch (message.event_type) {
+                        case IndoorPushEvent.MOTION_DETECTION:
+                            this.updateProperty(PropertyName.DeviceMotionDetected, true);
+                            this.clearEventTimeout(DeviceEvent.MotionDetected);
+                            this.eventTimeouts.set(DeviceEvent.MotionDetected, setTimeout(async () => {
+                                this.updateProperty(PropertyName.DeviceMotionDetected, false);
+                                this.eventTimeouts.delete(DeviceEvent.MotionDetected);
+                            }, eventDurationSeconds * 1000));
+                            break;
+                        case IndoorPushEvent.FACE_DETECTION:
+                            this.updateProperty(PropertyName.DevicePersonName, !isEmpty(message.person_name) ? message.person_name! : "Unknown");
+                            this.updateProperty(PropertyName.DevicePersonDetected, true);
+                            this.clearEventTimeout(DeviceEvent.PersonDetected);
+                            this.eventTimeouts.set(DeviceEvent.PersonDetected, setTimeout(async () => {
+                                this.updateProperty(PropertyName.DevicePersonName, "");
+                                this.updateProperty(PropertyName.DevicePersonDetected, false);
+                                this.eventTimeouts.delete(DeviceEvent.PersonDetected);
+                            }, eventDurationSeconds * 1000));
+                            break;
+                        default:
+                            rootHTTPLogger.debug("WallLightCam process push notification - Unhandled WallLightCam push event", message);
+                            break;
+                    }
+                } catch (err) {
+                    const error = ensureError(err);
+                    rootHTTPLogger.debug(`WallLightCam process push notification - Error`, { error: getError(error), deviceSN: this.getSerial(), message: JSON.stringify(message), eventDurationSeconds: eventDurationSeconds });
+                }
+            }
+        }
+    }
+}
+
+export class GarageCamera extends Camera {
+
+    static async getInstance(api: HTTPApi, device: DeviceListResponse): Promise<GarageCamera> {
+        return new GarageCamera(api, device);
+    }
+
+    public isLedEnabled(): PropertyValue {
+        return this.getPropertyValue(PropertyName.DeviceStatusLed);
+    }
+
+    public isMotionDetectionEnabled(): PropertyValue {
+        return this.getPropertyValue(PropertyName.DeviceMotionDetection);
+    }
+
+    protected convertRawPropertyValue(property: PropertyMetadataAny, value: string): PropertyValue {
+        try {
+            switch (property.key) {
+                case CommandType.CMD_SET_AUDIO_MUTE_RECORD:
+                    return value !== undefined ? (value === "1" ? true : false) : false;
+                case CommandType.CMD_CAMERA_GARAGE_DOOR_STATUS:
+                    if (value != undefined) {
+                        const status = Number.parseInt(value);
+                        if (status >= 0) {
+                            if (property.name === PropertyName.DeviceDoor1Open) {
+                                return (status & GarageDoorState.A_OPENED) === GarageDoorState.A_OPENED;
+                            } else if (property.name === PropertyName.DeviceDoor2Open) {
+                                return (status & GarageDoorState.B_OPENED) === GarageDoorState.B_OPENED;
+                            }
+                        }
+                    }
+                    return false;
+                case CommandType.CMD_CAMERA_GARAGE_DOOR_SENSORS:
+                    if (value != undefined) {
+                        const sensorsData = value as unknown as GarageDoorSensorsProperty;
+                        if (property.name === PropertyName.DeviceDoorSensor1BatteryLevel) {
+                            if (sensorsData?.data?.door_1?.power !== undefined && sensorsData?.data?.door_1?.power > 1) {
+                                this.updateProperty(PropertyName.DeviceDoorSensor1LowBattery, false);
+                            }
+                            return sensorsData?.data?.door_1?.power !== undefined ? sensorsData?.data?.door_1?.power : 0;
+                        } else if (property.name === PropertyName.DeviceDoorSensor2BatteryLevel) {
+                            if (sensorsData?.data?.door_2?.power !== undefined && sensorsData?.data?.door_2?.power > 1) {
+                                this.updateProperty(PropertyName.DeviceDoorSensor1LowBattery, false);
+                            }
+                            return sensorsData?.data?.door_2?.power !== undefined ? sensorsData?.data?.door_2?.power : 0;
+                        } else if (property.name === PropertyName.DeviceDoorSensor1MacAddress) {
+                            return sensorsData?.data?.door_1?.mac_address !== undefined ? sensorsData?.data?.door_1?.mac_address : "";
+                        } else if (property.name === PropertyName.DeviceDoorSensor2MacAddress) {
+                            return sensorsData?.data?.door_2?.mac_address !== undefined ? sensorsData?.data?.door_2?.mac_address : "";
+                        } else if (property.name === PropertyName.DeviceDoorSensor1Name) {
+                            return sensorsData?.data?.door_1?.name !== undefined ? sensorsData?.data?.door_1?.name : "";
+                        } else if (property.name === PropertyName.DeviceDoorSensor2Name) {
+                            return sensorsData?.data?.door_2?.name !== undefined ? sensorsData?.data?.door_2?.name : "";
+                        } else if (property.name === PropertyName.DeviceDoorSensor1SerialNumber) {
+                            return sensorsData?.data?.door_1?.sn !== undefined ? sensorsData?.data?.door_1?.sn : "";
+                        } else if (property.name === PropertyName.DeviceDoorSensor2SerialNumber) {
+                            return sensorsData?.data?.door_2?.sn !== undefined ? sensorsData?.data?.door_2?.sn : "";
+                        } else if (property.name === PropertyName.DeviceDoorSensor1Version) {
+                            return sensorsData?.data?.door_1?.version !== undefined ? sensorsData?.data?.door_1?.version : "";
+                        } else if (property.name === PropertyName.DeviceDoorSensor2Version) {
+                            return sensorsData?.data?.door_2?.version !== undefined ? sensorsData?.data?.door_2?.version : "";
+                        } else if (property.name === PropertyName.DeviceDoorControlWarning) {
+                            return sensorsData?.data?.door_1?.playalarm !== undefined ? sensorsData?.data?.door_1?.playalarm === 1 ? true : false : false;
+                        } else if (property.name === PropertyName.DeviceDoorSensor1Status) {
+                            return sensorsData?.data?.door_1?.power !== undefined ? sensorsData?.data?.door_1?.power >= 1 && sensorsData?.data?.door_1?.sn !== "" ? 1 : 0 : 0;
+                        } else if (property.name === PropertyName.DeviceDoorSensor2Status) {
+                            return sensorsData?.data?.door_2?.power !== undefined ? sensorsData?.data?.door_2?.power >= 1 && sensorsData?.data?.door_2?.sn !== "" ? 1 : 0 : 0;
+                        }
+                    }
+                    break;
+            }
+        } catch (err) {
+            const error = ensureError(err);
+            rootHTTPLogger.error("GarageCamera convert raw property - Error", { error: getError(error), deviceSN: this.getSerial(), property: property, value: value });
+        }
+        return super.convertRawPropertyValue(property, value);
+    }
+
+    public processPushNotification(station: Station, message: PushMessage, eventDurationSeconds: number): void {
+        super.processPushNotification(station, message, eventDurationSeconds);
+        if (message.type !== undefined && message.event_type !== undefined) {
+            if (message.device_sn === this.getSerial()) {
+                try {
+                    if (station.hasCommand(CommandName.StationDatabaseQueryLatestInfo)) {
+                        station.databaseQueryLatestInfo(() => {
+                            if (!isEmpty(message.pic_url)) {
+                                getImage(this.api, this.getSerial(), message.pic_url!).then((image) => {
+                                    if (image.data.length > 0) {
+                                        this.updateProperty(PropertyName.DevicePicture, image);
+                                    }
+                                }).catch((err) => {
+                                    const error = ensureError(err);
+                                    rootHTTPLogger.debug(`GarageCamera process push notification - Device Get picture - Fallback Error`, { error: getError(error), deviceSN: this.getSerial(), message: JSON.stringify(message), eventDurationSeconds: eventDurationSeconds });
+                                });
+                            }
+                        });
+                    } else if (!isEmpty(message.pic_url)) {
+                        getImage(this.api, this.getSerial(), message.pic_url!).then((image) => {
+                            if (image.data.length > 0) {
+                                this.updateProperty(PropertyName.DevicePicture, image);
+                            }
+                        }).catch((err) => {
+                            const error = ensureError(err);
+                            rootHTTPLogger.debug(`GarageCamera process push notification - Device Get picture - Error`, { error: getError(error), deviceSN: this.getSerial(), message: JSON.stringify(message), eventDurationSeconds: eventDurationSeconds });
+                        });
+                    }
+                    switch (message.event_type) {
+                        case GarageDoorPushEvent.CLOSED_DOOR_BY_APP:
+                        case GarageDoorPushEvent.CLOSED_DOOR_WITHOUT_APP:
+                        case GarageDoorPushEvent.TIMEOUT_CLOSED_DOOR:
+                            if (message.door_id === 1) {
+                                this.updateProperty(PropertyName.DeviceDoor1Open, false);
+                            } else if (message.door_id === 2) {
+                                this.updateProperty(PropertyName.DeviceDoor2Open, false);
+                            }
+                            break;
+                        case GarageDoorPushEvent.OPEN_DOOR_BY_APP:
+                        case GarageDoorPushEvent.OPEN_DOOR_WITHOUT_APP:
+                        case GarageDoorPushEvent.TIMEOUT_DOOR_OPEN_WARNING:
+                        case GarageDoorPushEvent.TIMEOUT_DOOR_OPEN_WARNING_MINUTES:
+                            if (message.door_id === 1) {
+                                this.updateProperty(PropertyName.DeviceDoor1Open, true);
+                            } else if (message.door_id === 2) {
+                                this.updateProperty(PropertyName.DeviceDoor2Open, true);
+                            }
+                            break;
+                        case GarageDoorPushEvent.LOW_BATTERY:
+                            //TODO: Check if low battery status resets to false after battery change
+                            if (message.door_id === 1) {
+                                this.updateProperty(PropertyName.DeviceDoorSensor1LowBattery, true);
+                            } else if (message.door_id === 2) {
+                                this.updateProperty(PropertyName.DeviceDoorSensor2LowBattery, true);
+                            }
+                            break;
+                        default:
+                            rootHTTPLogger.debug("GarageCamera process push notification - Unhandled GarageDoor push event", message);
+                            break;
+                    }
+                } catch (err) {
+                    const error = ensureError(err);
+                    rootHTTPLogger.debug(`GarageCamera process push notification - Error`, { error: getError(error), deviceSN: this.getSerial(), message: JSON.stringify(message), eventDurationSeconds: eventDurationSeconds });
+                }
+            }
+        }
+    }
+}
+
+export class Sensor extends Device {
+
+    static async getInstance(api: HTTPApi, device: DeviceListResponse): Promise<Sensor> {
+        return new Sensor(api, device);
+    }
+
+    public getStateChannel(): string {
+        return "sensors";
+    }
+
+    public getState(): PropertyValue {
+        return this.getPropertyValue(PropertyName.DeviceState);
+    }
+
+}
+
+export class EntrySensor extends Sensor {
+
+    static async getInstance(api: HTTPApi, device: DeviceListResponse): Promise<EntrySensor> {
+        return new EntrySensor(api, device);
+    }
+
+    public isSensorOpen(): PropertyValue {
+        return this.getPropertyValue(PropertyName.DeviceSensorOpen);
+    }
+
+    public getSensorChangeTime(): PropertyValue {
+        return this.getPropertyValue(PropertyName.DeviceSensorChangeTime);
+    }
+
+    public isBatteryLow(): PropertyValue {
+        return this.getPropertyValue(PropertyName.DeviceBatteryLow);
+    }
+
+    public processPushNotification(station: Station, message: PushMessage, eventDurationSeconds: number): void {
+        super.processPushNotification(station, message, eventDurationSeconds);
+        if (message.type !== undefined && message.event_type !== undefined) {
+            if (message.event_type === CusPushEvent.DOOR_SENSOR && message.device_sn === this.getSerial()) {
+                try {
+                    if (message.sensor_open !== undefined) {
+                        this.updateRawProperty(CommandType.CMD_ENTRY_SENSOR_STATUS, message.sensor_open ? "1" : "0", "push");
+                    }
+                } catch (err) {
+                    const error = ensureError(err);
+                    rootHTTPLogger.debug(`EntrySensor process push notification - Error`, { error: getError(error), deviceSN: this.getSerial(), message: JSON.stringify(message), eventDurationSeconds: eventDurationSeconds });
+                }
+            }
+        }
+    }
+
+    protected handlePropertyChange(metadata: PropertyMetadataAny, oldValue: PropertyValue, newValue: PropertyValue): void {
+        super.handlePropertyChange(metadata, oldValue, newValue);
+        if (metadata.name === PropertyName.DeviceSensorOpen && metadata.key === CommandType.CMD_ENTRY_SENSOR_STATUS) {
+            this.emit("open", this, newValue as boolean);
+        }
+    }
+
+
+}
+
+export class MotionSensor extends Sensor {
+
+    public static readonly MOTION_COOLDOWN_MS = 120000;
+
+    //TODO: CMD_MOTION_SENSOR_ENABLE_LED = 1607
+    //TODO: CMD_MOTION_SENSOR_ENTER_USER_TEST_MODE = 1613
+    //TODO: CMD_MOTION_SENSOR_EXIT_USER_TEST_MODE = 1610
+    //TODO: CMD_MOTION_SENSOR_SET_CHIRP_TONE = 1611
+    //TODO: CMD_MOTION_SENSOR_SET_PIR_SENSITIVITY = 1609
+    //TODO: CMD_MOTION_SENSOR_WORK_MODE = 1612
+
+    /*public static isMotionDetected(millis: number): { motion: boolean, cooldown_ms: number} {
+        const delta = new Date().getUTCMilliseconds() - millis;
+        if (delta < this.MOTION_COOLDOWN_MS) {
+            return { motion: true, cooldown_ms: this.MOTION_COOLDOWN_MS - delta};
+        }
+        return { motion: false, cooldown_ms: 0};
+    }
+
+    public isMotionDetected(): { motion: boolean, cooldown_ms: number} {
+        return MotionSensor.isMotionDetected(this.getMotionSensorPIREvent());
+    }*/
+
+    protected constructor(api: HTTPApi, device: DeviceListResponse) {
+        super(api, device);
+
+        this.properties[PropertyName.DeviceMotionDetected] = false;
+    }
+
+    static async getInstance(api: HTTPApi, device: DeviceListResponse): Promise<MotionSensor> {
+        return new MotionSensor(api, device);
+    }
+
+    public isMotionDetected(): boolean {
+        return this.getPropertyValue(PropertyName.DeviceMotionDetected) as boolean;
+    }
+
+    public getMotionSensorPIREvent(): PropertyValue {
+        //TODO: Implement P2P Control Event over active station connection
+        return this.getPropertyValue(PropertyName.DeviceMotionSensorPIREvent);
+    }
+
+    public isBatteryLow(): PropertyValue {
+        return this.getPropertyValue(PropertyName.DeviceBatteryLow);
+    }
+
+    protected handlePropertyChange(metadata: PropertyMetadataAny, oldValue: PropertyValue, newValue: PropertyValue): void {
+        super.handlePropertyChange(metadata, oldValue, newValue);
+        if (metadata.name === PropertyName.DeviceMotionDetected) {
+            this.emit("motion detected", this, newValue as boolean);
+        }
+    }
+
+    public processPushNotification(station: Station, message: PushMessage, eventDurationSeconds: number): void {
+        super.processPushNotification(station, message, eventDurationSeconds);
+        if (message.type !== undefined && message.event_type !== undefined) {
+            if (message.event_type === CusPushEvent.MOTION_SENSOR_PIR && message.device_sn === this.getSerial()) {
+                try {
+                    this.updateProperty(PropertyName.DeviceMotionDetected, true);
+                    this.clearEventTimeout(DeviceEvent.MotionDetected);
+                    this.eventTimeouts.set(DeviceEvent.MotionDetected, setTimeout(async () => {
+                        this.updateProperty(PropertyName.DeviceMotionDetected, false);
+                        this.eventTimeouts.delete(DeviceEvent.MotionDetected);
+                    }, eventDurationSeconds * 1000));
+                } catch (err) {
+                    const error = ensureError(err);
+                    rootHTTPLogger.debug(`MotionSensor process push notification - Error`, { error: getError(error), deviceSN: this.getSerial(), message: JSON.stringify(message), eventDurationSeconds: eventDurationSeconds });
+                }
+            }
+        }
+    }
+
+}
+
+export class Lock extends Device {
+
+    public static readonly VERSION_CODE_SMART_LOCK = 3;
+    public static readonly VERSION_CODE_LOCKV12 = 18;
+
+    static async getInstance(api: HTTPApi, device: DeviceListResponse): Promise<Lock> {
+        return new Lock(api, device);
+    }
+
+    public getStateChannel(): string {
+        return "locks";
+    }
+
+    protected handlePropertyChange(metadata: PropertyMetadataAny, oldValue: PropertyValue, newValue: PropertyValue): void {
+        super.handlePropertyChange(metadata, oldValue, newValue);
+        if (metadata.name === PropertyName.DeviceLocked) {
+            this.emit("locked", this, newValue as boolean);
+        } else if (metadata.name === PropertyName.DeviceLowBatteryAlert) {
+            this.emit("low battery", this, newValue as boolean);
+        } else if ((metadata.key === CommandType.CMD_DOORLOCK_GET_STATE || metadata.key === CommandType.CMD_SMARTLOCK_QUERY_STATUS) && ((oldValue !== undefined && ((oldValue === 4 && newValue !== 4) || (oldValue !== 4 && newValue === 4))) || oldValue === undefined)) {
+            this.updateProperty(PropertyName.DeviceLocked, newValue === 4 ? true : false);
+        }
+    }
+
+    public getState(): PropertyValue {
+        return this.getPropertyValue(PropertyName.DeviceState);
+    }
+
+    public getBatteryValue(): PropertyValue {
+        return this.getPropertyValue(PropertyName.DeviceBattery);
+    }
+
+    public getWifiRssi(): PropertyValue {
+        return this.getPropertyValue(PropertyName.DeviceWifiRSSI);
+    }
+
+    public isLocked(): PropertyValue {
+        const param = this.getLockStatus();
+        return param ? (param === 4 ? true : false) : false;
+    }
+
+    public getLockStatus(): PropertyValue {
+        return this.getPropertyValue(PropertyName.DeviceLockStatus);
+    }
+
+    // public isBatteryLow(): PropertyValue {
+    //     return this.getPropertyValue(PropertyName.DeviceBatteryLow);
+    // }
+
+    public static encodeESLCmdOnOff(short_user_id: number, nickname: string, lock: boolean): Buffer {
+        const buf1 = Buffer.from([ESLAnkerBleConstant.a, 2]);
+        const buf2 = Buffer.allocUnsafe(2);
+        buf2.writeUInt16BE(short_user_id);
+        const buf3 = Buffer.from([ESLAnkerBleConstant.b, 1, lock === true ? 1 : 0, ESLAnkerBleConstant.c, 4]);
+        const buf4 = Buffer.from(eslTimestamp());
+        const buf5 = Buffer.from([ESLAnkerBleConstant.d, nickname.length]);
+        const buf6 = Buffer.from(nickname);
+        return Buffer.concat([buf1, buf2, buf3, buf4, buf5, buf6]);
+    }
+
+    public static encodeESLCmdQueryStatus(admin_user_id: string): Buffer {
+        const buf1 = Buffer.from([ESLAnkerBleConstant.a, admin_user_id.length]);
+        const buf2 = Buffer.from(admin_user_id);
+        const buf3 = Buffer.from([ESLAnkerBleConstant.b, 4]);
+        const buf4 = Buffer.from(eslTimestamp());
+        return Buffer.concat([buf1, buf2, buf3, buf4]);
+    }
+
+    public processPushNotification(station: Station, message: PushMessage, eventDurationSeconds: number): void {
+        super.processPushNotification(station, message, eventDurationSeconds);
+        if (message.event_type !== undefined) {
+            this.processNotification(message.event_type, message.event_time, message.device_sn, message.person_name!, eventDurationSeconds, "push");
+        }
+    }
+
+    public processMQTTNotification(message: DeviceSmartLockNotifyData, eventDurationSeconds: number): void {
+        if (message.eventType === LockPushEvent.STATUS_CHANGE) {
+            // Lock state event
+            const cmdType = this.isLockBle() || this.isLockBleNoFinger() ? CommandType.CMD_DOORLOCK_GET_STATE : CommandType.CMD_SMARTLOCK_QUERY_STATUS;
+            this.updateRawProperty(cmdType, message.lockState, "mqtt");
+        } else if (message.eventType === LockPushEvent.OTA_STATUS) {
+            // OTA Status - ignore event
+        } else {
+            this.processNotification(message.eventType, message.eventTime, this.getSerial(), message.nickName, eventDurationSeconds, "mqtt");
+        }
+    }
+
+    private processNotification(eventType: number, eventTime: number, deviceSN: string, personName: string, eventDurationSeconds: number, source: SourceType): void {
+        if (deviceSN === this.getSerial()) {
+            try {
+                switch (eventType) {
+                    case LockPushEvent.APP_LOCK:
+                    case LockPushEvent.AUTO_LOCK:
+                    case LockPushEvent.FINGER_LOCK:
+                    case LockPushEvent.KEYPAD_LOCK:
+                    case LockPushEvent.MANUAL_LOCK:
+                    case LockPushEvent.PW_LOCK:
+                    case LockPushEvent.TEMPORARY_PW_LOCK:
+                    {
+                        const cmdType = this.isLockBle() || this.isLockBleNoFinger() ? CommandType.CMD_DOORLOCK_GET_STATE : CommandType.CMD_SMARTLOCK_QUERY_STATUS;
+                        this.updateRawProperty(cmdType, "4", source);
+
+                        if (!isEmpty(personName)) {
+                            this.updateProperty(PropertyName.DevicePersonName, personName);
+                            this.updateProperty(PropertyName.DeviceLockEventOrigin, getLockEventType(eventType));
+                            this.clearEventTimeout(DeviceEvent.Lock);
+                            this.eventTimeouts.set(DeviceEvent.Lock, setTimeout(async () => {
+                                this.updateProperty(PropertyName.DevicePersonName, "");
+                                this.updateProperty(PropertyName.DeviceLockEventOrigin, 0);
+                                this.eventTimeouts.delete(DeviceEvent.Lock);
+                            }, eventDurationSeconds * 1000));
+                        }
+                        break;
+                    }
+                    case LockPushEvent.APP_UNLOCK:
+                    case LockPushEvent.AUTO_UNLOCK:
+                    case LockPushEvent.FINGERPRINT_UNLOCK:
+                    case LockPushEvent.MANUAL_UNLOCK:
+                    case LockPushEvent.PW_UNLOCK:
+                    case LockPushEvent.TEMPORARY_PW_UNLOCK:
+                    {
+                        const cmdType = this.isLockBle() || this.isLockBleNoFinger() ? CommandType.CMD_DOORLOCK_GET_STATE : CommandType.CMD_SMARTLOCK_QUERY_STATUS;
+                        this.updateRawProperty(cmdType, "3", source);
+
+                        if (!isEmpty(personName)) {
+                            this.updateProperty(PropertyName.DevicePersonName, personName);
+                            this.updateProperty(PropertyName.DeviceLockEventOrigin, getLockEventType(eventType));
+                            this.clearEventTimeout(DeviceEvent.Lock);
+                            this.eventTimeouts.set(DeviceEvent.Lock, setTimeout(async () => {
+                                this.updateProperty(PropertyName.DevicePersonName, "");
+                                this.updateProperty(PropertyName.DeviceLockEventOrigin, 0);
+                                this.eventTimeouts.delete(DeviceEvent.Lock);
+                            }, eventDurationSeconds * 1000));
+                        }
+                        break;
+                    }
+                    case LockPushEvent.LOCK_MECHANICAL_ANOMALY:
+                    case LockPushEvent.MECHANICAL_ANOMALY:
+                    case LockPushEvent.VIOLENT_DESTRUCTION:
+                    case LockPushEvent.MULTIPLE_ERRORS:
+                    {
+                        const cmdType = this.isLockBle() || this.isLockBleNoFinger() ? CommandType.CMD_DOORLOCK_GET_STATE : CommandType.CMD_SMARTLOCK_QUERY_STATUS;
+                        this.updateRawProperty(cmdType, "5", source);
+                        break;
+                    }
+                    case LockPushEvent.LOW_POWER:
+                    case LockPushEvent.VERY_LOW_POWER:
+                        this.updateProperty(PropertyName.DeviceLowBatteryAlert, true);
+                        this.clearEventTimeout(DeviceEvent.LowBattery);
+                        this.eventTimeouts.set(DeviceEvent.LowBattery, setTimeout(async () => {
+                            this.updateProperty(PropertyName.DeviceLowBatteryAlert, false);
+                            this.eventTimeouts.delete(DeviceEvent.LowBattery);
+                        }, eventDurationSeconds * 1000));
+                        break;
+                    // case LockPushEvent.LOW_POWE:
+                    //     this.updateRawProperty(CommandType.CMD_SMARTLOCK_QUERY_BATTERY_LEVEL, "10");
+                    //     break;
+                    // case LockPushEvent.VERY_LOW_POWE:
+                    //     this.updateRawProperty(CommandType.CMD_SMARTLOCK_QUERY_BATTERY_LEVEL, "5");
+                    //     break;
+                    default:
+                        rootHTTPLogger.debug("Lock process push notification - Unhandled lock notification event", eventType, eventTime, deviceSN);
+                        break;
+                }
+            } catch (err) {
+                const error = ensureError(err);
+                rootHTTPLogger.debug(`Lock process push notification - Error`, { error: getError(error), deviceSN: this.getSerial(), eventType: eventType, eventTime: eventTime, eventDurationSeconds: eventDurationSeconds, source: source });
+            }
+        }
+    }
+
+    /*public static decodeCommand(command: number): void {
+        switch (command) {
+            case ESLCommand.ON_OFF_LOCK:
+            case 8:
+                break;
+
+            case ESLCommand.QUERY_STATUS_IN_LOCK:
+            case 17:
+                break;
+
+            case ESLCommand.NOTIFY:
+            case 18:
+                break;
+            default:
+                break;
+        }
+    }*/
+
+    private static getCurrentTimeInSeconds(): Buffer {
+        const buffer = Buffer.allocUnsafe(4);
+        buffer.writeUint32LE(getCurrentTimeInSeconds());
+        return buffer;
+    }
+
+    private static getUInt8Buffer(value: number): Buffer {
+        const buffer = Buffer.allocUnsafe(1);
+        buffer.writeUInt8(value);
+        return buffer;
+    }
+
+    private static getUint16LEBuffer(value: number): Buffer {
+        const buffer = Buffer.allocUnsafe(2);
+        buffer.writeUint16LE(value);
+        return buffer;
+    }
+
+    private static getUint16BEBuffer(value: number): Buffer {
+        const buffer = Buffer.allocUnsafe(2);
+        buffer.writeUint16BE(value);
+        return buffer;
+    }
+
+    public static encodeCmdStatus(user_id: string): Buffer {
+        const payload = new WritePayload();
+        payload.write(Buffer.from(user_id, "hex"));
+        payload.write(this.getCurrentTimeInSeconds());
+        return payload.getData();
+    }
+
+    public static encodeCmdUnlock(short_user_id: string, value: number, username: string): Buffer {
+        const payload = new WritePayload();
+        payload.write(Buffer.from(short_user_id, "hex"));
+        payload.write(this.getUInt8Buffer(value));
+        payload.write(this.getCurrentTimeInSeconds());
+        payload.write(Buffer.from(username));
+        return payload.getData();
+    }
+
+    public static encodeCmdCalibrate(user_id: string): Buffer {
+        return this.encodeCmdStatus(user_id);
+    }
+
+    public static encodeCmdAddUser(short_user_id: string, passcode: string, username: string, schedule?: Schedule, user_permission = 4): Buffer { // or user_permission 1?
+        const payload = new WritePayload();
+        payload.write(Buffer.from(short_user_id, "hex"));
+        payload.write(Buffer.from(passcode, "hex"));
+        payload.write(Buffer.from(schedule !== undefined && schedule.startDateTime !== undefined ? hexDate(schedule.startDateTime) : "00000000", "hex"));
+        payload.write(Buffer.from(schedule !== undefined && schedule.endDateTime !== undefined ? hexDate(schedule.endDateTime) : "ffffffff", "hex"));
+        payload.write(Buffer.from(schedule !== undefined && schedule.week !== undefined ? hexWeek(schedule) : "ff", "hex"));
+        payload.write(Buffer.from(schedule !== undefined && schedule.startDateTime !== undefined ? hexTime(schedule.startDateTime) : "0000", "hex"));
+        payload.write(Buffer.from(schedule !== undefined && schedule.endDateTime !== undefined ? hexTime(schedule.endDateTime) : "ffff", "hex"));
+        payload.write(this.getUInt8Buffer(user_permission));
+        payload.write(Buffer.from(username));
+        payload.write(this.getCurrentTimeInSeconds());
+        return payload.getData();
+    }
+
+    public static encodeCmdAddTemporaryUser(schedule?: Schedule, unlimited = false): Buffer {
+        const payload = new WritePayload();
+        payload.write(Buffer.from(schedule !== undefined && schedule.startDateTime !== undefined ? hexDate(schedule.startDateTime) : "00000000", "hex"));
+        payload.write(Buffer.from(schedule !== undefined && schedule.endDateTime !== undefined ? hexDate(schedule.endDateTime) : "ffffffff", "hex"));
+        payload.write(Buffer.from(schedule !== undefined && schedule.startDateTime !== undefined ? hexTime(schedule.startDateTime) : "0000", "hex"));
+        payload.write(Buffer.from(schedule !== undefined && schedule.endDateTime !== undefined ? hexTime(schedule.endDateTime) : "ffff", "hex"));
+        payload.write(this.getUInt8Buffer(unlimited === false ? 1 : 2));
+        payload.write(this.getCurrentTimeInSeconds());
+        return payload.getData();
+    }
+
+    public static encodeCmdDeleteTemporaryUser(password_id: string): Buffer {
+        return this.encodeCmdStatus(password_id);
+    }
+
+    public static encodeCmdDeleteUser(short_user_id: string): Buffer {
+        return this.encodeCmdStatus(short_user_id);
+    }
+
+    public static encodeCmdVerifyPw(password: string): Buffer {
+        return this.encodeCmdStatus(password);
+    }
+
+    public static encodeCmdQueryLockRecord(index: number): Buffer {
+        const payload = new WritePayload();
+        payload.write(this.getUint16LEBuffer(index));
+        payload.write(this.getCurrentTimeInSeconds());
+        return payload.getData();
+    }
+
+    public static encodeCmdQueryUser(short_user_id: string): Buffer {
+        const payload = new WritePayload();
+        payload.write(Buffer.from(short_user_id, "hex"));
+        payload.write(this.getUInt8Buffer(0));  //TODO: eSLQueryAllUsers.index
+        payload.write(this.getCurrentTimeInSeconds());
+        return payload.getData();
+    }
+
+    public static encodeCmdQueryPassword(password_id: string): Buffer {
+        const payload = new WritePayload();
+        payload.write(Buffer.from(password_id, "hex"));
+        payload.write(this.getCurrentTimeInSeconds());
+        return payload.getData();
+    }
+
+    public static encodeCmdModifyPassword(password_id: string, passcode: string): Buffer {
+        const payload = new WritePayload();
+        payload.write(Buffer.from(password_id, "hex"));
+        payload.write(Buffer.from(passcode, "hex"));
+        payload.write(this.getCurrentTimeInSeconds());
+        return payload.getData();
+    }
+
+    public static encodeCmdUpdateSchedule(short_user_id: string, schedule: Schedule): Buffer {
+        const payload = new WritePayload();
+        payload.write(Buffer.from(short_user_id, "hex"));
+        payload.write(Buffer.from(schedule !== undefined && schedule.startDateTime !== undefined ? hexDate(schedule.startDateTime) : "00000000", "hex"));
+        payload.write(Buffer.from(schedule !== undefined && schedule.endDateTime !== undefined ? hexDate(schedule.endDateTime) : "ffffffff", "hex"));
+        payload.write(Buffer.from(schedule !== undefined && schedule.week !== undefined ? hexWeek(schedule) : "ff", "hex"));
+        payload.write(Buffer.from(schedule !== undefined && schedule.startDateTime !== undefined ? hexTime(schedule.startDateTime) : "0000", "hex"));
+        payload.write(Buffer.from(schedule !== undefined && schedule.endDateTime !== undefined ? hexTime(schedule.endDateTime) : "ffff", "hex"));
+        payload.write(this.getCurrentTimeInSeconds());
+        return payload.getData();
+    }
+
+    public static encodeCmdModifyUsername(username: string, password_id: string): Buffer {
+        const payload = new WritePayload();
+        payload.write(Buffer.from(password_id, "hex"));
+        payload.write(Buffer.from(username));
+        payload.write(this.getCurrentTimeInSeconds());
+        return payload.getData();
+    }
+
+    public static encodeCmdGetLockParam(user_id: string): Buffer {
+        return this.encodeCmdStatus(user_id);
+    }
+
+    public static encodeCmdSetLockParamAutoLock(enabled: boolean, lockTimeSeconds: number): Buffer {
+        const payload = new WritePayload();
+        payload.write(this.getUint16BEBuffer(CommandType.CMD_SMARTLOCK_AUTO_LOCK));
+        payload.write(this.getUInt8Buffer(enabled === true ? 1 : 0));
+        payload.write(this.getUint16LEBuffer(lockTimeSeconds));
+        payload.write(this.getCurrentTimeInSeconds());
+        return payload.getData();
+    }
+
+    private static hexTime = function(time: string): string {
+        const buf = Buffer.allocUnsafe(2);
+        buf.writeUint8(Number.parseInt(time.split(":")[0]));
+        buf.writeUint8(Number.parseInt(time.split(":")[1]), 1);
+        return buf.readUInt16BE().toString(16).padStart(4, "0");
+    }
+
+    public static encodeCmdSetLockParamAutoLockSchedule(enabled: boolean, schedule_start: string, schedule_end: string): Buffer {
+        const payload = new WritePayload();
+        payload.write(this.getUint16BEBuffer(CommandType.CMD_SMARTLOCK_AUTO_LOCK_SCHEDULE));
+        payload.write(this.getUInt8Buffer(enabled === true ? 1 : 0));
+        payload.write(Buffer.from(Lock.hexTime(schedule_start), "hex"));
+        payload.write(Buffer.from(Lock.hexTime(schedule_end), "hex"));
+        payload.write(this.getCurrentTimeInSeconds());
+        return payload.getData();
+    }
+
+    public static encodeCmdSetLockParamOneTouchLock(enabled: boolean): Buffer {
+        const payload = new WritePayload();
+        payload.write(this.getUint16BEBuffer(CommandType.CMD_SMARTLOCK_ONE_TOUCH_LOCK));
+        payload.write(this.getUInt8Buffer(enabled === true ? 1 : 0));
+        payload.write(this.getCurrentTimeInSeconds());
+        return payload.getData();
+    }
+
+    public static encodeCmdSetLockParamWrongTryProtect(enabled: boolean, lockdownTime: number, attempts: number): Buffer {
+        const payload = new WritePayload();
+        payload.write(this.getUint16BEBuffer(CommandType.CMD_SMARTLOCK_WRONG_TRY_PROTECT));
+        payload.write(this.getUInt8Buffer(enabled === true ? 1 : 0));
+        payload.write(this.getUint16LEBuffer(lockdownTime));
+        payload.write(this.getUInt8Buffer(attempts));
+        payload.write(this.getCurrentTimeInSeconds());
+        return payload.getData();
+    }
+
+    public static encodeCmdSetLockParamScramblePasscode(enabled: boolean): Buffer {
+        const payload = new WritePayload();
+        payload.write(this.getUint16BEBuffer(CommandType.CMD_SMARTLOCK_SCRAMBLE_PASSCODE));
+        payload.write(this.getUInt8Buffer(enabled === true ? 1 : 0));
+        payload.write(this.getCurrentTimeInSeconds());
+        return payload.getData();
+    }
+
+    public static encodeCmdSetLockParamSound(value: number): Buffer {
+        const payload = new WritePayload();
+        payload.write(this.getUint16BEBuffer(CommandType.CMD_SMARTLOCK_LOCK_SOUND));
+        payload.write(this.getUInt8Buffer(value));
+        payload.write(this.getCurrentTimeInSeconds());
+        return payload.getData();
+    }
+
+    protected convertRawPropertyValue(property: PropertyMetadataAny, value: string): PropertyValue {
+        try {
+            switch (property.key) {
+                case CommandType.CMD_DOORLOCK_SET_PUSH_MODE:
+                    if (property.name === PropertyName.DeviceNotification) {
+                        return value !== undefined ? isSmartLockNotification(Number.parseInt(value), SmartLockNotification.ENABLED) : false;
+                    } else if (property.name === PropertyName.DeviceNotificationLocked) {
+                        return value !== undefined ? isSmartLockNotification(Number.parseInt(value), SmartLockNotification.LOCKED) : false;
+                    } else if (property.name === PropertyName.DeviceNotificationUnlocked) {
+                        return value !== undefined ? isSmartLockNotification(Number.parseInt(value), SmartLockNotification.UNLOCKED) : false;
+                    }
+                    break;
+            }
+        } catch (err) {
+            const error = ensureError(err);
+            rootHTTPLogger.error("WallLightCam convert raw property - Error", { error: getError(error), deviceSN: this.getSerial(), property: property, value: value });
+        }
+        return super.convertRawPropertyValue(property, value);
+    }
+
+    public static encodeCmdSmartLockUnlock(adminUserId: string, lock: boolean, username: string, shortUserId: string): Buffer {
+        const payload = new WritePayload();
+        payload.write(this.getCurrentTimeInSeconds());
+        payload.write(Buffer.from(adminUserId));
+        payload.write(this.getUInt8Buffer(lock ? 0 : 1));
+        payload.write(Buffer.from(username));
+        payload.write(Buffer.from(shortUserId, "hex"));
+        return payload.getData();
+    }
+
+    public static encodeCmdSmartLockCalibrate(adminUserId: string): Buffer {
+        const payload = new WritePayload();
+        payload.write(this.getCurrentTimeInSeconds());
+        payload.write(Buffer.from(adminUserId));
+        return payload.getData();
+    }
+
+    public static encodeCmdSetSmartLockParamWrongTryProtect(adminUserId: string, enabled: boolean, attempts: number, lockdownTime: number): Buffer {
+        const payload = new WritePayload();
+        payload.write(this.getCurrentTimeInSeconds());
+        payload.write(Buffer.from(adminUserId));
+        payload.write(this.getUInt8Buffer(2));
+        payload.write(this.getUInt8Buffer(enabled === true ? 1 : 0));
+        payload.write(this.getUInt8Buffer(attempts));
+        payload.write(this.getUint16LEBuffer(lockdownTime));
+        return payload.getData();
+    }
+
+    private static hexTimeSmartLock = function(time: string): Buffer {
+        const buf = Buffer.allocUnsafe(2);
+        buf.writeUint8(Number.parseInt(time.split(":")[0]));
+        buf.writeUint8(Number.parseInt(time.split(":")[1]), 1);
+        return buf;
+    }
+
+    public static encodeCmdSetSmartLockParamAutoLock(adminUserId: string, enabled: boolean, lockTimeSeconds: number, schedule: boolean, scheduleStart: string, scheduleEnd: string): Buffer {
+        const payload = new WritePayload();
+        payload.write(this.getCurrentTimeInSeconds());
+        payload.write(Buffer.from(adminUserId));
+        payload.write(this.getUInt8Buffer(0));
+        payload.write(this.getUInt8Buffer(enabled === true ? 1 : 0));
+        payload.write(this.getUint16LEBuffer(lockTimeSeconds));
+        payload.write(this.getUInt8Buffer(schedule === true ? 1 : 0));
+        payload.write(this.hexTimeSmartLock(scheduleStart));
+        payload.write(this.hexTimeSmartLock(scheduleEnd));
+        return payload.getData();
+    }
+
+    public static encodeCmdSetSmartLockParamOneTouchLock(adminUserId: string, enabled: boolean): Buffer {
+        const payload = new WritePayload();
+        payload.write(this.getCurrentTimeInSeconds());
+        payload.write(Buffer.from(adminUserId));
+        payload.write(this.getUInt8Buffer(1));
+        payload.write(this.getUInt8Buffer(enabled === true ? 1 : 0));
+        return payload.getData();
+    }
+
+    public static encodeCmdSetSmartLockParamScramblePasscode(adminUserId: string, enabled: boolean): Buffer {
+        const payload = new WritePayload();
+        payload.write(this.getCurrentTimeInSeconds());
+        payload.write(Buffer.from(adminUserId));
+        payload.write(this.getUInt8Buffer(3));
+        payload.write(this.getUInt8Buffer(enabled === true ? 1 : 0));
+        return payload.getData();
+    }
+
+    public static encodeCmdSetSmartLockParamSound(adminUserId: string, value: number): Buffer {
+        const payload = new WritePayload();
+        payload.write(this.getCurrentTimeInSeconds());
+        payload.write(Buffer.from(adminUserId));
+        payload.write(this.getUInt8Buffer(4));
+        payload.write(this.getUInt8Buffer(value));
+        return payload.getData();
+    }
+
+    public static encodeCmdSmartLockAddUser(adminUserId: string, shortUserId: string, passcode: string, username: string, schedule?: Schedule, userPermission = 4): Buffer { // or user_permission 1?
+        const payload = new WritePayload();
+        payload.write(this.getCurrentTimeInSeconds());
+        payload.write(Buffer.from(adminUserId));
+        payload.write(Buffer.from(passcode, "hex"));
+        payload.write(this.getUInt8Buffer(userPermission));
+        payload.write(Buffer.from(schedule !== undefined && schedule.startDateTime !== undefined ? hexDate(schedule.startDateTime) : "00000000", "hex"));
+        payload.write(Buffer.from(schedule !== undefined && schedule.endDateTime !== undefined ? hexDate(schedule.endDateTime) : "ffffffff", "hex"));
+        payload.write(Buffer.from(schedule !== undefined && schedule.week !== undefined ? hexWeek(schedule) : "ff", "hex"));
+        payload.write(Buffer.from(schedule !== undefined && schedule.startDateTime !== undefined ? hexTime(schedule.startDateTime) : "0000", "hex"));
+        payload.write(Buffer.from(schedule !== undefined && schedule.endDateTime !== undefined ? hexTime(schedule.endDateTime) : "ffff", "hex"));
+        payload.write(this.getUInt8Buffer(userPermission === 5 ? 1 : 0));
+        payload.write(Buffer.from(username));
+        payload.write(Buffer.from(shortUserId, "hex"));
+        return payload.getData();
+    }
+
+    public static encodeCmdSmartLockDeleteUser(adminUserId: string, shortUserId: string): Buffer {
+        const payload = new WritePayload();
+        payload.write(this.getCurrentTimeInSeconds());
+        payload.write(Buffer.from(adminUserId));
+        payload.write(Buffer.from(shortUserId, "hex"));
+        return payload.getData();
+    }
+
+    public static encodeCmdSmartLockUpdateSchedule(adminUserId: string, shortUserId: string, username: string, schedule: Schedule, userPermission = 4): Buffer {
+        const payload = new WritePayload();
+        payload.write(this.getCurrentTimeInSeconds());
+        payload.write(Buffer.from(adminUserId));
+        payload.write(this.getUInt8Buffer(userPermission));
+        payload.write(Buffer.from(schedule !== undefined && schedule.startDateTime !== undefined ? hexDate(schedule.startDateTime) : "00000000", "hex"));
+        payload.write(Buffer.from(schedule !== undefined && schedule.endDateTime !== undefined ? hexDate(schedule.endDateTime) : "ffffffff", "hex"));
+        payload.write(Buffer.from(schedule !== undefined && schedule.week !== undefined ? hexWeek(schedule) : "ff", "hex"));
+        payload.write(Buffer.from(schedule !== undefined && schedule.startDateTime !== undefined ? hexTime(schedule.startDateTime) : "0000", "hex"));
+        payload.write(Buffer.from(schedule !== undefined && schedule.endDateTime !== undefined ? hexTime(schedule.endDateTime) : "ffff", "hex"));
+        payload.write(this.getUInt8Buffer(userPermission === 5 ? 1 : 0));
+        payload.write(Buffer.from(username));
+        payload.write(Buffer.from(shortUserId, "hex"));
+        return payload.getData();
+    }
+
+    public static encodeCmdSmartLockModifyPassword(adminUserId: string, passwordId: string, passcode: string): Buffer {
+        const payload = new WritePayload();
+        payload.write(this.getCurrentTimeInSeconds());
+        payload.write(Buffer.from(adminUserId));
+        payload.write(Buffer.from(passwordId, "hex"));
+        payload.write(Buffer.from(passcode, "hex"));
+        return payload.getData();
+    }
+
+    public static encodeCmdSmartLockGetUserList(adminUserId: string): Buffer {
+        const payload = new WritePayload();
+        payload.write(this.getCurrentTimeInSeconds());
+        payload.write(Buffer.from(adminUserId));
+        payload.write(this.getUInt8Buffer(0));
+        return payload.getData();
+    }
+
+    public static encodeCmdSmartLockStatus(adminUserId: string): Buffer {
+        const payload = new WritePayload();
+        payload.write(this.getCurrentTimeInSeconds());
+        payload.write(Buffer.from(adminUserId));
+        return payload.getData();
+    }
+
+    public static encodeCmdSmartLockGetParams(adminUserId: string): Buffer {
+        return this.encodeCmdSmartLockStatus(adminUserId);
+    }
+
+}
+
+export class LockKeypad extends Device {
+
+    static async getInstance(api: HTTPApi, device: DeviceListResponse): Promise<LockKeypad> {
+        return new LockKeypad(api, device);
+    }
+
+    public getStateChannel(): string {
+        return "lock_keypads";
+    }
+
+}
+
+export class Keypad extends Device {
+
+    //TODO: CMD_KEYPAD_BATTERY_CHARGER_STATE = 1655
+    //TODO: CMD_KEYPAD_BATTERY_TEMP_STATE = 1654
+    //TODO: CMD_KEYPAD_GET_PASSWORD = 1657
+    //TODO: CMD_KEYPAD_GET_PASSWORD_LIST = 1662
+    //TODO: CMD_KEYPAD_IS_PSW_SET = 1670
+    //TODO: CMD_KEYPAD_SET_CUSTOM_MAP = 1660
+    //TODO: CMD_KEYPAD_SET_PASSWORD = 1650
+
+    static async getInstance(api: HTTPApi, device: DeviceListResponse): Promise<Keypad> {
+        return new Keypad(api, device);
+    }
+
+    public getStateChannel(): string {
+        return "keypads";
+    }
+
+    public getState(): PropertyValue {
+        return this.getPropertyValue(PropertyName.DeviceState);
+    }
+
+    public isBatteryLow(): PropertyValue {
+        return this.getPropertyValue(PropertyName.DeviceBatteryLow);
+    }
+
+    public isBatteryCharging(): PropertyValue {
+        return this.getPropertyValue(PropertyName.DeviceBatteryIsCharging);
+    }
+
+    protected convertRawPropertyValue(property: PropertyMetadataAny, value: string): PropertyValue {
+        try {
+            switch(property.key) {
+                case CommandType.CMD_KEYPAD_BATTERY_CHARGER_STATE:
+                    return value !== undefined ? (value === "0" || value === "2"? false : true) : false;
+            }
+        } catch (err) {
+            const error = ensureError(err);
+            rootHTTPLogger.error("Keypad convert raw property - Error", { error: getError(error), deviceSN: this.getSerial(), property: property, value: value });
+        }
+        return super.convertRawPropertyValue(property, value);
+    }
+
+}
+
+export class SmartSafe extends Device {
+
+    public static readonly IV = "052E19EB3F880512E99EBB684D4DC1FE";
+    public static readonly DATA_HEADER = [-1, 9];
+    public static readonly VERSION_CODE = 1;
+    public static readonly PUSH_NOTIFICATION_POSITION: {
+        [index: string]: number;
+    } = {
+            [PropertyName.DeviceNotificationUnlockByKey] : 0,
+            [PropertyName.DeviceNotificationUnlockByPIN] : 1,
+            [PropertyName.DeviceNotificationUnlockByFingerprint] : 2,
+            [PropertyName.DeviceNotificationUnlockByApp] : 3,
+            [PropertyName.DeviceNotificationDualUnlock] : 4,
+            [PropertyName.DeviceNotificationDualLock] : 5,
+            [PropertyName.DeviceNotificationWrongTryProtect] : 6,
+            [PropertyName.DeviceNotificationJammed] : 7,
+        };
+
+    static async getInstance(api: HTTPApi, device: DeviceListResponse): Promise<SmartSafe> {
+        return new SmartSafe(api, device);
+    }
+
+    public getStateChannel(): string {
+        return "smartsafes";
+    }
+
+    private static getCurrentTimeInSeconds(): Buffer {
+        const timeInSeconds = getCurrentTimeInSeconds();
+        const arr = new Uint8Array(4);
+        for (let i = 0; i < 4; i++) {
+            arr[i] = ((timeInSeconds >> (i * 8)) & 255);
+        }
+        return Buffer.from(arr);
+    }
+
+    private static getUInt8Buffer(value: number): Buffer {
+        const buffer = Buffer.allocUnsafe(1);
+        buffer.writeUInt8(value);
+        return buffer;
+    }
+
+    private static getUint16LEBuffer(value: number): Buffer {
+        const buffer = Buffer.allocUnsafe(2);
+        buffer.writeUint16LE(value);
+        return buffer;
+    }
+
+    private static encodeCmdSingleUInt8(user_id: string, value: number): Buffer {
+        const payload = new WritePayload();
+        payload.write(Buffer.from(user_id));
+        payload.write(this.getUInt8Buffer(value));
+        payload.write(this.getCurrentTimeInSeconds());
+        return payload.getData();
+    }
+
+    public static encodeCmdWrongTryProtect(user_id: string, enabled: boolean, attempts: number, lockdownTime: number): Buffer {
+        const payload = new WritePayload();
+        payload.write(Buffer.from(user_id));
+        payload.write(this.getUInt8Buffer(enabled === true ? 1 : 0));
+        payload.write(this.getUInt8Buffer(attempts));
+        payload.write(this.getUInt8Buffer(lockdownTime));
+        payload.write(this.getCurrentTimeInSeconds());
+        return payload.getData();
+    }
+
+    public static encodeCmdLeftOpenAlarm(user_id: string, enabled: boolean, duration: number): Buffer {
+        const payload = new WritePayload();
+        payload.write(Buffer.from(user_id));
+        payload.write(this.getUInt8Buffer(enabled === true ? 1 : 0));
+        payload.write(this.getUint16LEBuffer(duration));
+        payload.write(this.getCurrentTimeInSeconds());
+        return payload.getData();
+    }
+
+    public static encodeCmdDualUnlock(user_id: string, enabled: boolean): Buffer {
+        return SmartSafe.encodeCmdSingleUInt8(user_id, enabled === true ? 1 : 0);
+    }
+
+    public static encodeCmdScramblePIN(user_id: string, enabled: boolean): Buffer {
+        return SmartSafe.encodeCmdSingleUInt8(user_id, enabled === true ? 1 : 0);
+    }
+
+    public static encodeCmdPowerSave(user_id: string, enabled: boolean): Buffer {
+        return SmartSafe.encodeCmdSingleUInt8(user_id, enabled === true ? 1 : 0);
+    }
+
+    public static encodeCmdInteriorBrightness(user_id: string, interiorBrightness: number, duration: number): Buffer {
+        let convertedinteriorBrightness = 0;
+        switch (interiorBrightness) {
+            case 25:
+                convertedinteriorBrightness = 1;
+                break;
+            case 60:
+                convertedinteriorBrightness = 2;
+                break;
+            case 100:
+                convertedinteriorBrightness = 3;
+                break;
+        }
+        const payload = new WritePayload();
+        payload.write(Buffer.from(user_id));
+        payload.write(this.getUInt8Buffer(convertedinteriorBrightness));
+        payload.write(this.getUInt8Buffer(duration));
+        payload.write(this.getCurrentTimeInSeconds());
+        return payload.getData();
+    }
+
+    public static encodeCmdTamperAlarm(user_id: string, option: number): Buffer {
+        return SmartSafe.encodeCmdSingleUInt8(user_id, option);
+    }
+
+    public static encodeCmdRemoteUnlock(user_id: string, option: number): Buffer {
+        return SmartSafe.encodeCmdSingleUInt8(user_id, option);
+    }
+
+    public static encodeCmdAlertVolume(user_id: string, volume: number): Buffer {
+        return SmartSafe.encodeCmdSingleUInt8(user_id, volume);
+    }
+
+    public static encodeCmdPromptVolume(user_id: string, volume: number): Buffer {
+        return SmartSafe.encodeCmdSingleUInt8(user_id, volume);
+    }
+
+    public static encodeCmdPushNotification(user_id: string, modes: number): Buffer {
+        const payload = new WritePayload();
+        payload.write(Buffer.from(user_id));
+        payload.write(this.getUint16LEBuffer(modes));
+        payload.write(this.getCurrentTimeInSeconds());
+        return payload.getData();
+    }
+
+    public static encodeCmdUnlock(user_id: string): Buffer {
+        return SmartSafe.encodeCmdSingleUInt8(user_id, 1);
+    }
+
+    public static encodeCmdVerifyPIN(user_id: string, pin: string): Buffer {
+        const pinBuffer = Buffer.alloc(8);
+        pinBuffer.write(pin);
+        const payload = new WritePayload();
+        payload.write(Buffer.from(user_id));
+        payload.write(pinBuffer);
+        payload.write(this.getCurrentTimeInSeconds());
+        return payload.getData();
+    }
+
+    protected convertRawPropertyValue(property: PropertyMetadataAny, value: string): PropertyValue {
+        try {
+            if (property.key === CommandType.CMD_SMARTSAFE_REMOTE_OPEN_TYPE) {
+                switch (property.name) {
+                    case PropertyName.DeviceRemoteUnlock:
+                    {
+                        const booleanProperty = property as PropertyMetadataBoolean;
+                        return value !== undefined ? (value === "0" || value === "1" ? true : false) : booleanProperty.default !== undefined ? booleanProperty.default : false;
+                    }
+                    case PropertyName.DeviceRemoteUnlockMasterPIN:
+                    {
+                        const booleanProperty = property as PropertyMetadataBoolean;
+                        return value !== undefined ? (value === "0" ? true : false) : booleanProperty.default !== undefined ? booleanProperty.default : false;
+                    }
+                }
+            } else if (property.key === CommandType.CMD_SMARTSAFE_NOTIF) {
+                const booleanProperty = property as PropertyMetadataBoolean;
+                return value !== undefined ? ((Number.parseInt(value) >> SmartSafe.PUSH_NOTIFICATION_POSITION[property.name]) & 1) === 1 : booleanProperty.default !== undefined ? booleanProperty.default : false;
+            }
+        } catch (err) {
+            const error = ensureError(err);
+            rootHTTPLogger.error("SmartSafe convert raw property - Error", { error: getError(error), deviceSN: this.getSerial(), property: property, value: value });
+        }
+        return super.convertRawPropertyValue(property, value);
+    }
+
+    public shakeEvent(event: number, eventDurationSeconds: number): void {
+        this.updateProperty(PropertyName.DeviceShakeAlertEvent, event);
+        this.updateProperty(PropertyName.DeviceShakeAlert, true);
+        this.clearEventTimeout(DeviceEvent.ShakeAlarm);
+        this.eventTimeouts.set(DeviceEvent.ShakeAlarm, setTimeout(async () => {
+            this.updateProperty(PropertyName.DeviceShakeAlert, false);
+            this.eventTimeouts.delete(DeviceEvent.ShakeAlarm);
+        }, eventDurationSeconds * 1000));
+    }
+
+    public alarm911Event(event: number, eventDurationSeconds: number): void {
+        this.updateProperty(PropertyName.Device911AlertEvent, event);
+        this.updateProperty(PropertyName.Device911Alert, true);
+        this.clearEventTimeout(DeviceEvent.Alarm911);
+        this.eventTimeouts.set(DeviceEvent.Alarm911, setTimeout(async () => {
+            this.updateProperty(PropertyName.Device911Alert, false);
+            this.eventTimeouts.delete(DeviceEvent.Alarm911);
+        }, eventDurationSeconds * 1000));
+    }
+
+    public jammedEvent(eventDurationSeconds: number): void {
+        this.updateProperty(PropertyName.DeviceJammedAlert, true);
+        this.clearEventTimeout(DeviceEvent.Jammed);
+        this.eventTimeouts.set(DeviceEvent.Jammed, setTimeout(async () => {
+            this.updateProperty(PropertyName.DeviceJammedAlert, false);
+            this.eventTimeouts.delete(DeviceEvent.Jammed);
+        }, eventDurationSeconds * 1000));
+    }
+
+    public lowBatteryEvent(eventDurationSeconds: number): void {
+        this.updateProperty(PropertyName.DeviceLowBatteryAlert, true);
+        this.clearEventTimeout(DeviceEvent.LowBattery);
+        this.eventTimeouts.set(DeviceEvent.LowBattery, setTimeout(async () => {
+            this.updateProperty(PropertyName.DeviceLowBatteryAlert, false);
+            this.eventTimeouts.delete(DeviceEvent.LowBattery);
+        }, eventDurationSeconds * 1000));
+    }
+
+    public wrongTryProtectAlarmEvent(eventDurationSeconds: number): void {
+        this.updateProperty(PropertyName.DeviceWrongTryProtectAlert, true);
+        this.clearEventTimeout(DeviceEvent.WrontTryProtectAlarm);
+        this.eventTimeouts.set(DeviceEvent.WrontTryProtectAlarm, setTimeout(async () => {
+            this.updateProperty(PropertyName.DeviceWrongTryProtectAlert, false);
+            this.eventTimeouts.delete(DeviceEvent.WrontTryProtectAlarm);
+        }, eventDurationSeconds * 1000));
+    }
+
+    public processPushNotification(station: Station, message: PushMessage, eventDurationSeconds: number): void {
+        super.processPushNotification(station, message, eventDurationSeconds);
+        if (message.event_type !== undefined) {
+            if (message.station_sn === this.getSerial()) {
+                try {
+                    switch (message.event_type) {
+                        //TODO: Finish smart safe push notification handling implementation
+                        case SmartSafeEvent.LOCK_STATUS:
+                        {
+                            const eventValues = message.event_value as SmartSafeEventValueDetail;
+
+                            if (eventValues.action === 0) {
+                                this.updateRawProperty(CommandType.CMD_SMARTSAFE_LOCK_STATUS, "0", "push");
+                                /*
+                                    type values:
+                                        1: Unlocked by PIN
+                                        2: Unlocked by User
+                                        3: Unlocked by key
+                                        4: Unlocked by App
+                                        5: Unlocked by Dual Unlock
+                                */
+                            } else if (eventValues.action === 1) {
+                                this.updateRawProperty(CommandType.CMD_SMARTSAFE_LOCK_STATUS, "1", "push");
+                            } else if (eventValues.action === 2) {
+                                this.jammedEvent(eventDurationSeconds);
+                            } else if (eventValues.action === 3) {
+                                this.lowBatteryEvent(eventDurationSeconds);
+                            }
+                            break;
+                        }
+                        case SmartSafeEvent.ALARM_911:
+                        {
+                            const eventValue = message.event_value as number;
+                            this.alarm911Event(eventValue, eventDurationSeconds);
+                            break;
+                        }
+                        case SmartSafeEvent.SHAKE_ALARM:
+                        {
+                            const eventValue = message.event_value as number;
+                            this.shakeEvent(eventValue, eventDurationSeconds);
+                            break;
+                        }
+                        case SmartSafeEvent.LONG_TIME_NOT_CLOSE:
+                        {
+                            const eventValue = message.event_value as number;
+                            if (eventValue === 1) {
+                                this.updateProperty(PropertyName.DeviceLongTimeNotCloseAlert, true);
+                                this.clearEventTimeout(DeviceEvent.LongTimeNotClose);
+                                this.eventTimeouts.set(DeviceEvent.LongTimeNotClose, setTimeout(async () => {
+                                    this.updateProperty(PropertyName.DeviceLongTimeNotCloseAlert, false);
+                                    this.eventTimeouts.delete(DeviceEvent.LongTimeNotClose);
+                                }, eventDurationSeconds * 1000));
+                            }
+                            break;
+                        }
+                        case SmartSafeEvent.LOW_POWER:
+                        {
+                            this.lowBatteryEvent(eventDurationSeconds);
+                            break;
+                        }
+                        case SmartSafeEvent.INPUT_ERR_MAX:
+                        {
+                            this.wrongTryProtectAlarmEvent(eventDurationSeconds);
+                            break;
+                        }
+                        default:
+                            rootHTTPLogger.debug("SmartSafe process push notification - Unhandled smart safe notification event", message.event_type, message.event_time, message.device_sn);
+                            break;
+                    }
+                } catch (err) {
+                    const error = ensureError(err);
+                    rootHTTPLogger.debug(`SmartSafe process push notification - Error`, { error: getError(error), deviceSN: this.getSerial(), message: JSON.stringify(message), eventDurationSeconds: eventDurationSeconds });
+                }
+            }
+        }
+    }
+
+    protected handlePropertyChange(metadata: PropertyMetadataAny, oldValue: PropertyValue, newValue: PropertyValue): void {
+        super.handlePropertyChange(metadata, oldValue, newValue);
+        if (metadata.name === PropertyName.DeviceLocked && metadata.key === CommandType.CMD_SMARTSAFE_LOCK_STATUS) {
+            this.emit("locked", this, newValue as boolean);
+        } else if (metadata.name === PropertyName.DeviceJammedAlert) {
+            this.emit("jammed", this, newValue as boolean);
+        } else if (metadata.name === PropertyName.DeviceLowBatteryAlert) {
+            this.emit("low battery", this, newValue as boolean);
+        } else if (metadata.name === PropertyName.Device911Alert) {
+            this.emit("911 alarm", this, newValue as boolean, this.getPropertyValue(PropertyName.Device911AlertEvent) as number);
+        } else if (metadata.name === PropertyName.DeviceShakeAlert) {
+            this.emit("shake alarm", this, newValue as boolean, this.getPropertyValue(PropertyName.DeviceShakeAlertEvent) as number);
+        } else if (metadata.name === PropertyName.DeviceLongTimeNotCloseAlert) {
+            this.emit("long time not close", this, newValue as boolean);
+        } else if (metadata.name === PropertyName.DeviceWrongTryProtectAlert) {
+            this.emit("wrong try-protect alarm", this, newValue as boolean);
+        }
+    }
+
+    public getState(): PropertyValue {
+        return this.getPropertyValue(PropertyName.DeviceState);
+    }
+
+    public getBatteryValue(): PropertyValue {
+        return this.getPropertyValue(PropertyName.DeviceBattery);
+    }
+
+    public getWifiRssi(): PropertyValue {
+        return this.getPropertyValue(PropertyName.DeviceWifiRSSI);
+    }
+
+    public isLocked(): boolean {
+        return this.getPropertyValue(PropertyName.DeviceLocked) as boolean;
+    }
+
+}
+
+export class Tracker extends Device {
+
+    static async getInstance(api: HTTPApi, device: DeviceListResponse): Promise<Tracker> {
+        return new Tracker(api, device);
+    }
+
+    public getStateChannel(): string {
+        return "tracker";
+    }
+
+    protected convertRawPropertyValue(property: PropertyMetadataAny, value: string): PropertyValue {
+        try {
+            switch(property.key) {
+                case TrackerCommandType.COMMAND_NEW_LOCATION:
+                {
+                    if (value !== undefined && typeof value === "string") {
+                        const items = value.split(",");
+                        if (items.length === 3) {
+                            switch(property.name) {
+                                case PropertyName.DeviceLocationCoordinates:
+                                    return `${items[1]},${items[0]}`;
+                                case PropertyName.DeviceLocationLastUpdate:
+                                    return Number.parseInt(items[2]);
+                                default: break;
+                            }
+                        }
+                    }
+                    break;
+                }
+            }
+        } catch (err) {
+            const error = ensureError(err);
+            rootHTTPLogger.error("Tracker convert raw property - Error", { error: getError(error), deviceSN: this.getSerial(), property: property, value: value });
+        }
+        return super.convertRawPropertyValue(property, value);
+    }
+
+    public async setFindPhone(value: boolean): Promise<boolean> {
+        try {
+            const property = this.getPropertyMetadata(PropertyName.DeviceFindPhone);
+            validValue(property, value);
+            return await this.setParameters([{
+                paramType: TrackerCommandType.COMMAND_TYPE_FINDMYPHONE,
+                paramValue: value ? "1" : "0"
+            }]);
+        } catch (err) {
+            const error = ensureError(err);
+            rootHTTPLogger.error("Tracker set find phone - Error", { error: getError(error), deviceSN: this.getSerial(), value: value });
+        }
+        return false;
+    }
+
+    public async setLeftBehindAlarm(value: boolean): Promise<boolean> {
+        try {
+            const property = this.getPropertyMetadata(PropertyName.DeviceLeftBehindAlarm);
+            validValue(property, value);
+            return await this.setParameters([{
+                paramType: TrackerCommandType.COMMAND_ANTILOST,
+                paramValue: value ? "1" : "0"
+            }]);
+        } catch (err) {
+            const error = ensureError(err);
+            rootHTTPLogger.error("Tracker set left behind alarm - Error", { error: getError(error), deviceSN: this.getSerial(), value: value });
+        }
+        return false;
+    }
+
+    public async setTrackerType(value: TrackerType): Promise<boolean> {
+        try {
+            const property = this.getPropertyMetadata(PropertyName.DeviceTrackerType);
+            validValue(property, value);
+            return await this.setParameters([{
+                paramType: TrackerCommandType.TYPE_ICON_INDEX,
+                paramValue: value.toString()
+            }]);
+        } catch (err) {
+            const error = ensureError(err);
+            rootHTTPLogger.error("Tracker set tracker type - Error", { error: getError(error), deviceSN: this.getSerial(), value: value });
+        }
+        return false;
+    }
+
+}
+
+export class DoorbellLock extends DoorbellCamera {
+
+    static async getInstance(api: HTTPApi, device: DeviceListResponse): Promise<DoorbellLock> {
+        const voices = await api.getVoices(device.device_sn);
+        return new DoorbellLock(api, device, voices);
+    }
+
+    public getStateChannel(): string {
+        return "locks";
+    }
+
+    protected handlePropertyChange(metadata: PropertyMetadataAny, oldValue: PropertyValue, newValue: PropertyValue): void {
+        super.handlePropertyChange(metadata, oldValue, newValue);
+        if (metadata.name === PropertyName.DeviceLocked) {
+            this.emit("locked", this, newValue as boolean);
+        } else if (metadata.name === PropertyName.DeviceLowBatteryAlert) {
+            this.emit("low battery", this, newValue as boolean);
+        } else if ((metadata.key === CommandType.CMD_DOORLOCK_GET_STATE || metadata.key === CommandType.CMD_SMARTLOCK_QUERY_STATUS) && ((oldValue !== undefined && ((oldValue === 4 && newValue !== 4) || (oldValue !== 4 && newValue === 4))) || oldValue === undefined)) {
+            this.updateProperty(PropertyName.DeviceLocked, newValue === 4 ? true : false);
+        }
+    }
+
+    protected convertRawPropertyValue(property: PropertyMetadataAny, value: string): PropertyValue {
+        try {
+            switch (property.key) {
+                case CommandType.CMD_DEV_RECORD_AUTOSTOP:
+                    return value !== undefined ? (value === "0" ? true : false) : false;
+            }
+        } catch (err) {
+            const error = ensureError(err);
+            rootHTTPLogger.error("DoorbellLock convert raw property - Error", { error: getError(error), deviceSN: this.getSerial(), property: property, value: value });
+        }
+        return super.convertRawPropertyValue(property, value);
+    }
+
+    public getState(): PropertyValue {
+        return this.getPropertyValue(PropertyName.DeviceState);
+    }
+
+    public getBatteryValue(): PropertyValue {
+        return this.getPropertyValue(PropertyName.DeviceBattery);
+    }
+
+    public getWifiRssi(): PropertyValue {
+        return this.getPropertyValue(PropertyName.DeviceWifiRSSI);
+    }
+
+    public isLocked(): PropertyValue {
+        const param = this.getLockStatus();
+        return param ? (param === 4 ? true : false) : false;
+    }
+
+    public getLockStatus(): PropertyValue {
+        return this.getPropertyValue(PropertyName.DeviceLockStatus);
+    }
+
+    public processPushNotification(station: Station, message: PushMessage, eventDurationSeconds: number): void {
+        super.processPushNotification(station, message, eventDurationSeconds);
+        if (message.event_type !== undefined && message.device_sn === this.getSerial()) {
+            try {
+                switch (message.event_type) {
+                    case LockPushEvent.APP_LOCK:
+                    case LockPushEvent.AUTO_LOCK:
+                    case LockPushEvent.FINGER_LOCK:
+                    case LockPushEvent.KEYPAD_LOCK:
+                    case LockPushEvent.MANUAL_LOCK:
+                    case LockPushEvent.PW_LOCK:
+                    case LockPushEvent.TEMPORARY_PW_LOCK:
+                    {
+                        const cmdType = this.isLockBle() || this.isLockBleNoFinger() ? CommandType.CMD_DOORLOCK_GET_STATE : CommandType.CMD_SMARTLOCK_QUERY_STATUS;
+                        this.updateRawProperty(cmdType, "4", "push");
+
+                        if (!isEmpty(message.person_name)) {
+                            this.updateProperty(PropertyName.DevicePersonName, message.person_name!);
+                            this.updateProperty(PropertyName.DeviceLockEventOrigin, getLockEventType(message.event_type));
+                            this.clearEventTimeout(DeviceEvent.Lock);
+                            this.eventTimeouts.set(DeviceEvent.Lock, setTimeout(async () => {
+                                this.updateProperty(PropertyName.DevicePersonName, "");
+                                this.updateProperty(PropertyName.DeviceLockEventOrigin, 0);
+                                this.eventTimeouts.delete(DeviceEvent.Lock);
+                            }, eventDurationSeconds * 1000));
+                        }
+                        break;
+                    }
+                    case LockPushEvent.APP_UNLOCK:
+                    case LockPushEvent.AUTO_UNLOCK:
+                    case LockPushEvent.FINGERPRINT_UNLOCK:
+                    case LockPushEvent.MANUAL_UNLOCK:
+                    case LockPushEvent.PW_UNLOCK:
+                    case LockPushEvent.TEMPORARY_PW_UNLOCK:
+                    {
+                        const cmdType = this.isLockBle() || this.isLockBleNoFinger() ? CommandType.CMD_DOORLOCK_GET_STATE : CommandType.CMD_SMARTLOCK_QUERY_STATUS;
+                        this.updateRawProperty(cmdType, "3", "push");
+
+                        if (!isEmpty(message.person_name)) {
+                            this.updateProperty(PropertyName.DevicePersonName, message.person_name!);
+                            this.updateProperty(PropertyName.DeviceLockEventOrigin, getLockEventType(message.event_type));
+                            this.clearEventTimeout(DeviceEvent.Lock);
+                            this.eventTimeouts.set(DeviceEvent.Lock, setTimeout(async () => {
+                                this.updateProperty(PropertyName.DevicePersonName, "");
+                                this.updateProperty(PropertyName.DeviceLockEventOrigin, 0);
+                                this.eventTimeouts.delete(DeviceEvent.Lock);
+                            }, eventDurationSeconds * 1000));
+                        }
+                        break;
+                    }
+                    case LockPushEvent.LOCK_MECHANICAL_ANOMALY:
+                    case LockPushEvent.MECHANICAL_ANOMALY:
+                    case LockPushEvent.VIOLENT_DESTRUCTION:
+                    case LockPushEvent.MULTIPLE_ERRORS:
+                    {
+                        const cmdType = this.isLockBle() || this.isLockBleNoFinger() ? CommandType.CMD_DOORLOCK_GET_STATE : CommandType.CMD_SMARTLOCK_QUERY_STATUS;
+                        this.updateRawProperty(cmdType, "5", "push");
+                        break;
+                    }
+                    case LockPushEvent.LOW_POWER:
+                    case LockPushEvent.VERY_LOW_POWER:
+                        this.updateProperty(PropertyName.DeviceLowBatteryAlert, true);
+                        this.clearEventTimeout(DeviceEvent.LowBattery);
+                        this.eventTimeouts.set(DeviceEvent.LowBattery, setTimeout(async () => {
+                            this.updateProperty(PropertyName.DeviceLowBatteryAlert, false);
+                            this.eventTimeouts.delete(DeviceEvent.LowBattery);
+                        }, eventDurationSeconds * 1000));
+                        break;
+                    case LockPushEvent.DOOR_OPEN_LEFT: //TODO: Implement event
+                        break;
+                    case LockPushEvent.DOOR_TAMPER: //TODO: Implement event
+                        break;
+                    case LockPushEvent.DOOR_STATE_ERROR: //TODO: Implement event
+                        break;
+                    default:
+                        rootHTTPLogger.debug("DoorbellLock process push notification - Unhandled lock notification event", { eventType: message.event_type, eventTime: message.event_time, deviceSN: this.getSerial() });
+                        break;
+                }
+            } catch (err) {
+                const error = ensureError(err);
+                rootHTTPLogger.debug(`DoorbellLock process push notification - Error`, { error: getError(error), deviceSN: this.getSerial(), eventType: message.event_type, eventTime: message.event_time, eventDurationSeconds: eventDurationSeconds });
+            }
+        }
+    }
+
+}
+export class SmartDrop extends Camera {
+
+    static async getInstance(api: HTTPApi, device: DeviceListResponse): Promise<SmartDrop> {
+        return new SmartDrop(api, device);
+    }
+
+    public getStateChannel(): string {
+        return "boxes";
+    }
+
+    public processPushNotification(message: PushMessage, eventDurationSeconds: number): void {
+        super.processPushNotification(message, eventDurationSeconds);
+        if (message.type !== undefined && message.event_type !== undefined) {
+            if (message.device_sn === this.getSerial()) {
+                try {
+                    if (!isEmpty(message.pic_url)) {
+                        getImage(this.api, this.getSerial(), message.pic_url!).then((image) => {
+                            if (image.data.length > 0) {
+                                this.updateProperty(PropertyName.DevicePicture, image);
+                            }
+                        }).catch((err) => {
+                            const error = ensureError(err);
+                            this.log.debug(`SmartDrop process push notification - Device Get picture - Error`, { error: getError(error), deviceSN: this.getSerial(), message: JSON.stringify(message), eventDurationSeconds: eventDurationSeconds });
+                        });
+                    }
+                    if (message.event_type === CusPushEvent.SMART_DROP) {
+                        switch (message.open) {
+                            case SmartDropOpen.OPEN:
+                                // Open
+                                this.updateRawProperty(CommandType.CMD_SMART_DROP_OPEN, "1", "push");
+                                switch (message.openType) {
+                                    case SmartDropOpenedBy.APP:
+                                        // Open remotely via App
+                                        this.updateProperty(PropertyName.DeviceOpenedByType, 1);
+                                        break;
+                                    case SmartDropOpenedBy.PIN:
+                                        // Open with PIN
+                                        if (message.pin === "0") {
+                                            // Master PIN
+                                            this.updateProperty(PropertyName.DeviceOpenedByType, 2);
+                                        } else {
+                                            // Delivery PIN
+                                            // who: message.person_name
+                                            this.updateProperty(PropertyName.DeviceOpenedByType, 3);
+                                            this.updateProperty(PropertyName.DeviceOpenedByName, message.person_name !== undefined ? message.person_name : "");
+                                        }
+                                        break;
+                                    case SmartDropOpenedBy.WITHOUT_KEY:
+                                        // Opened without key
+                                        this.updateProperty(PropertyName.DeviceOpenedByType, 4);
+                                        break;
+                                    case SmartDropOpenedBy.EMERGENCY_RELEASE_BUTTON:
+                                        // Opened via emergency release button
+                                        this.updateProperty(PropertyName.DeviceOpenedByType, 5);
+                                        break;
+                                    case SmartDropOpenedBy.KEY:
+                                        // Opened with key
+                                        this.updateProperty(PropertyName.DeviceOpenedByType, 6);
+                                        break;
+                                    default:
+                                        this.log.debug("SmartDrop process push notification - Unhandled SmartDrop push event (openType)", message);
+                                        break;
+                                }
+                                break;
+                            case SmartDropOpen.CLOSED:
+                                // Closed
+                                this.updateRawProperty(CommandType.CMD_SMART_DROP_OPEN, "0", "push");
+                                break;
+                            case SmartDropOpen.LID_STUCK:
+                                // The lid may be stuck
+                                this.updateProperty(PropertyName.DeviceLidStuckAlert, true);
+                                this.clearEventTimeout(DeviceEvent.LidStuckAlert);
+                                this.eventTimeouts.set(DeviceEvent.LidStuckAlert, setTimeout(async () => {
+                                    this.updateProperty(PropertyName.DeviceLidStuckAlert, false);
+                                    this.eventTimeouts.delete(DeviceEvent.LidStuckAlert);
+                                }, eventDurationSeconds * 1000));
+                                break;
+                            case SmartDropOpen.PIN_INCORRECT:
+                                // Someone had entered incorrect PIN
+                                this.updateProperty(PropertyName.DevicePinIncorrectAlert, true);
+                                this.clearEventTimeout(DeviceEvent.PinIncorrectAlert);
+                                this.eventTimeouts.set(DeviceEvent.PinIncorrectAlert, setTimeout(async () => {
+                                    this.updateProperty(PropertyName.DevicePinIncorrectAlert, false);
+                                    this.eventTimeouts.delete(DeviceEvent.PinIncorrectAlert);
+                                }, eventDurationSeconds * 1000));
+                                break;
+                            case SmartDropOpen.LEFT_OPENED:
+                                // Has been left opened for 1 minute
+                                this.updateProperty(PropertyName.DeviceLongTimeNotCloseAlert, true);
+                                this.clearEventTimeout(DeviceEvent.LongTimeNotClose);
+                                this.eventTimeouts.set(DeviceEvent.LongTimeNotClose, setTimeout(async () => {
+                                    this.updateProperty(PropertyName.DeviceLongTimeNotCloseAlert, false);
+                                    this.eventTimeouts.delete(DeviceEvent.LongTimeNotClose);
+                                }, eventDurationSeconds * 1000));
+                                break;
+                            case SmartDropOpen.LOW_TEMPERATURE_WARNING:
+                                // Low temperature warning
+                                this.updateProperty(PropertyName.DeviceLowTemperatureAlert, true);
+                                this.clearEventTimeout(DeviceEvent.LowTemperatureAlert);
+                                this.eventTimeouts.set(DeviceEvent.LowTemperatureAlert, setTimeout(async () => {
+                                    this.updateProperty(PropertyName.DeviceLowTemperatureAlert, false);
+                                    this.eventTimeouts.delete(DeviceEvent.LowTemperatureAlert);
+                                }, eventDurationSeconds * 1000));
+                                break;
+                            default:
+                                this.log.debug("SmartDrop process push notification - Unhandled SmartDrop push event (1)", message);
+                                break;
+                        }
+                    } else if (message.event_type !== 0) {
+                        switch(message.event_type) {
+                            case SmartDropPushEvent.LOW_BATTERY:
+                                // Low battery warning
+                                this.updateProperty(PropertyName.DeviceLowBatteryAlert, true);
+                                this.clearEventTimeout(DeviceEvent.LowBattery);
+                                this.eventTimeouts.set(DeviceEvent.LowBattery, setTimeout(async () => {
+                                    this.updateProperty(PropertyName.DeviceLowBatteryAlert, false);
+                                    this.eventTimeouts.delete(DeviceEvent.LowBattery);
+                                }, eventDurationSeconds * 1000));
+                                break;
+                            case SmartDropPushEvent.OVERHEATING_WARNING:
+                                // Overheating warning
+                                this.updateProperty(PropertyName.DeviceHighTemperatureAlert, true);
+                                this.clearEventTimeout(DeviceEvent.HighTemperatureAlert);
+                                this.eventTimeouts.set(DeviceEvent.HighTemperatureAlert, setTimeout(async () => {
+                                    this.updateProperty(PropertyName.DeviceHighTemperatureAlert, false);
+                                    this.eventTimeouts.delete(DeviceEvent.HighTemperatureAlert);
+                                }, eventDurationSeconds * 1000));
+                                break;
+                            case SmartDropPushEvent.TAMPERED_WARNING:
+                                if (message.type === 2) {
+                                    // Warning have been tampered
+                                    this.updateProperty(PropertyName.DeviceTamperingAlert, true);
+                                    this.clearEventTimeout(DeviceEvent.TamperingAlert);
+                                    this.eventTimeouts.set(DeviceEvent.TamperingAlert, setTimeout(async () => {
+                                        this.updateProperty(PropertyName.DeviceTamperingAlert, false);
+                                        this.eventTimeouts.delete(DeviceEvent.TamperingAlert);
+                                    }, eventDurationSeconds * 1000));
+                                }
+                                break;
+                            case SmartDropPushEvent.BATTERY_FULLY_CHARGED:
+                                // Battery fully charged
+                                this.updateProperty(PropertyName.DeviceBatteryFullyChargedAlert, true);
+                                this.clearEventTimeout(DeviceEvent.BatteryFullyChargedAlert);
+                                this.eventTimeouts.set(DeviceEvent.BatteryFullyChargedAlert, setTimeout(async () => {
+                                    this.updateProperty(PropertyName.DeviceBatteryFullyChargedAlert, false);
+                                    this.eventTimeouts.delete(DeviceEvent.BatteryFullyChargedAlert);
+                                }, eventDurationSeconds * 1000));
+                                break;
+                            case SmartDropPushEvent.PERSON_DETECTED:
+                                //Someone has been spotted
+                                this.updateProperty(PropertyName.DevicePersonName, !isEmpty(message.person_name) ? message.person_name! : "Unknown");
+                                this.updateProperty(PropertyName.DevicePersonDetected, true);
+                                this.clearEventTimeout(DeviceEvent.PersonDetected);
+                                this.eventTimeouts.set(DeviceEvent.PersonDetected, setTimeout(async () => {
+                                    this.updateProperty(PropertyName.DevicePersonName, "");
+                                    this.updateProperty(PropertyName.DevicePersonDetected, false);
+                                    this.eventTimeouts.delete(DeviceEvent.PersonDetected);
+                                }, eventDurationSeconds * 1000));
+                                break;
+                            default:
+                                this.log.debug("SmartDrop process push notification - Unhandled SmartDrop push event (2)", message);
+                        }
+                    } else {
+                        this.log.debug("SmartDrop process push notification - Unhandled SmartDrop push event type", message);
+                    }
+                } catch (err) {
+                    const error = ensureError(err);
+                    this.log.debug(`SmartDrop process push notification - Error`, { error: getError(error), deviceSN: this.getSerial(), message: JSON.stringify(message), eventDurationSeconds: eventDurationSeconds });
+                }
+            }
+        }
+    }
+
+    protected handlePropertyChange(metadata: PropertyMetadataAny, oldValue: PropertyValue, newValue: PropertyValue): void {
+        super.handlePropertyChange(metadata, oldValue, newValue);
+        if (metadata.name === PropertyName.DeviceOpen) {
+            const open = (newValue as boolean);
+            if (open === false) {
+                this.updateProperty(PropertyName.DeviceOpenedByType, 0);
+                this.updateProperty(PropertyName.DeviceOpenedByName, "");
+            }
+            this.emit("open", this, open);
+        } else if (metadata.name === PropertyName.DeviceLowBatteryAlert) {
+            this.emit("low battery", this, newValue as boolean);
+        } else if (metadata.name === PropertyName.DeviceTamperingAlert) {
+            this.emit("tampering", this, newValue as boolean);
+        } else if (metadata.name === PropertyName.DeviceLongTimeNotCloseAlert) {
+            this.emit("long time not close", this, newValue as boolean);
+        } else if (metadata.name === PropertyName.DeviceLowTemperatureAlert) {
+            this.emit("low temperature", this, newValue as boolean);
+        } else if (metadata.name === PropertyName.DeviceHighTemperatureAlert) {
+            this.emit("high temperature", this, newValue as boolean);
+        } else if (metadata.name === PropertyName.DevicePinIncorrectAlert) {
+            this.emit("pin incorrect", this, newValue as boolean);
+        } else if (metadata.name === PropertyName.DeviceLidStuckAlert) {
+            this.emit("lid stuck", this, newValue as boolean);
+        } else if (metadata.name === PropertyName.DeviceBatteryFullyChargedAlert) {
+            this.emit("battery fully charged", this, newValue as boolean);
+        }
+    }
+}
+
+export class UnknownDevice extends Device {
+
+    static async getInstance(api: HTTPApi, device: DeviceListResponse): Promise<UnknownDevice> {
+        return new UnknownDevice(api, device);
+    }
+
+    public getStateChannel(): string {
+        return "unknown";
+    }
+
+}