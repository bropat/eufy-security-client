import { Logger } from "ts-log";

import { CommandType, TrackerCommandType } from "../p2p/types";
import { decodeBase64, getNullTerminatedString } from "../p2p/utils";
import { getError, parseJSON } from "../utils";
import { ParamType } from "./types";
import { decryptTrackerData } from "./utils";
import { ensureError } from "../error";

export class ParameterHelper {

    public static readValue(serialNumber: string, type: number, value: string, log: Logger): string | undefined {
        if (value) {
            if (type === ParamType.SNOOZE_MODE ||
                type === ParamType.CAMERA_MOTION_ZONES ||
                type === CommandType.CMD_SET_DOORSENSOR_ALWAYS_OPEN_DELAY ||
                type === CommandType.CMD_SET_DOORSENSOR_ALWAYS_OPEN ||
                type === CommandType.ARM_DELAY_HOME ||
                type === CommandType.ARM_DELAY_AWAY ||
                type === CommandType.ARM_DELAY_CUS1 ||
                type === CommandType.ARM_DELAY_CUS2 ||
                type === CommandType.ARM_DELAY_CUS3 ||
                type === CommandType.ARM_DELAY_OFF ||
                type === CommandType.CELLULAR_INFO ||
                type === CommandType.CMD_WALL_LIGHT_SETTINGS_MANUAL_COLORED_LIGHTING ||
                type === CommandType.CMD_WALL_LIGHT_SETTINGS_SCHEDULE_COLORED_LIGHTING ||
                type === CommandType.CMD_WALL_LIGHT_SETTINGS_MANUAL_COLORED_LIGHTING ||
                type === CommandType.CMD_WALL_LIGHT_SETTINGS_COLORED_LIGHTING_COLORS ||
                type === CommandType.CMD_WALL_LIGHT_SETTINGS_DYNAMIC_LIGHTING_THEMES ||
<<<<<<< HEAD
                type === CommandType.CMD_INDOOR_DET_SET_ACTIVE_ZONE) {
=======
                type === CommandType.CMD_INDOOR_DET_SET_ACTIVE_ZONE ||
                type === CommandType.CMD_SET_PRIVACYPARAM ||
                type === CommandType.CMD_BAT_DOORBELL_VIDEO_QUALITY_E340 ||
                type === CommandType.CMD_BAT_DOORBELL_RECORD_QUALITY_E340) {
>>>>>>> 644f63e1
                if (typeof value === "string") {
                    const parsedValue = parseJSON(getNullTerminatedString(decodeBase64(value), "utf-8"), log);
                    if (parsedValue === undefined) {
                        log.debug("Non-parsable parameter value received from eufy cloud. Will be ignored.", { serialNumber: serialNumber, type: type, value: value });
                    }
                    return parsedValue;
                } else {
                    return value; //return object
                }
            } else if (type === CommandType.CMD_BAT_DOORBELL_SET_NOTIFICATION_MODE ||
                type === CommandType.CMD_DOORBELL_DUAL_RADAR_WD_DETECTION_SENSITIVITY ||
                type === CommandType.CMD_DOORBELL_DUAL_RADAR_WD_AUTO_RESPONSE ||
                type === CommandType.CMD_DOORBELL_DUAL_PACKAGE_STRAND_TIME ||
                type === CommandType.CMD_DOORBELL_DUAL_RING_AUTO_RESPONSE ||
                type === CommandType.CMD_DOORBELL_DUAL_PACKAGE_GUARD_TIME ||
                type === CommandType.CMD_DOORBELL_DUAL_RADAR_WD_DISTANCE ||
                type === CommandType.CMD_DOORBELL_DUAL_RADAR_WD_TIME ||
                type === CommandType.CMD_DOORBELL_DUAL_DELIVERY_GUARD_SWITCH ||
                type === CommandType.CMD_DOORBELL_DUAL_PACKAGE_GUARD_VOICE ||
                type === CommandType.CMD_CAMERA_GARAGE_DOOR_SENSORS) {
                if (typeof value === "string") {
                    const parsedValue = parseJSON(value, log);
                    if (parsedValue === undefined) {
                        log.debug("Non-parsable parameter value received from eufy cloud. Will be ignored.", { serialNumber: serialNumber, type: type, value: value });
                    }
                    return parsedValue;
                } else {
                    return value; //return object
                }
            } else if (type === TrackerCommandType.COMMAND_NEW_LOCATION ||
                type === TrackerCommandType.LOCATION_NEW_ADDRESS) {
                try {
                    const decrypted = decryptTrackerData(Buffer.from(value , "hex"), Buffer.from(serialNumber));
                    if (decrypted !== undefined) {
                        return decrypted.toString("utf8").trim();
                    }
                } catch (err) {
                    const error = ensureError(err);
                    log.debug("Non-parsable parameter value received from eufy cloud. Will be ignored.", { serialNumber: serialNumber, type: type, value: value, error: getError(error) });
                }
                return "";
            }
        }
        return value;
    }

    public static writeValue(type: number, value: string): string {
        if (value) {
            if (type === ParamType.SNOOZE_MODE ||
                type === ParamType.CAMERA_MOTION_ZONES ||
                type === CommandType.CMD_SET_DOORSENSOR_ALWAYS_OPEN_DELAY ||
                type === CommandType.CMD_SET_DOORSENSOR_ALWAYS_OPEN) {
                return Buffer.from(JSON.stringify(value)).toString("base64");
            }
            return value;
        }
        return "";
    }

}<|MERGE_RESOLUTION|>--- conflicted
+++ resolved
@@ -27,14 +27,10 @@
                 type === CommandType.CMD_WALL_LIGHT_SETTINGS_MANUAL_COLORED_LIGHTING ||
                 type === CommandType.CMD_WALL_LIGHT_SETTINGS_COLORED_LIGHTING_COLORS ||
                 type === CommandType.CMD_WALL_LIGHT_SETTINGS_DYNAMIC_LIGHTING_THEMES ||
-<<<<<<< HEAD
-                type === CommandType.CMD_INDOOR_DET_SET_ACTIVE_ZONE) {
-=======
                 type === CommandType.CMD_INDOOR_DET_SET_ACTIVE_ZONE ||
                 type === CommandType.CMD_SET_PRIVACYPARAM ||
                 type === CommandType.CMD_BAT_DOORBELL_VIDEO_QUALITY_E340 ||
                 type === CommandType.CMD_BAT_DOORBELL_RECORD_QUALITY_E340) {
->>>>>>> 644f63e1
                 if (typeof value === "string") {
                     const parsedValue = parseJSON(getNullTerminatedString(decodeBase64(value), "utf-8"), log);
                     if (parsedValue === undefined) {
