import { CommandType } from "../p2p/types";
import { Commands, IndexedProperty, Properties, PropertyMetadataBoolean, PropertyMetadataNumeric, PropertyMetadataObject, PropertyMetadataString } from "./interfaces";

export enum DeviceType {
    //List retrieved from com.oceanwing.battery.cam.binder.model.QueryDeviceData
    STATION = 0,
    CAMERA = 1,
    SENSOR = 2,
    FLOODLIGHT = 3,
    CAMERA_E = 4,
    DOORBELL = 5,
    BATTERY_DOORBELL = 7,
    CAMERA2C = 8,
    CAMERA2 = 9,
    MOTION_SENSOR = 10,
    KEYPAD = 11,
    CAMERA2_PRO = 14,
    CAMERA2C_PRO = 15,
    BATTERY_DOORBELL_2 = 16,
    HB3 = 18,
    CAMERA3 = 19,
    CAMERA3C = 23,
    INDOOR_CAMERA = 30,
    INDOOR_PT_CAMERA = 31,
    SOLO_CAMERA = 32,
    SOLO_CAMERA_PRO = 33,
    INDOOR_CAMERA_1080 = 34,
    INDOOR_PT_CAMERA_1080 = 35,
    FLOODLIGHT_CAMERA_8422 = 37,
    FLOODLIGHT_CAMERA_8423 = 38,
    FLOODLIGHT_CAMERA_8424 = 39,
    INDOOR_OUTDOOR_CAMERA_1080P_NO_LIGHT = 44,
    INDOOR_OUTDOOR_CAMERA_2K = 45,
    INDOOR_OUTDOOR_CAMERA_1080P = 46,
    LOCK_BLE = 50,
    LOCK_WIFI = 51,
    LOCK_BLE_NO_FINGER = 52,
    LOCK_WIFI_NO_FINGER = 53,
    LOCK_8503 = 54, //Smart Lock R10
    LOCK_8530 = 55,
    LOCK_85A3 = 56,
    LOCK_8592 = 57,
    LOCK_8504 = 58, //Smart Lock R20
    SOLO_CAMERA_SPOTLIGHT_1080 = 60,
    SOLO_CAMERA_SPOTLIGHT_2K = 61,
    SOLO_CAMERA_SPOTLIGHT_SOLAR = 62,
    SMART_DROP = 90,
    BATTERY_DOORBELL_PLUS = 91,
    DOORBELL_SOLO = 93,
    INDOOR_COST_DOWN_CAMERA = 100,
    CAMERA_GUN = 101,
    CAMERA_SNAIL = 102,
    CAMERA_FG = 110, //T8150
    SMART_SAFE_7400 = 140,
    SMART_SAFE_7401 = 141,
    SMART_SAFE_7402 = 142,
    SMART_SAFE_7403 = 143,
    WALL_LIGHT_CAM = 151,
}

export enum ParamType {
    //List retrieved from com.oceanwing.battery.cam.binder.model.CameraParams
    CHIME_STATE = 2015,
    DETECT_EXPOSURE = 2023,
    DETECT_MODE = 2004,
    DETECT_MOTION_SENSITIVE = 2005,
    DETECT_SCENARIO = 2028,
    DETECT_SWITCH = 2027,
    DETECT_ZONE = 2006,
    DOORBELL_AUDIO_RECODE = 2042,
    DOORBELL_BRIGHTNESS = 2032,
    DOORBELL_DISTORTION = 2033,
    DOORBELL_HDR = 2029,
    DOORBELL_IR_MODE = 2030,
    DOORBELL_LED_NIGHT_MODE = 2039,
    DOORBELL_MOTION_ADVANCE_OPTION = 2041,
    DOORBELL_MOTION_NOTIFICATION = 2035,
    DOORBELL_NOTIFICATION_JUMP_MODE = 2038,
    DOORBELL_NOTIFICATION_OPEN = 2036,
    DOORBELL_RECORD_QUALITY = 2034,
    DOORBELL_RING_RECORD = 2040,
    DOORBELL_SNOOZE_START_TIME = 2037,
    DOORBELL_VIDEO_QUALITY = 2031,
    NIGHT_VISUAL = 2002,
    OPEN_DEVICE = 2001,
    RINGING_VOLUME = 2022,
    SDCARD = 2010,
    UN_DETECT_ZONE = 2007,
    VOLUME = 2003,

    COMMAND_LED_NIGHT_OPEN = 1026,
    COMMAND_MOTION_DETECTION_PACKAGE = 1016,
    COMMAND_HDR = 1019,
    COMMAND_DISTORTION_CORRECTION = 1022,
    COMMAND_VIDEO_QUALITY = 1020,
    COMMAND_VIDEO_RECORDING_QUALITY = 1023,
    COMMAND_VIDEO_RING_RECORD = 1027,
    COMMAND_AUDIO_RECORDING = 1029,
    COMMAND_INDOOR_CHIME = 1006,
    COMMAND_RINGTONE_VOLUME = 1012,
    COMMAND_NOTIFICATION_RING = 1031,
    COMMAND_NOTIFICATION_TYPE = 1030,
    COMMAND_QUICK_RESPONSE = 1004,
    COMMAND_START_LIVESTREAM = 1000,
    COMMAND_STREAM_INFO = 1005,
    COMMAND_VOLTAGE_INFO = 1015,

    // Inferred from source
    SNOOZE_MODE = 1271,                         // The value is base64 encoded
    WATERMARK_MODE = 1214,                      // 1 - hide, 2 - show
    DEVICE_UPGRADE_NOW = 1134,
    CAMERA_UPGRADE_NOW = 1133,
    DEFAULT_SCHEDULE_MODE = 1257,               // 0 - Away, 1 - Home, 63 - Disarmed
    GUARD_MODE = 1224,                          // 0 - Away, 1 - Home, 63 - Disarmed, 2 - Schedule

    FLOODLIGHT_MANUAL_SWITCH = 1400,
    FLOODLIGHT_MANUAL_BRIGHTNESS = 1401,        // The range is 22-100
    FLOODLIGHT_MOTION_BRIGHTNESS = 1412,        // The range is 22-100
    FLOODLIGHT_SCHEDULE_BRIGHTNESS = 1413,      // The range is 22-100
    FLOODLIGHT_MOTION_SENSITIVTY = 1272,        // The range is 1-5

    CAMERA_SPEAKER_VOLUME = 1230,
    CAMERA_RECORD_ENABLE_AUDIO = 1366,          // Enable microphone
    CAMERA_RECORD_RETRIGGER_INTERVAL = 1250,    // In seconds
    CAMERA_RECORD_CLIP_LENGTH = 1249,           // In seconds

    CAMERA_IR_CUT = 1013,
    CAMERA_PIR = 1011,
    CAMERA_WIFI_RSSI = 1142,

    CAMERA_MOTION_ZONES = 1204,

    // Set only params?
    PUSH_MSG_MODE = 1252,                       // 0 to ???

    PRIVATE_MODE = 99904,
    CUSTOM_RTSP_URL = 999991,
}

export enum AlarmMode {
    AWAY = 0,
    HOME = 1,
    CUSTOM1 = 3,
    CUSTOM2 = 4,
    CUSTOM3 = 5,
    DISARMED = 63
}

export enum GuardMode {
    UNKNOWN = -1,
    AWAY = 0,
    HOME = 1,
    DISARMED = 63,
    SCHEDULE = 2,
    GEO = 47,
    CUSTOM1 = 3,
    CUSTOM2 = 4,
    CUSTOM3 = 5,
    OFF = 6
}

export enum ResponseErrorCode {
    CODE_CONNECT_ERROR = 997,
    CODE_ERROR_PIN = 36006,
    CODE_IS_OPEN = 25074,
    CODE_IS_OPEN_OTHERS = 25080,
    CODE_MULTI_ALARM = 36002,
    CODE_NEED_VERIFY_CODE = 26052,
    CODE_NETWORK_ERROR = 998,
    CODE_PHONE_NONE_SUPPORT = 26058,
    CODE_SERVER_ERROR = 999,
    CODE_SERVER_UNDER_MAINTENANCE = 424,
    CODE_VERIFY_CODE_ERROR = 26050,
    CODE_VERIFY_CODE_EXPIRED = 26051,
    CODE_VERIFY_CODE_MAX = 26053,
    CODE_VERIFY_CODE_NONE_MATCH = 26054,
    CODE_VERIFY_PASSWORD_ERROR = 26055,
    CODE_WHATEVER_ERROR = 0,
    CODE_EMAIL_LIMIT_EXCEED = 25077,
    CODE_GIVE_AWAY_EXPIRED = 25075,
    CODE_GIVE_AWAY_INVALID = 25076,
    CODE_GIVE_AWAY_NOT_EXIST = 25079,
    CODE_GIVE_AWAY_PACKAGE_NOT_MATCH = 25078,
    CODE_GIVE_AWAY_PACKAGE_TYPE_NOT_MATCH = 25080,
    CODE_GIVE_AWAY_RECORD_EXIST = 25074,
    CODE_INPUT_PARAM_INVALID = 10000,
    CODE_MAX_FORGET_PASSWORD_ERROR = 100035,
    CODE_MAX_LOGIN_LIMIT = 100028,
    CODE_MAX_REGISTER_ERROR = 100034,
    EMAIL_NOT_REGISTERED_ERROR = 22008,
    LOGIN_CAPTCHA_ERROR = 100033,
    LOGIN_DECRYPTION_FAIL = 100030,
    LOGIN_ENCRYPTION_FAIL = 100029,
    LOGIN_INVALID_TOUCH_ID = 26047,
    LOGIN_NEED_CAPTCHA = 100032,
    MULTIPLE_EMAIL_PASSWORD_ERROR = 26006,
    MULTIPLE_INACTIVATED_ERROR = 26015,
    MULTIPLE_REGISTRATION_ERROR = 26000,
    RESP_ERROR_CODE_SESSION_TIMEOUT = 401,
    CODE_REQUEST_TOO_FAST = 250999,
}

export enum VerfyCodeTypes {
    TYPE_SMS = 0,
    TYPE_PUSH = 1,
    TYPE_EMAIL = 2
}

export enum StorageType {
    NONE = 0,
    LOCAL = 1,
    CLOUD = 2,
    LOCAL_AND_CLOUD = 3
}

export enum PowerSource {
    BATTERY = 0,
    SOLAR_PANEL = 1
}

export enum PublicKeyType {
    SERVER = 1,
    LOCK = 2
}

export enum FloodlightMotionTriggeredDistance {
    MIN = 66,
    LOW = 76,
    MEDIUM = 86,
    HIGH = 91,
    MAX = 96
}

export enum NotificationType {
    MOST_EFFICIENT = 1,
    INCLUDE_THUMBNAIL = 2,
    FULL_EFFECT = 3,
}

export enum WalllightNotificationType {
    ONLY_TEXT = 1,
    WITH_THUMBNAIL = 2,
}

export enum AlarmTone {
    ALARM_TONE1 = 1,
    ALARM_TONE2 = 2,
}

export enum NotificationSwitchMode {
    APP = 16,
    GEOFENCE = 32,
    SCHEDULE = 64,
    KEYPAD = 128,
}

export enum GuardModeSecuritySettingsAction {
    VIDEO_RECORDING = 1,
    CAMERA_ALARM = 2,
    HOMEBASE_ALARM = 4,
    NOTIFICATON = 8,
    PRIVACY = 16,
    LIGHT_ALARM = 32,
    PROFESSIONAL_SECURITY = 64,
}


export enum TimeFormat {
    FORMAT_12H = 0,
    FORMAT_24H = 1,
}

export enum SignalLevel {
    NO_SIGNAL = 0,
    WEAK = 1,
    NORMAL = 2,
    STRONG = 3,
    FULL = 4,
}

export enum MotionDetectionMode {
    STANDARD = 0,
    ADVANCED = 1,
}

export enum VideoTypeStoreToNAS {
    Events = 0,
    ContinuousRecording = 1,
}

export enum DualCamStreamMode {
    SINGLE_MAIN = 0,
    SINGLE_SECOND = 1,
    PIP_MAIN_UPPER_LEFT = 2,
    PIP_MAIN_UPPER_RIGHT = 3,
    PIP_MAIN_LOWER_LEFT = 4,
    PIP_MAIN_LOWER_RIGHT = 5,
    PIP_SECOND_UPPER_LEFT = 6,
    PIP_SECOND_UPPER_RIGHT = 7,
    PIP_SECOND_LOWER_LEFT = 8,
    PIP_SECOND_LOWER_RIGHT = 9,
    SPLICE_LEFT = 10,
    SPLICE_RIGHT = 11,
    SPLICE_ABOVE = 12,
    SPLICE_UNDER = 13,
    SPLICE_MIRROR = 14,
}

export enum UserType {
    NORMAL = 0,
    ADMIN = 1,
    SUPER_ADMIN = 2,
    ENTRY_ONLY = 4,
}

export enum UserPasswordType {
    PIN = 1,
    FINGERPRINT = 2,
}

export enum HB3DetectionTypes {
    HUMAN_DETECTION = 2,
    VEHICLE_DETECTION = 4,
    PET_DETECTION = 8,
    ALL_OTHER_MOTION = 32768,
    HUMAN_RECOGNITION = 131072,
}

export enum IndoorDetectionTypes {
    PERSON_DETECTION = 1,
    PET_DETECTION = 2,
    ALL_MOTION = 4,
}

export enum IndoorMiniDetectionTypes {
    PERSON_DETECTION = 1,
    ALL_MOTION = 4,
}

export enum VideoType {
    RECEIVED_RING = 1000,
    MISSED_RING = 1001,
    MOTION = 1002,
    PERSON = 1003,
    PET = 1004,
    CRYING = 1005,
    SOUND = 1006,
    PUTDOWN_PACKAGE = 65536,
    TAKE_PACKAGE = 131072,
    DETECT_PACKAGE = 262144,
    RECEIVED_RING_ACK = 524288,
    RECEIVED_RING_MISS = 1048576,
    RECEIVED_CAR_GUARD = 2097152,
}

export enum MediaType {
    NONE = -1,
    H264 = 0,
    H265 = 1,
}

export enum RecordType {
    MOTION = 256,
    PERSON = 512,
    PET = 1024,
    CRY = 2048,
    SOUND = 4096,
    VEHICLE = 16384,
    CAR_GUARD = 131072,
}

export enum MicStatus {
    CLOSED = 0,
    OPENED = 1,
}

export enum TriggerType {
    MOTION1 = 0,
    MOTION2 = 1,
    MOTION3 = 2,
    PERSON = 4,
    RING = 8,
    SENSOR = 16,
    UNKNOWN = 32,
    MISSED_RING = 64,
    ANSWER_RING = 128,
}

export enum DailyLightingType {
    COLD = 0,
    WARM = 1,
    VERY_WARM = 2,
}

export enum MotionActivationMode {
    SMART = 0,
    FAST = 1,
}

export interface EventFilterType {
    deviceSN?: string;
    stationSN?: string;
    storageType?: StorageType;
}

export enum DeviceEvent {
    MotionDetected,
    PersonDetected,
    PetDetected,
    SoundDetected,
    CryingDetected,
    Ringing,
    PackageDelivered,
    PackageTaken,
    PackageStranded,
    SomeoneLoitering,
    RadarMotionDetected,
    Jammed,
    Alarm911,
    LowBattery,
    LongTimeNotClose,
    ShakeAlarm,
    WrontTryProtectAlarm,
    IdentityPersonDetected,
    StrangerPersonDetected,
    VehicleDetected,
    DogDetected,
    DogLickDetected,
    DogPoopDetected
}

export enum PropertyName {
    Name = "name",
    Model = "model",
    SerialNumber = "serialNumber",
    HardwareVersion = "hardwareVersion",
    SoftwareVersion = "softwareVersion",
    Type = "type",
    DeviceStationSN = "stationSerialNumber",
    DeviceBattery = "battery",
    DeviceBatteryTemp = "batteryTemperature",
    DeviceBatteryLow = "batteryLow",
    DeviceBatteryIsCharging = "batteryIsCharging",
    DeviceLastChargingDays = "lastChargingDays",
    DeviceLastChargingTotalEvents = "lastChargingTotalEvents",
    DeviceLastChargingRecordedEvents = "lastChargingRecordedEvents",
    DeviceLastChargingFalseEvents = "lastChargingFalseEvents",
    DeviceBatteryUsageLastWeek = "batteryUsageLastWeek",
    DeviceWifiRSSI = "wifiRssi",
    DeviceWifiSignalLevel = "wifiSignalLevel",
    DeviceEnabled = "enabled",
    DeviceAntitheftDetection= "antitheftDetection",
    DeviceAutoNightvision = "autoNightvision",
    DeviceNightvision = "nightvision",
    DeviceStatusLed = "statusLed",
    DeviceMotionDetection = "motionDetection",
    DeviceMotionDetectionType = "motionDetectionType",
    DeviceMotionDetectionSensitivity = "motionDetectionSensitivity",
    DeviceMotionZone = "motionZone",
    DeviceMotionDetectionRange = "motionDetectionRange",  // Flooglight T8423
    DeviceMotionDetectionRangeStandardSensitivity = "motionDetectionRangeStandardSensitivity",  // Flooglight T8423
    DeviceMotionDetectionRangeAdvancedLeftSensitivity = "motionDetectionRangeAdvancedLeftSensitivity",  // Flooglight T8423
    DeviceMotionDetectionRangeAdvancedMiddleSensitivity = "motionDetectionRangeAdvancedMiddleSensitivity",  // Flooglight T8423
    DeviceMotionDetectionRangeAdvancedRightSensitivity = "motionDetectionRangeAdvancedRightSensitivity",  // Flooglight T8423
    DeviceMotionDetectionTestMode = "motionDetectionTestMode",  // Flooglight T8420, T8423
    DeviceMotionDetectionTypeHuman = "motionDetectionTypeHuman",
    DeviceMotionDetectionTypeHumanRecognition = "motionDetectionTypeHumanRecognition",
    DeviceMotionDetectionTypePet = "motionDetectionTypePet",
    DeviceMotionDetectionTypeVehicle = "motionDetectionTypeVehicle",
    DeviceMotionDetectionTypeAllOtherMotions = "motionDetectionTypeAllOtherMotions",
    DeviceMotionDetected = "motionDetected",
    DeviceMotionTracking = "motionTracking",
    DeviceMotionTrackingSensitivity = "motionTrackingSensitivity",  // Flooglight T8423
    DeviceMotionAutoCruise = "motionAutoCruise",  // Flooglight T8423
    DeviceMotionOutOfViewDetection = "motionOutOfViewDetection",  // Flooglight T8423
    DevicePersonDetected = "personDetected",
    DevicePersonName = "personName",
    DeviceRTSPStream = "rtspStream",
    DeviceRTSPStreamUrl = "rtspStreamUrl",
    DeviceWatermark = "watermark",
    DevicePictureUrl = "hidden-pictureUrl",
    DevicePicture = "picture",
    DeviceState = "state",
    DevicePetDetection = "petDetection",
    DevicePetDetected = "petDetected",
    DeviceSoundDetection = "soundDetection",
    DeviceSoundDetectionType = "soundDetectionType",
    DeviceSoundDetectionSensitivity = "soundDetectionSensitivity",
    DeviceSoundDetected = "soundDetected",
    DeviceCryingDetected = "cryingDetected",
    DeviceSensorOpen = "sensorOpen",
    DeviceSensorChangeTime = "sensorChangeTime",
    DeviceMotionSensorPIREvent = "motionSensorPirEvent",
    DeviceLocked = "locked",
    DeviceRinging = "ringing",
    DeviceLockStatus = "lockStatus",
    DeviceLight = "light",
    DeviceMicrophone = "microphone",
    DeviceSpeaker = "speaker",
    DeviceSpeakerVolume = "speakerVolume",
    DeviceRingtoneVolume = "ringtoneVolume",
    DeviceAudioRecording = "audioRecording",
    DevicePowerSource = "powerSource",
    DevicePowerWorkingMode = "powerWorkingMode",
    DeviceChargingStatus = "chargingStatus",
    DeviceRecordingEndClipMotionStops = "recordingEndClipMotionStops",
    DeviceRecordingClipLength = "recordingClipLength",
    DeviceRecordingRetriggerInterval = "recordingRetriggerInterval",
    DeviceVideoStreamingQuality = "videoStreamingQuality",
    DeviceVideoRecordingQuality = "videoRecordingQuality",
    DeviceVideoWDR = "videoWdr",
    DeviceLightSettingsEnable = "lightSettingsEnable",
    DeviceLightSettingsBrightnessManual = "lightSettingsBrightnessManual",
    DeviceLightSettingsColorTemperatureManual = "lightSettingsColorTemperatureManual",  // Flooglight T8423
    DeviceLightSettingsBrightnessMotion = "lightSettingsBrightnessMotion",
    DeviceLightSettingsColorTemperatureMotion = "lightSettingsColorTemperatureMotion",  // Flooglight T8423
    DeviceLightSettingsBrightnessSchedule = "lightSettingsBrightnessSchedule",
    DeviceLightSettingsColorTemperatureSchedule = "lightSettingsColorTemperatureSchedule",  // Flooglight T8423
    DeviceLightSettingsMotionTriggered = "lightSettingsMotionTriggered",
    DeviceLightSettingsMotionActivationMode = "lightSettingsMotionActivationMode",  // Flooglight T8423 / Walllight T84A1
    DeviceLightSettingsMotionTriggeredDistance = "lightSettingsMotionTriggeredDistance",
    DeviceLightSettingsMotionTriggeredTimer = "lightSettingsMotionTriggeredTimer",
    //DeviceLightSettingsSunsetToSunrise = "lightSettingsSunsetToSunrise",
    DeviceLightSettingsManualDailyLighting = "lightSettingsManualDailyLighting",  // Walllight T84A1
    DeviceLightSettingsManualColoredLighting = "lightSettingsManualColoredLighting",  // Walllight T84A1
    DeviceLightSettingsManualDynamicLighting = "lightSettingsManualDynamicLighting",  // Walllight T84A1
    DeviceLightSettingsMotionDailyLighting = "lightSettingsMotionDailyLighting",  // Walllight T84A1
    DeviceLightSettingsMotionColoredLighting = "lightSettingsMotionColoredLighting",  // Walllight T84A1
    DeviceLightSettingsMotionDynamicLighting = "lightSettingsMotionDynamicLighting",  // Walllight T84A1
    DeviceLightSettingsScheduleDailyLighting = "lightSettingsScheduleDailyLighting",  // Walllight T84A1
    DeviceLightSettingsScheduleColoredLighting = "lightSettingsScheduleColoredLighting",  // Walllight T84A1
    DeviceLightSettingsScheduleDynamicLighting = "lightSettingsScheduleDynamicLighting",  // Walllight T84A1
    DeviceChimeIndoor = "chimeIndoor",  //BatteryDoorbell, WiredDoorbell
    DeviceChimeHomebase = "chimeHomebase",  //BatteryDoorbell
    DeviceChimeHomebaseRingtoneVolume = "chimeHomebaseRingtoneVolume",  //BatteryDoorbell
    DeviceChimeHomebaseRingtoneType = "chimeHomebaseRingtoneType",  //BatteryDoorbell
    DeviceNotificationType = "notificationType",
    DeviceRotationSpeed = "rotationSpeed",
    DeviceImageMirrored = "imageMirrored",
    DeviceNotificationPerson = "notificationPerson",  //Indoor
    DeviceNotificationPet = "notificationPet",  //Indoor
    DeviceNotificationAllOtherMotion = "notificationAllOtherMotion",  //Indoor
    DeviceNotificationCrying = "notificationCrying",  //Indoor
    DeviceNotificationAllSound = "notificationAllSound",  //Indoor
    DeviceNotificationIntervalTime = "notificationIntervalTime",  //Indoor
    DeviceNotificationRing = "notificationRing",  //BatteryDoorbell
    DeviceNotificationMotion = "notificationMotion",  //BatteryDoorbell
    DeviceNotificationRadarDetector = "notificationRadarDetector",  //BatteryDoorbell Dual
    DeviceContinuousRecording = "continuousRecording",
    DeviceContinuousRecordingType = "continuousRecordingType",
    DeviceChirpVolume = "chirpVolume",
    DeviceChirpTone = "chirpTone",
    DeviceVideoHDR = "videoHdr", // Wired Doorbell
    DeviceVideoDistortionCorrection = "videoDistortionCorrection", // Wired Doorbell
    DeviceVideoRingRecord = "videoRingRecord", // Wired Doorbell
    DeviceVideoNightvisionImageAdjustment = "videoNightvisionImageAdjustment",  // Flooglight T8423
    DeviceVideoColorNightvision = "videoColorNightvision",  // Flooglight T8423
    DeviceAutoCalibration = "autoCalibration",  // Flooglight T8423
    DeviceAutoLock = "autoLock",
    DeviceAutoLockTimer = "autoLockTimer",
    DeviceAutoLockSchedule = "autoLockSchedule",
    DeviceAutoLockScheduleStartTime = "autoLockScheduleStartTime",
    DeviceAutoLockScheduleEndTime = "autoLockScheduleEndTime",
    DeviceOneTouchLocking = "oneTouchLocking",
    DeviceWrongTryProtection = "wrongTryProtection",
    DeviceWrongTryAttempts = "wrongTryAttempts",
    DeviceWrongTryLockdownTime = "wrongTryLockdownTime",
    DeviceScramblePasscode = "scramblePasscode",
    DeviceSound = "sound",
    DeviceNotification = "notification",
    DeviceNotificationUnlocked = "notificationUnlocked",
    DeviceNotificationLocked = "notificationLocked",
    DeviceLoiteringDetection = "loiteringDetection",
    DeviceLoiteringDetectionRange = "loiteringDetectionRange",
    DeviceLoiteringDetectionLength = "loiteringDetectionLength",
    DeviceMotionDetectionSensitivityMode = "motionDetectionSensitivityMode",
    DeviceMotionDetectionSensitivityStandard = "motionDetectionSensitivityStandard",
    DeviceMotionDetectionSensitivityAdvancedA = "motionDetectionSensitivityAdvancedA",
    DeviceMotionDetectionSensitivityAdvancedB = "motionDetectionSensitivityAdvancedB",
    DeviceMotionDetectionSensitivityAdvancedC = "motionDetectionSensitivityAdvancedC",
    DeviceMotionDetectionSensitivityAdvancedD = "motionDetectionSensitivityAdvancedD",
    DeviceMotionDetectionSensitivityAdvancedE = "motionDetectionSensitivityAdvancedE",
    DeviceMotionDetectionSensitivityAdvancedF = "motionDetectionSensitivityAdvancedF",
    DeviceMotionDetectionSensitivityAdvancedG = "motionDetectionSensitivityAdvancedG",
    DeviceMotionDetectionSensitivityAdvancedH = "motionDetectionSensitivityAdvancedH",
    DeviceLoiteringCustomResponsePhoneNotification = "loiteringCustomResponsePhoneNotification",
    DeviceLoiteringCustomResponseAutoVoiceResponse = "loiteringCustomResponseAutoVoiceResponse",
    DeviceLoiteringCustomResponseAutoVoiceResponseVoice = "loiteringCustomResponseAutoVoiceResponseVoice",
    DeviceLoiteringCustomResponseHomeBaseNotification = "loiteringCustomResponseHomeBaseNotification",
    DeviceLoiteringCustomResponseTimeFrom = "loiteringCustomResponseTimeFrom",
    DeviceLoiteringCustomResponseTimeTo = "loiteringCustomResponseTimeTo",
    DeviceDeliveryGuard = "deliveryGuard",
    DeviceDeliveryGuardPackageGuarding = "deliveryGuardPackageGuarding",
    DeviceDeliveryGuardPackageGuardingVoiceResponseVoice = "deliveryGuardPackageGuardingVoiceResponseVoice",
    DeviceDeliveryGuardPackageGuardingActivatedTimeFrom = "deliveryGuardPackageGuardingActivatedTimeFrom",
    DeviceDeliveryGuardPackageGuardingActivatedTimeTo = "deliveryGuardPackageGuardingActivatedTimeTo",
    DeviceDeliveryGuardUncollectedPackageAlert = "deliveryGuardUncollectedPackageAlert",
    DeviceDeliveryGuardUncollectedPackageAlertTimeToCheck = "deliveryGuardUncollectedPackageAlertTimeToCheck",
    DeviceDeliveryGuardPackageLiveCheckAssistance = "deliveryGuardPackageLiveCheckAssistance",
    DeviceDualCamWatchViewMode = "dualCamWatchViewMode",
    DeviceRingAutoResponse = "ringAutoResponse",
    DeviceRingAutoResponseVoiceResponse = "ringAutoResponseVoiceResponse",
    DeviceRingAutoResponseVoiceResponseVoice = "ringAutoResponseVoiceResponseVoice",
    DeviceRingAutoResponseTimeFrom = "ringAutoResponseTimeFrom",
    DeviceRingAutoResponseTimeTo = "ringAutoResponseTimeTo",
    DeviceDefaultAngle = "defaultAngle",
    DeviceDefaultAngleIdleTime = "defaultAngleIdleTime",
    DeviceSoundDetectionRoundLook = "soundDetectionRoundLook",
    DevicePackageDelivered = "packageDelivered",
    DevicePackageStranded = "packageStranded",
    DevicePackageTaken = "packageTaken",
    DeviceSomeoneLoitering = "someoneLoitering",
    DeviceRadarMotionDetected = "radarMotionDetected",
    DeviceLeftOpenAlarm = "leftOpenAlarm",
    DeviceLeftOpenAlarmDuration = "leftOpenAlarmDuration",
    DeviceDualUnlock = "dualUnlock",
    DevicePowerSave = "powerSave",
    DeviceInteriorBrightness = "interiorBrightness",
    DeviceInteriorBrightnessDuration = "interiorBrightnessDuration",
    DeviceTamperAlarm = "tamperAlarm",
    DeviceRemoteUnlock = "remoteUnlock",
    DeviceRemoteUnlockMasterPIN = "remoteUnlockMasterPIN",
    DeviceAlarmVolume = "alarmVolume",
    DevicePromptVolume = "promptVolume",
    DeviceNotificationUnlockByKey = "notificationUnlockByKey",
    DeviceNotificationUnlockByPIN = "notificationUnlockByPIN",
    DeviceNotificationUnlockByFingerprint = "notificationUnlockByFingerprint",
    DeviceNotificationUnlockByApp = "notificationUnlockByApp",
    DeviceNotificationDualUnlock = "notificationDualUnlock",
    DeviceNotificationDualLock = "notificationDualLock",
    DeviceNotificationWrongTryProtect = "notificationWrongTryProtect",
    DeviceNotificationJammed = "notificationJammed",
    DeviceJammedAlert = "jammedAlert",
    Device911Alert = "911Alert",
    Device911AlertEvent = "911AlertEvent",
    DeviceShakeAlert = "shakeAlert",
    DeviceShakeAlertEvent = "shakeAlertEvent",
    DeviceLowBatteryAlert = "lowBatteryAlert",
    DeviceLongTimeNotCloseAlert = "longTimeNotCloseAlert",
    DeviceWrongTryProtectAlert = "wrongTryProtectAlert",
    DeviceVideoTypeStoreToNAS = "videoTypeStoreToNAS",
    DeviceSnooze = "snooze",
    DeviceSnoozeTime = "snoozeTime",
    DeviceSnoozeStartTime = "snoozeStartTime",
    DeviceSnoozeHomebase = "snoozeHomebase",
    DeviceSnoozeMotion = "snoozeMotion",
    DeviceSnoozeChime = "snoozeStartChime",
    DeviceIdentityPersonDetected = "identityPersonDetected",
    DeviceStrangerPersonDetected = "strangerPersonDetected",
    DeviceVehicleDetected = "vehicleDetected",
    DeviceDogDetected = "dogDetected",
    DeviceDogLickDetected = "dogLickDetected",
    DeviceDogPoopDetected = "dogPoopDetected",
    DeviceDetectionStatisticsWorkingDays = "detectionStatisticsWorkingDays",
    DeviceDetectionStatisticsDetectedEvents = "detectionStatisticsDetectedEvents",
    DeviceDetectionStatisticsRecordedEvents = "detectionStatisticsRecordedEvents",
    DeviceCellularRSSI = "cellularRSSI",
    DeviceCellularSignalLevel = "cellularSignalLevel",
    DeviceCellularSignal = "cellularSignal",
    DeviceCellularBand = "cellularBand",
    DeviceCellularIMEI = "cellularIMEI",
    DeviceCellularICCID = "cellularICCID",

    DeviceHiddenMotionDetectionSensitivity = "hidden-motionDetectionSensitivity",
    DeviceHiddenMotionDetectionMode = "hidden-motionDetectionMode",

    StationLANIpAddress = "lanIpAddress",
    StationMacAddress = "macAddress",
    StationGuardMode = "guardMode",
    StationCurrentMode = "currentMode",
    StationTimeFormat = "timeFormat",
    //StationTimezone = "timezone", //Supported also by T8520
    StationAlarmVolume = "alarmVolume",
    StationAlarmTone = "alarmTone",
    StationPromptVolume = "promptVolume",
    StationNotificationSwitchModeSchedule = "notificationSwitchModeSchedule",
    StationNotificationSwitchModeGeofence = "notificationSwitchModeGeofence",
    StationNotificationSwitchModeApp = "notificationSwitchModeApp",
    StationNotificationSwitchModeKeypad = "notificationSwitchModeKeypad",
    StationNotificationStartAlarmDelay = "notificationStartAlarmDelay",
    StationSwitchModeWithAccessCode = "switchModeWithAccessCode",
    StationAutoEndAlarm = "autoEndAlarm",
    StationTurnOffAlarmWithButton = "turnOffAlarmWithButton",
    StationHomeSecuritySettings = "stationHomeSecuritySettings",
    StationAwaySecuritySettings = "stationAwaySecuritySettings",
    StationCustom1SecuritySettings = "stationCustom1SecuritySettings",
    StationCustom2SecuritySettings = "stationCustom2SecuritySettings",
    StationCustom3SecuritySettings = "stationCustom3SecuritySettings",
    StationOffSecuritySettings = "stationOffSecuritySettings",
    StationAlarm = "alarm",
    StationAlarmType = "alarmType",
    StationAlarmArmed = "alarmArmed",
    StationAlarmArmDelay = "alarmArmDelay",
    StationAlarmDelay = "alarmDelay",
    StationAlarmDelayType = "alarmDelayType",
    StationSdStatus = "sdStatus",
    StationSdCapacity = "sdCapacity",
    StationSdCapacityAvailable = "sdCapacityAvailable",

}

export const DeviceNameProperty: PropertyMetadataString = {
    key: "device_name",
    name: PropertyName.Name,
    label: "Name",
    readable: true,
    writeable: false,
    type: "string",
}

export const DeviceModelProperty: PropertyMetadataString = {
    key: "device_model",
    name: PropertyName.Model,
    label: "Model",
    readable: true,
    writeable: false,
    type: "string",
}

export const DeviceSerialNumberProperty: PropertyMetadataString = {
    key: "device_sn",
    name: PropertyName.SerialNumber,
    label: "Serial number",
    readable: true,
    writeable: false,
    type: "string",
}

export const GenericHWVersionProperty: PropertyMetadataString = {
    key: "main_hw_version",
    name: PropertyName.HardwareVersion,
    label: "Hardware version",
    readable: true,
    writeable: false,
    type: "string",
}

export const GenericSWVersionProperty: PropertyMetadataString = {
    key: "main_sw_version",
    name: PropertyName.SoftwareVersion,
    label: "Software version",
    readable: true,
    writeable: false,
    type: "string",
}

export const GenericTypeProperty: PropertyMetadataNumeric = {
    key: "device_type",
    name: PropertyName.Type,
    label: "Type",
    readable: true,
    writeable: false,
    type: "number",
    states: {
        0: "Station",
        1: "Camera",
        2: "Sensor",
        3: "Floodlight",
        4: "Camera E",
        5: "Doorbell",
        7: "Battery Doorbell",
        8: "Camera 2",
        9: "Camera 2c",
        10: "Motion Sensor",
        11: "Keypad",
        14: "Camera 2 Pro",
        15: "Camera 2c Pro",
        16: "Battery Doorbell 2",
        30: "Indoor Camera",
        31: "Indoor Camera PT",
        32: "Solo Camera",
        33: "Solo Camera Pro",
        34: "Indoor Camera 1080",
        35: "Indoor Camera PT 1080",
        37: "Floodlight 8422",
        38: "Floodlight 8423",
        39: "Floodlight 2",
        44: "Outdoor Camera 1080P No Light",
        45: "Outdoor Camera 2k",
        46: "Outdoor Camera 1080P",
        50: "Lock Basic",
        51: "Lock Advanced",
        52: "Lock Basic No Finger",
        53: "Lock Basic Advanced No Finger",
        54: "Lock 8503",
        55: "Lock 8530",
        56: "Lock 85A3",
        57: "Lock 8592",
        58: "Lock 8504",
        60: "Solo Camera Spotlight 1080p",
        61: "Solo Camera Spotlight 2k",
        62: "Solo Camera Spotlight Solar",
        90: "SmartDrop, Smart Delivery Box",
        91: "Video Doorbell Dual",
        93: "Video Doorbell Dual (Wired)",
    },
}

export const BaseDeviceProperties: IndexedProperty = {
    [DeviceNameProperty.name]: DeviceNameProperty,
    [DeviceModelProperty.name]: DeviceModelProperty,
    [DeviceSerialNumberProperty.name]: DeviceSerialNumberProperty,
    [GenericTypeProperty.name]: GenericTypeProperty,
    [GenericHWVersionProperty.name]: GenericHWVersionProperty,
    [GenericSWVersionProperty.name]: GenericSWVersionProperty,
}

export const GenericDeviceProperties: IndexedProperty = {
    ...BaseDeviceProperties,
    [PropertyName.DeviceStationSN]: {
        key: "station_sn",
        name: PropertyName.DeviceStationSN,
        label: "Station serial number",
        readable: true,
        writeable: false,
        type: "string",
    },
}

export const DeviceBatteryProperty: PropertyMetadataNumeric = {
    key: CommandType.CMD_GET_BATTERY,
    name: PropertyName.DeviceBattery,
    label: "Battery percentage",
    readable: true,
    writeable: false,
    type: "number",
    unit: "%",
    min: 0,
    max: 100,
}

export const DeviceBatteryLockProperty: PropertyMetadataNumeric = {
    key: CommandType.CMD_SMARTLOCK_QUERY_BATTERY_LEVEL,
    name: PropertyName.DeviceBattery,
    label: "Battery percentage",
    readable: true,
    writeable: false,
    type: "number",
    unit: "%",
    min: 0,
    max: 100,
}

export const DeviceBatteryLowMotionSensorProperty: PropertyMetadataBoolean = {
    key: CommandType.CMD_MOTION_SENSOR_BAT_STATE,
    name: PropertyName.DeviceBatteryLow,
    label: "Battery low",
    readable: true,
    writeable: false,
    type: "boolean",
    default: false,
}

export const DeviceBatteryLowKeypadProperty: PropertyMetadataBoolean = {
    ...DeviceBatteryLowMotionSensorProperty,
    key: CommandType.CMD_KEYPAD_BATTERY_CAP_STATE,
};

export const DeviceBatteryLowSensorProperty: PropertyMetadataBoolean = {
    ...DeviceBatteryLowMotionSensorProperty,
    key: CommandType.CMD_ENTRY_SENSOR_BAT_STATE,
};

export const DeviceBatteryTempProperty: PropertyMetadataNumeric = {
    key: CommandType.CMD_GET_BATTERY_TEMP,
    name: PropertyName.DeviceBatteryTemp,
    label: "Battery Temperature",
    readable: true,
    writeable: false,
    type: "number",
    unit: "°C",
}

export const DeviceBatteryIsChargingKeypadProperty: PropertyMetadataBoolean = {
    key: CommandType.CMD_KEYPAD_BATTERY_CHARGER_STATE,
    name: PropertyName.DeviceBatteryIsCharging,
    label: "Battery is charging",
    readable: true,
    writeable: false,
    type: "boolean",
    default: false,
}

export const DeviceAntitheftDetectionProperty: PropertyMetadataBoolean = {
    key: CommandType.CMD_EAS_SWITCH,
    name: PropertyName.DeviceAntitheftDetection,
    label: "Antitheft Detection",
    readable: true,
    writeable: true,
    type: "boolean",
}

export const DeviceAutoNightvisionProperty: PropertyMetadataBoolean = {
    key: CommandType.CMD_IRCUT_SWITCH,
    name: PropertyName.DeviceAutoNightvision,
    label: "Auto Nightvision",
    readable: true,
    writeable: true,
    type: "boolean",
}

export const DeviceAutoNightvisionWiredDoorbellProperty: PropertyMetadataBoolean = {
    ...DeviceAutoNightvisionProperty,
    key: ParamType.NIGHT_VISUAL,
}

export const DeviceAutoNightvisionWalllightProperty: PropertyMetadataBoolean = {
    ...DeviceAutoNightvisionProperty,
    commandId: CommandType.CMD_SET_NIGHT_VISION_TYPE,
}

export const DeviceNightvisionProperty: PropertyMetadataNumeric = {
    key: CommandType.CMD_SET_NIGHT_VISION_TYPE,
    name: PropertyName.DeviceNightvision,
    label: "Nightvision",
    readable: true,
    writeable: true,
    type: "number",
    states: {
        0: "Off",
        1: "B&W Night Vision",
        2: "Color Night Vision",
    },
}

export const DeviceWifiRSSIProperty: PropertyMetadataNumeric = {
    key: CommandType.CMD_GET_WIFI_RSSI,
    name: PropertyName.DeviceWifiRSSI,
    label: "Wifi RSSI",
    readable: true,
    writeable: false,
    type: "number",
    unit: "dBm",
}

export const DeviceWifiSignalLevelProperty: PropertyMetadataNumeric = {
    key: "custom_wifiSignalLevel",
    name: PropertyName.DeviceWifiSignalLevel,
    label: "Wifi Signal Level",
    readable: true,
    writeable: false,
    type: "number",
    min: 0,
    max: 4,
    states: {
        0: "No signal",
        1: "Weak",
        2: "Normal",
        3: "Strong",
        4: "Full",
    },
}

export const DeviceCellularRSSIProperty: PropertyMetadataNumeric = {
    key: CommandType.CELLULAR_SIGNAL_STRENGTH,
    name: PropertyName.DeviceCellularRSSI,
    label: "Cellular RSSI",
    readable: true,
    writeable: false,
    type: "number",
    unit: "dBm",
}

export const DeviceCellularSignalLevelProperty: PropertyMetadataNumeric = {
    key: "custom_cellularSignalLevel",
    name: PropertyName.DeviceCellularSignalLevel,
    label: "Cellular Signal Level",
    readable: true,
    writeable: false,
    type: "number",
    min: 1,
    max: 4,
    states: {
        1: "Weak",
        2: "Normal",
        3: "Strong",
        4: "Full",
    },
}

export const DeviceCellularSignalProperty: PropertyMetadataString = {
    key: CommandType.CELLULAR_INFO,
    name: PropertyName.DeviceCellularSignal,
    label: "Cellular Signal",
    readable: true,
    writeable: false,
    type: "string",
}

export const DeviceCellularBandProperty: PropertyMetadataString = {
    key: CommandType.CELLULAR_INFO,
    name: PropertyName.DeviceCellularBand,
    label: "Cellular Band",
    readable: true,
    writeable: false,
    type: "string",
}

export const DeviceCellularIMEIProperty: PropertyMetadataString = {
    key: CommandType.CELLULAR_INFO,
    name: PropertyName.DeviceCellularIMEI,
    label: "Cellular IMEI",
    readable: true,
    writeable: false,
    type: "string",
}

export const DeviceCellularICCIDProperty: PropertyMetadataString = {
    key: CommandType.CELLULAR_INFO,
    name: PropertyName.DeviceCellularICCID,
    label: "Cellular ICCID",
    readable: true,
    writeable: false,
    type: "string",
}

export const DeviceWifiRSSILockProperty: PropertyMetadataNumeric = {
    ...DeviceWifiRSSIProperty,
    key: CommandType.CMD_GET_SUB1G_RSSI,
};

export const DeviceWifiRSSIEntrySensorProperty: PropertyMetadataNumeric = {
    ...DeviceWifiRSSIProperty,
    key: CommandType.CMD_GET_SUB1G_RSSI,
};

export const DeviceWifiRSSIKeypadProperty: PropertyMetadataNumeric = {
    ...DeviceWifiRSSIProperty,
    key: CommandType.CMD_GET_SUB1G_RSSI,
};

export const DeviceWifiRSSISmartSafeProperty: PropertyMetadataNumeric = {
    ...DeviceWifiRSSIProperty,
    key: CommandType.CMD_SMARTSAFE_RSSI,
};

export const DeviceEnabledProperty: PropertyMetadataBoolean = {
    key: ParamType.PRIVATE_MODE,
    name: PropertyName.DeviceEnabled,
    label: "Camera enabled",
    readable: true,
    writeable: true,
    type: "boolean",
    commandId: CommandType.CMD_DEVS_SWITCH,
}

export const DeviceEnabledStandaloneProperty: PropertyMetadataBoolean = {
    ...DeviceEnabledProperty,
    key: ParamType.OPEN_DEVICE,
    commandId: CommandType.CMD_DEVS_SWITCH,
};

export const DeviceEnabledSoloProperty: PropertyMetadataBoolean = {
    ...DeviceEnabledProperty,
    key: CommandType.CMD_DEVS_SWITCH,
};

export const DeviceStatusLedProperty: PropertyMetadataBoolean = {
    key: CommandType.CMD_DEV_LED_SWITCH,
    name: PropertyName.DeviceStatusLed,
    label: "Status LED",
    readable: true,
    writeable: true,
    type: "boolean",
    commandId: CommandType.CMD_INDOOR_LED_SWITCH,
}

export const DeviceStatusLedIndoorFloodProperty: PropertyMetadataBoolean = {
    ...DeviceStatusLedProperty,
    key: CommandType.CMD_INDOOR_LED_SWITCH,
};

export const DeviceStatusLedBatteryDoorbellProperty: PropertyMetadataBoolean = {
    ...DeviceStatusLedProperty,
    key: CommandType.CMD_BAT_DOORBELL_SET_LED_ENABLE,
};

export const DeviceStatusLedDoorbellProperty: PropertyMetadataBoolean = {
    ...DeviceStatusLedProperty,
    key: ParamType.DOORBELL_LED_NIGHT_MODE,
    commandId: ParamType.COMMAND_LED_NIGHT_OPEN,
};

export const DeviceStatusLedT8200XProperty: PropertyMetadataBoolean = {
    ...DeviceStatusLedProperty,
    key:ParamType.COMMAND_LED_NIGHT_OPEN,
    commandId: ParamType.COMMAND_LED_NIGHT_OPEN,
};

export const DeviceMotionDetectionProperty: PropertyMetadataBoolean = {
    key: CommandType.CMD_PIR_SWITCH,
    name: PropertyName.DeviceMotionDetection,
    label: "Motion Detection",
    readable: true,
    writeable: true,
    type: "boolean",
}

export const DeviceMotionDetectionIndoorSoloFloodProperty: PropertyMetadataBoolean = {
    ...DeviceMotionDetectionProperty,
    key: CommandType.CMD_INDOOR_DET_SET_MOTION_DETECT_ENABLE,
};

export const DeviceMotionDetectionDoorbellProperty: PropertyMetadataBoolean = {
    ...DeviceMotionDetectionProperty,
    key: ParamType.DETECT_SWITCH,
    commandId: ParamType.COMMAND_MOTION_DETECTION_PACKAGE,
};

export const DeviceSoundDetectionProperty: PropertyMetadataBoolean = {
    key: CommandType.CMD_INDOOR_DET_SET_SOUND_DETECT_ENABLE,
    name: PropertyName.DeviceSoundDetection,
    label: "Sound Detection",
    readable: true,
    writeable: true,
    type: "boolean",
}

export const DevicePetDetectionProperty: PropertyMetadataBoolean = {
    key: CommandType.CMD_INDOOR_DET_SET_PET_ENABLE,
    name: PropertyName.DevicePetDetection,
    label: "Pet Detection",
    readable: true,
    writeable: true,
    type: "boolean",
}

export const DeviceRTSPStreamProperty: PropertyMetadataBoolean = {
    key: CommandType.CMD_NAS_SWITCH,
    name: PropertyName.DeviceRTSPStream,
    label: "RTSP Stream",
    readable: true,
    writeable: true,
    type: "boolean",
}

export const DeviceRTSPStreamUrlProperty: PropertyMetadataString = {
    key: "custom_rtspStreamUrl",
    name: PropertyName.DeviceRTSPStreamUrl,
    label: "RTSP Stream URL",
    readable: true,
    writeable: false,
    type: "string",
    default: "",
}

export const DeviceWatermarkProperty: PropertyMetadataNumeric = {
    key: CommandType.CMD_SET_DEVS_OSD,
    name: PropertyName.DeviceWatermark,
    label: "Watermark",
    readable: true,
    writeable: true,
    type: "number",
    states: {
        0: "Off",
        1: "Timestamp",
        2: "Timestamp and Logo",
    },
}

export const DeviceWatermarkIndoorFloodProperty: PropertyMetadataNumeric = {
    ...DeviceWatermarkProperty,
    states: {
        0: "Timestamp",
        1: "Timestamp and Logo",
        2: "Off",
    },
};

export const DeviceWatermarkSoloWiredDoorbellProperty: PropertyMetadataNumeric = {
    ...DeviceWatermarkProperty,
    states: {
        0: "Off",
        1: "On",
    },
};

export const DeviceWatermarkBatteryDoorbellCamera1Property: PropertyMetadataNumeric = {
    ...DeviceWatermarkProperty,
    states: {
        1: "Off",
        2: "On",
    },
};

export const DeviceStateProperty: PropertyMetadataNumeric = {
    key: CommandType.CMD_GET_DEV_STATUS,
    name: PropertyName.DeviceState,
    label: "State",
    readable: true,
    writeable: false,
    type: "number",
    states: {
        0: "Offline",
        1: "Online",
        2: "Manually disabled",
        3: "Offline low battery",
        4: "Remove and readd",
        5: "Reset and readd",
    }
}

export const DeviceStateLockProperty: PropertyMetadataNumeric = {
    ...DeviceStateProperty,
    key: CommandType.CMD_GET_DEV_STATUS,
};

export const DeviceLastChargingDaysProperty: PropertyMetadataNumeric = {
    key: "charging_days",
    name: PropertyName.DeviceLastChargingDays,
    label: "Days since last charging",
    readable: true,
    writeable: false,
    type: "number",
    default: 0,
}

export const DeviceLastChargingTotalEventsProperty: PropertyMetadataNumeric = {
    key: "charing_total",
    name: PropertyName.DeviceLastChargingTotalEvents,
    label: "Total Events since last charging",
    readable: true,
    writeable: false,
    type: "number",
    default: 0,
}

export const DeviceLastChargingRecordedEventsProperty: PropertyMetadataNumeric = {
    key: "charging_reserve",
    name: PropertyName.DeviceLastChargingRecordedEvents,
    label: "Total Recorded Events since last charging",
    readable: true,
    writeable: false,
    type: "number",
    default: 0,
}

export const DeviceLastChargingFalseEventsProperty: PropertyMetadataNumeric = {
    key: "charging_missing",
    name: PropertyName.DeviceLastChargingFalseEvents,
    label: "False Events since last charging",
    readable: true,
    writeable: false,
    type: "number",
    default: 0,
}

export const DeviceBatteryUsageLastWeekProperty: PropertyMetadataNumeric = {
    key: "battery_usage_last_week",
    name: PropertyName.DeviceBatteryUsageLastWeek,
    label: "Battery usage last week",
    readable: true,
    writeable: false,
    type: "number",
    unit: "%",
    min: 0,
    max: 100,
    default: 0,
}

export const DeviceLockedProperty: PropertyMetadataBoolean = {
    key: "custom_locked",
    name: PropertyName.DeviceLocked,
    label: "locked",
    readable: true,
    writeable: true,
    type: "boolean",
}

export const DeviceLockedSmartSafeProperty: PropertyMetadataBoolean = {
    key: CommandType.CMD_SMARTSAFE_LOCK_STATUS,
    name: PropertyName.DeviceLocked,
    label: "locked",
    readable: true,
    writeable: false,
    type: "boolean",
}

export const DeviceMotionDetectedProperty: PropertyMetadataBoolean = {
    key: "custom_motionDetected",
    name: PropertyName.DeviceMotionDetected,
    label: "Motion detected",
    readable: true,
    writeable: false,
    type: "boolean",
    default: false,
}

export const DevicePersonDetectedProperty: PropertyMetadataBoolean = {
    key: "custom_personDetected",
    name: PropertyName.DevicePersonDetected,
    label: "Person detected",
    readable: true,
    writeable: false,
    type: "boolean",
    default: false,
}

export const DevicePetDetectedProperty: PropertyMetadataBoolean = {
    key: "custom_petDetected",
    name: PropertyName.DevicePetDetected,
    label: "Pet detected",
    readable: true,
    writeable: false,
    type: "boolean",
    default: false,
}

export const DeviceSoundDetectedProperty: PropertyMetadataBoolean = {
    key: "custom_soundDetected",
    name: PropertyName.DeviceSoundDetected,
    label: "Sound detected",
    readable: true,
    writeable: false,
    type: "boolean",
    default: false,
}

export const DeviceCryingDetectedProperty: PropertyMetadataBoolean = {
    key: "custom_cryingDetected",
    name: PropertyName.DeviceCryingDetected,
    label: "Crying detected",
    readable: true,
    writeable: false,
    type: "boolean",
    default: false,
}

export const DeviceRingingProperty: PropertyMetadataBoolean = {
    key: "custom_ringing",
    name: PropertyName.DeviceRinging,
    label: "Ringing",
    readable: true,
    writeable: false,
    type: "boolean",
    default: false,
}

export const DeviceSensorOpenProperty: PropertyMetadataBoolean = {
    key: CommandType.CMD_ENTRY_SENSOR_STATUS,
    name: PropertyName.DeviceSensorOpen,
    label: "Sensor open",
    readable: true,
    writeable: false,
    type: "boolean",
    default: false,
}

export const DeviceSensorChangeTimeProperty: PropertyMetadataNumeric = {
    key: CommandType.CMD_ENTRY_SENSOR_CHANGE_TIME,
    name: PropertyName.DeviceSensorChangeTime,
    label: "Sensor change time",
    readable: true,
    writeable: false,
    type: "number",
}

export const DeviceMotionSensorPIREventProperty: PropertyMetadataNumeric = {
    key: CommandType.CMD_MOTION_SENSOR_PIR_EVT,
    name: PropertyName.DeviceMotionSensorPIREvent,
    label: "Motion sensor PIR event",
    readable: true,
    writeable: false,
    type: "number",
    //TODO: Define states
}

export const DeviceBasicLockStatusProperty: PropertyMetadataNumeric = {
    key: CommandType.CMD_DOORLOCK_GET_STATE,
    name: PropertyName.DeviceLockStatus,
    label: "Lock status",
    readable: true,
    writeable: false,
    type: "number",
    states: {
        1: "1",         //TODO: Finish naming of states
        2: "2",
        3: "Unlocked",
        4: "Locked",
        5: "Mechanical anomaly",
        6: "6",
        7: "7",
    }
}

export const DeviceAdvancedLockStatusProperty: PropertyMetadataNumeric = {
    ...DeviceBasicLockStatusProperty,
    key: CommandType.CMD_SMARTLOCK_QUERY_STATUS,
}

export const DevicePictureUrlProperty: PropertyMetadataString = {
    key: "cover_path",
    name: PropertyName.DevicePictureUrl,
    label: "Last Camera Picture URL",
    readable: true,
    writeable: false,
    type: "string",
}

export const DeviceMotionHB3DetectionTypeHumanProperty: PropertyMetadataBoolean = {
    key: CommandType.CMD_SET_MOTION_DETECTION_TYPE_HB3,
    name: PropertyName.DeviceMotionDetectionTypeHuman,
    label: "Motion Detection Type Human",
    readable: true,
    writeable: true,
    type: "boolean",
}

export const DeviceMotionDetectionTypeHumanWallLightProperty: PropertyMetadataBoolean = {
    ...DeviceMotionHB3DetectionTypeHumanProperty,
    key: CommandType.CMD_WALL_LIGHT_MOTION_DETECTION_TYPE_HUMAN,
}

export const DeviceMotionHB3DetectionTypeHumanRecognitionProperty: PropertyMetadataBoolean = {
    key: CommandType.CMD_SET_MOTION_DETECTION_TYPE_HB3,
    name: PropertyName.DeviceMotionDetectionTypeHumanRecognition,
    label: "Motion Detection Type Human Recognition",
    readable: true,
    writeable: true,
    type: "boolean",
}

export const DeviceMotionHB3DetectionTypePetProperty: PropertyMetadataBoolean = {
    key: CommandType.CMD_SET_MOTION_DETECTION_TYPE_HB3,
    name: PropertyName.DeviceMotionDetectionTypePet,
    label: "Motion Detection Type Pet",
    readable: true,
    writeable: true,
    type: "boolean",
}

export const DeviceMotionHB3DetectionTypeVehicleProperty: PropertyMetadataBoolean = {
    key: CommandType.CMD_SET_MOTION_DETECTION_TYPE_HB3,
    name: PropertyName.DeviceMotionDetectionTypeVehicle,
    label: "Motion Detection Type Vehicle",
    readable: true,
    writeable: true,
    type: "boolean",
}

export const DeviceMotionHB3DetectionTypeAllOhterMotionsProperty: PropertyMetadataBoolean = {
    key: CommandType.CMD_SET_MOTION_DETECTION_TYPE_HB3,
    name: PropertyName.DeviceMotionDetectionTypeAllOtherMotions,
    label: "Motion Detection Type All Other Motions",
    readable: true,
    writeable: true,
    type: "boolean",
}

export const DeviceMotionDetectionTypeAllOhterMotionsWalllightProperty: PropertyMetadataBoolean = {
    ...DeviceMotionHB3DetectionTypeAllOhterMotionsProperty,
    key: CommandType.CMD_WALL_LIGHT_MOTION_DETECTION_TYPE_ALL,
}

export const DeviceMotionDetectionTypeProperty: PropertyMetadataNumeric = {
    key: CommandType.CMD_DEV_PUSHMSG_MODE,
    name: PropertyName.DeviceMotionDetectionType,
    label: "Motion Detection Type",
    readable: true,
    writeable: true,
    type: "number",
    states: {
        0: "Humans only",
        2: "All motions",
    },
}

export const DeviceMotionDetectionTypeT8200XProperty: PropertyMetadataNumeric = {
    ...DeviceMotionDetectionTypeProperty,
    key: CommandType.CMD_SET_DETECT_TYPE,
}

export const DeviceMotionDetectionCamera1Property: PropertyMetadataNumeric = {
    ...DeviceMotionDetectionTypeProperty,
    states: {
        0: "Person Alerts",
        1: "Facial Alerts",
        2: "All Alerts",
    },
}

export const DeviceMotionDetectionTypeFloodlightT8423Property: PropertyMetadataNumeric = {
    ...DeviceMotionDetectionTypeProperty,
    states: {
        2: "All motions",
        6: "Humans only",
    },
}

export const DeviceMotionDetectionTypeFloodlightProperty: PropertyMetadataNumeric = {
    ...DeviceMotionDetectionTypeProperty,
    key: CommandType.CMD_INDOOR_DET_SET_MOTION_DETECT_TYPE,
    states: {
        1: "Humans only",
        5: "All motions",
    },
}

export const DeviceMotionDetectionTypeIndoorProperty: PropertyMetadataNumeric = {
    ...DeviceMotionDetectionTypeProperty,
    key: CommandType.CMD_INDOOR_DET_SET_MOTION_DETECT_TYPE,
    states: {
        1: "Person",
        2: "Pet",
        3: "Person and Pet",
        4: "All other motions",
        5: "Person and all other motions",
        6: "Pet and all other motions",
        7: "Person, Pet and all other motions",
    },
}

export const DeviceMotionDetectionTypeIndoorMiniProperty: PropertyMetadataNumeric = {
    ...DeviceMotionDetectionTypeIndoorProperty,
    states: {
        1: "Person",
        4: "All other motions",
        5: "Person and all other motions",
    },
}

export const DeviceMotionDetectionSensitivityCamera2Property: PropertyMetadataNumeric = {
    key: CommandType.CMD_SET_PIRSENSITIVITY,
    name: PropertyName.DeviceMotionDetectionSensitivity,
    label: "Motion Detection Sensitivity",
    readable: true,
    writeable: true,
    type: "number",
    min: 1,
    max: 7,
}

export const DeviceMotionDetectionSensitivityCamera1Property: PropertyMetadataNumeric = {
    ...DeviceMotionDetectionSensitivityCamera2Property,
    min: 1,
    max: 100,
    steps: 1,
}

export const DeviceMotionDetectionSensitivityIndoorProperty: PropertyMetadataNumeric = {
    ...DeviceMotionDetectionSensitivityCamera2Property,
    key: CommandType.CMD_INDOOR_DET_SET_MOTION_SENSITIVITY_IDX,
    min: 1,
    max: 5,
}

export const DeviceMotionDetectionSensitivityBatteryDoorbellProperty: PropertyMetadataNumeric = {
    ...DeviceMotionDetectionSensitivityCamera2Property,
    key: CommandType.CMD_SET_MOTION_SENSITIVITY,
    min: 1,
    max: 5,
}

export const DeviceMotionDetectionSensitivityWiredDoorbellProperty: PropertyMetadataNumeric = {
    ...DeviceMotionDetectionSensitivityCamera2Property,
    key: "custom_motionDetectionSensitivity",
    min: 1,
    max: 5,
}

export const DeviceMotionDetectionSensitivitySoloProperty: PropertyMetadataNumeric = {
    ...DeviceMotionDetectionSensitivityCamera2Property,
    key: CommandType.CMD_SET_PIR_SENSITIVITY,
}

export const DeviceMotionDetectionSensitivityFloodlightT8420Property: PropertyMetadataNumeric = {
    ...DeviceMotionDetectionSensitivityCamera2Property,
    key: CommandType.CMD_SET_MDSENSITIVITY,
    min: 1,
    max: 5,
}

export const DeviceHiddenMotionDetectionSensitivityWiredDoorbellProperty: PropertyMetadataNumeric = {
    key: ParamType.DETECT_MOTION_SENSITIVE,
    name: PropertyName.DeviceHiddenMotionDetectionSensitivity,
    label: "HIDDEN Motion Detection Sensitivity",
    readable: true,
    writeable: false,
    type: "number",
    min: 1,
    max: 3,
}

export const DeviceHiddenMotionDetectionModeWiredDoorbellProperty: PropertyMetadataNumeric = {
    key: ParamType.DETECT_MODE,
    name: PropertyName.DeviceHiddenMotionDetectionMode,
    label: "HIDDEN Motion Detection Mode",
    readable: true,
    writeable: false,
    type: "number",
    min: 1,
    max: 3,
}

export const DeviceMotionZoneProperty: PropertyMetadataString = {
    key: CommandType.CMD_INDOOR_DET_SET_ACTIVE_ZONE,
    name: PropertyName.DeviceMotionZone,
    label: "Motion Detection Zone",
    readable: true,
    writeable: true,
    type: "string",
}

export const DeviceFloodlightLightProperty: PropertyMetadataBoolean = {
    key: CommandType.CMD_SET_FLOODLIGHT_MANUAL_SWITCH,
    name: PropertyName.DeviceLight,
    label: "Light",
    readable: true,
    writeable: true,
    type: "boolean",
}

export const DeviceFloodlightLightSettingsEnableProperty: PropertyMetadataBoolean = {
    key: CommandType.CMD_SET_FLOODLIGHT_TOTAL_SWITCH,
    name: PropertyName.DeviceLightSettingsEnable,
    label: "Light Enable",
    readable: true,
    writeable: true,
    type: "boolean",
}

export const DeviceFloodlightLightSettingsBrightnessManualProperty: PropertyMetadataNumeric = {
    key: CommandType.CMD_SET_FLOODLIGHT_BRIGHT_VALUE,
    name: PropertyName.DeviceLightSettingsBrightnessManual,
    label: "Light Brightness Manual",
    readable: true,
    writeable: true,
    type: "number",
    min: 0,
    max: 100,
}

export const DeviceLightSettingsBrightnessManualCamera3Property: PropertyMetadataNumeric = {
    ...DeviceFloodlightLightSettingsBrightnessManualProperty,
    states: {
        40: "Low",
        70: "Medium",
        100: "High",
    },
}

export const DeviceCameraLightSettingsBrightnessManualProperty: PropertyMetadataNumeric = {
    ...DeviceFloodlightLightSettingsBrightnessManualProperty,
    min: 40,
    default: 100,
}

export const DeviceFloodlightLightSettingsBrightnessMotionProperty: PropertyMetadataNumeric = {
    key: CommandType.CMD_SET_LIGHT_CTRL_BRIGHT_PIR,
    name: PropertyName.DeviceLightSettingsBrightnessMotion,
    label: "Light Brightness Motion",
    readable: true,
    writeable: true,
    type: "number",
    min: 0,
    max: 100,
}

export const DeviceFloodlightLightSettingsBrightnessScheduleProperty: PropertyMetadataNumeric = {
    key: CommandType.CMD_SET_LIGHT_CTRL_BRIGHT_SCH,
    name: PropertyName.DeviceLightSettingsBrightnessSchedule,
    label: "Light Brightness Schedule",
    readable: true,
    writeable: true,
    type: "number",
    min: 0,
    max: 100,
}

export const DeviceFloodlightLightSettingsMotionTriggeredProperty: PropertyMetadataBoolean = {
    key: CommandType.CMD_SET_LIGHT_CTRL_PIR_SWITCH,
    name: PropertyName.DeviceLightSettingsMotionTriggered,
    label: "Light Motion Triggered Enable",
    readable: true,
    writeable: true,
    type: "boolean",
}

export const DeviceFloodlightLightSettingsMotionTriggeredDistanceProperty: PropertyMetadataNumeric = {
    key: CommandType.CMD_SET_PIRSENSITIVITY,
    name: PropertyName.DeviceLightSettingsMotionTriggeredDistance,
    label: "Light Motion Triggered Distance",
    readable: true,
    writeable: true,
    type: "number",
    states: {
        1: "Min",
        2: "Low",
        3: "Medium",
        4: "High",
        5: "Max",
    },
}

export const DeviceFloodlightLightSettingsMotionTriggeredTimerProperty: PropertyMetadataNumeric = {
    key: CommandType.CMD_SET_LIGHT_CTRL_PIR_TIME,
    name: PropertyName.DeviceLightSettingsMotionTriggeredTimer,
    label: "Light Motion Triggered Timer",
    readable: true,
    writeable: true,
    type: "number",
    unit: "sec",
    states: {
        30: "30 sec.",
        60: "1 min.",
        180: "3 min.",
        300: "5 min.",
        900: "15 min.",
    },
}

export const DeviceMicrophoneProperty: PropertyMetadataBoolean = {
    key: CommandType.CMD_SET_DEV_MIC_MUTE,
    name: PropertyName.DeviceMicrophone,
    label: "Microphone",
    readable: true,
    writeable: true,
    type: "boolean",
}

export const DeviceSpeakerProperty: PropertyMetadataBoolean = {
    key: CommandType.CMD_SET_DEV_SPEAKER_MUTE,
    name: PropertyName.DeviceSpeaker,
    label: "Speaker",
    readable: true,
    writeable: true,
    type: "boolean",
}

export const DeviceAudioRecordingProperty: PropertyMetadataBoolean = {
    key: CommandType.CMD_SET_AUDIO_MUTE_RECORD,
    name: PropertyName.DeviceAudioRecording,
    label: "Audio Recording",
    readable: true,
    writeable: true,
    type: "boolean",
}

export const DeviceAudioRecordingIndoorSoloFloodlightProperty: PropertyMetadataBoolean = {
    ...DeviceAudioRecordingProperty,
    key: CommandType.CMD_INDOOR_SET_RECORD_AUDIO_ENABLE,
}

export const DeviceAudioRecordingStarlight4gLTEProperty: PropertyMetadataBoolean = {
    ...DeviceAudioRecordingProperty,
    commandId: CommandType.CMD_INDOOR_SET_RECORD_AUDIO_ENABLE,
}

export const DeviceAudioRecordingWiredDoorbellProperty: PropertyMetadataBoolean = {
    ...DeviceAudioRecordingProperty,
    key: ParamType.DOORBELL_AUDIO_RECODE,
    commandId: ParamType.COMMAND_AUDIO_RECORDING,
}

export const DeviceAudioRecordingFloodlightT8420Property: PropertyMetadataBoolean = {
    ...DeviceAudioRecordingProperty,
    key: CommandType.CMD_RECORD_AUDIO_SWITCH,
}

export const DeviceMotionTrackingProperty: PropertyMetadataBoolean = {
    key: CommandType.CMD_INDOOR_PAN_MOTION_TRACK,
    name: PropertyName.DeviceMotionTracking,
    label: "Motion Tracking",
    readable: true,
    writeable: true,
    type: "boolean",
}

export const DeviceSpeakerVolumeProperty: PropertyMetadataNumeric = {
    key: CommandType.CMD_SET_DEV_SPEAKER_VOLUME,
    name: PropertyName.DeviceSpeakerVolume,
    label: "Speaker Volume",
    readable: true,
    writeable: true,
    type: "number",
    states: {
        90: "Low",
        92: "Medium",
        93: "High"
    },
}

export const DeviceSpeakerVolumeSoloProperty: PropertyMetadataNumeric = {
    ...DeviceSpeakerVolumeProperty,
    states: {
        70: "Low",
        80: "Medium",
        100: "High"
    },
}

export const DeviceSpeakerVolumeCamera3Property: PropertyMetadataNumeric = {
    ...DeviceSpeakerVolumeProperty,
    states: {
        90: "Low",
        95: "Medium",
        100: "High"
    },
}

export const DeviceSpeakerVolumeIndoorFloodDoorbellProperty: PropertyMetadataNumeric = {
    key: CommandType.CMD_SET_DEV_SPEAKER_VOLUME,
    name: PropertyName.DeviceSpeakerVolume,
    label: "Speaker Volume",
    readable: true,
    writeable: true,
    type: "number",
    min: 0,
    max: 100,
}

export const DeviceSpeakerVolumeWiredDoorbellProperty: PropertyMetadataNumeric = {
    ...DeviceSpeakerVolumeIndoorFloodDoorbellProperty,
    key: ParamType.VOLUME,
    max: 169,
}

export const DeviceSpeakerVolumeFloodlightT8420Property: PropertyMetadataNumeric = {
    ...DeviceSpeakerVolumeIndoorFloodDoorbellProperty,
    min: 1,
    max: 63,
}

export const DeviceSpeakerVolumeWalllightProperty: PropertyMetadataNumeric = {
    ...DeviceSpeakerVolumeProperty,
    key: CommandType.CMD_WALL_LIGHT_SPEAKER_VOLUME,
    states: {
        1: "Low",
        2: "Medium",
        3: "High"
    },
}

export const DeviceRingtoneVolumeBatteryDoorbellProperty: PropertyMetadataNumeric = {
    key: CommandType.CMD_BAT_DOORBELL_SET_RINGTONE_VOLUME,
    name: PropertyName.DeviceRingtoneVolume,
    label: "Ringtone Volume",
    readable: true,
    writeable: true,
    type: "number",
    min: 0,
    max: 100,
}

export const DeviceRingtoneVolumeWiredDoorbellProperty: PropertyMetadataNumeric = {
    ...DeviceRingtoneVolumeBatteryDoorbellProperty,
    key: ParamType.RINGING_VOLUME,
    commandId: ParamType.COMMAND_RINGTONE_VOLUME,
}


export const DeviceRingtoneVolumeT8200XProperty: PropertyMetadataNumeric = {
    ...DeviceRingtoneVolumeBatteryDoorbellProperty,
    key: CommandType.CMD_T8200X_SET_RINGTONE_VOLUME,
}

export const DevicePowerSourceProperty: PropertyMetadataNumeric = {
    key: CommandType.CMD_SET_POWER_CHARGE,
    name: PropertyName.DevicePowerSource,
    label: "Power Source",
    readable: true,
    writeable: true,
    type: "number",
    states: {
        0: "Battery",
        1: "Solar Panel",
    },
}

export const DevicePowerWorkingModeProperty: PropertyMetadataNumeric = {
    key: CommandType.CMD_SET_PIR_POWERMODE,
    name: PropertyName.DevicePowerWorkingMode,
    label: "Power Working Mode",
    readable: true,
    writeable: true,
    type: "number",
    states: {
        0: "Optimal Battery Life",
        1: "Optimal Surveillance",
        2: "Custom Recording",
    },
}

export const DevicePowerWorkingModeBatteryDoorbellProperty: PropertyMetadataNumeric = {
    ...DevicePowerWorkingModeProperty,
    states: {
        0: "Balance Surveillance",
        1: "Optimal Surveillance",
        2: "Custom Recording",
        3: "Optimal Battery Life",
    },
}

export const DeviceChargingStatusProperty: PropertyMetadataNumeric = {
    key: CommandType.SUB1G_REP_UNPLUG_POWER_LINE,
    name: PropertyName.DeviceChargingStatus,
    label: "Charging Status",
    readable: true,
    writeable: false,
    type: "number",
    states: {
        1: "Charging",
        2: "Unplugged",
        3: "Plugged",
        4: "Solar charging"
    },
}

export const DeviceChargingStatusCamera3cProperty: PropertyMetadataNumeric = {
    ...DeviceChargingStatusProperty,
    states: {
        0: "Unplugged",
        1: "Charging",
        3: "Plugged",
        4: "Solar charging"
    },
}

export const DeviceRecordingClipLengthProperty: PropertyMetadataNumeric = {
    key: CommandType.CMD_DEV_RECORD_TIMEOUT,
    name: PropertyName.DeviceRecordingClipLength,
    label: "Recording Clip Length",
    readable: true,
    writeable: true,
    type: "number",
    min: 5,
    max: 120,
    default: 60,
    unit: "sec"
}

export const DeviceRecordingClipLengthFloodlightProperty: PropertyMetadataNumeric = {
    ...DeviceRecordingClipLengthProperty,
    min: 30,
    max: 120,
    default: 100,
}

export const DeviceRecordingClipLengthWalllightProperty: PropertyMetadataNumeric = {
    ...DeviceRecordingClipLengthProperty,
    min: 30,
    max: 120,
    default: 60,
}

export const DeviceRecordingRetriggerIntervalProperty: PropertyMetadataNumeric = {
    key: CommandType.CMD_DEV_RECORD_INTERVAL,
    name: PropertyName.DeviceRecordingRetriggerInterval,
    label: "Recording Retrigger Interval",
    readable: true,
    writeable: true,
    type: "number",
    unit: "sec",
    min: 5,
    max: 60,
    default: 5,
}

export const DeviceRecordingRetriggerIntervalBatteryDoorbellProperty: PropertyMetadataNumeric = {
    ...DeviceRecordingRetriggerIntervalProperty,
    min: 2,
    max: 60,
    default: 2,
}

export const DeviceRecordingRetriggerIntervalFloodlightProperty: PropertyMetadataNumeric = {
    ...DeviceRecordingRetriggerIntervalProperty,
    min: 0,
    max: 30,
    default: 0,
}

export const DeviceRecordingEndClipMotionStopsProperty: PropertyMetadataBoolean = {
    key: CommandType.CMD_DEV_RECORD_AUTOSTOP,
    name: PropertyName.DeviceRecordingEndClipMotionStops,
    label: "Recording end clip early if motion stops",
    readable: true,
    writeable: true,
    type: "boolean",
    default: true,
}

export const DeviceVideoStreamingQualityProperty: PropertyMetadataNumeric = {
    key: ParamType.DOORBELL_VIDEO_QUALITY,
    name: PropertyName.DeviceVideoStreamingQuality,
    label: "Video Streaming Quality",
    readable: true,
    writeable: true,
    type: "number",
    states: {
        0: "Auto",
        1: "Low",
        2: "Medium",
        3: "High",
    },
    commandId: ParamType.COMMAND_VIDEO_QUALITY,
}

export const DeviceVideoStreamingQualityBatteryDoorbellProperty: PropertyMetadataNumeric = {
    key: CommandType.CMD_BAT_DOORBELL_VIDEO_QUALITY,
    name: PropertyName.DeviceVideoStreamingQuality,
    label: "Video Streaming Quality",
    readable: true,
    writeable: true,
    type: "number",
    states: {
        0: "Auto / Low Encoding",
        1: "Low / Low Encoding",
        2: "Medium / Low Encoding",
        3: "High / Low Encoding",
        5: "Auto / High Encoding",
        6: "Low / High Encoding",
        7: "Medium / High Encoding",
        8: "High / High Encoding",
    },
}

export const DeviceVideoStreamingQualityCameraProperty: PropertyMetadataNumeric = {
    ...DeviceVideoStreamingQualityProperty,
    key: CommandType.CMD_BAT_DOORBELL_VIDEO_QUALITY,
}

export const DeviceVideoStreamingQualitySoloProperty: PropertyMetadataNumeric = {
    ...DeviceVideoStreamingQualityProperty,
    key: CommandType.CMD_SET_RESOLUTION,
    commandId: ParamType.COMMAND_VIDEO_QUALITY,
}

export const DeviceVideoStreamingQualityWalllightProperty: PropertyMetadataNumeric = {
    ...DeviceVideoStreamingQualitySoloProperty,
    commandId: CommandType.CMD_SET_RESOLUTION,
}

export const DeviceVideoStreamingQualityCamera3Property: PropertyMetadataNumeric = {
    ...DeviceVideoStreamingQualityBatteryDoorbellProperty,
    states: {
        5: "Auto",
        6: "Low",
        7: "Medium",
        8: "High",
        10: "Ultra 4K"
    },
}

export const DeviceVideoRecordingQualityIndoorProperty: PropertyMetadataNumeric = {
    key: ParamType.DOORBELL_RECORD_QUALITY,
    name: PropertyName.DeviceVideoRecordingQuality,
    label: "Video Recording Quality",
    readable: true,
    writeable: true,
    type: "number",
    states: {
        2: "Full HD (1080P)",
        3: "2K HD",
    },
    commandId: ParamType.COMMAND_VIDEO_RECORDING_QUALITY,
}

export const DeviceVideoRecordingQualityWiredDoorbellProperty: PropertyMetadataNumeric = {
    ...DeviceVideoRecordingQualityIndoorProperty,
    key: ParamType.DOORBELL_RECORD_QUALITY,
    states: {
        1: "Storage Saver (1600 * 1200)",
        2: "Full HD (1600 * 1200)",
        3: "2K HD (2560 * 1920)",
    },
    commandId: ParamType.COMMAND_VIDEO_RECORDING_QUALITY,
}

export const DeviceVideoRecordingQualityProperty: PropertyMetadataNumeric = {
    ...DeviceVideoRecordingQualityIndoorProperty,
    key: CommandType.CMD_SET_RECORD_QUALITY,
    states: {
        2: "Full HD (1080P)",
        3: "2K HD",
    },
    commandId: ParamType.COMMAND_VIDEO_RECORDING_QUALITY,
}

export const DeviceVideoRecordingQualityWalllightProperty: PropertyMetadataNumeric = {
    ...DeviceVideoRecordingQualityIndoorProperty,
    key: CommandType.CMD_SET_RECORD_QUALITY,
    states: {
        2: "Full HD (1080P)",
        3: "2K HD",
    },
    commandId: CommandType.CMD_SET_RECORD_QUALITY,
}

export const DeviceVideoRecordingQualityT8200XProperty: PropertyMetadataNumeric = {
    ...DeviceVideoRecordingQualityIndoorProperty,
    key: CommandType.CMD_SET_RECORD_QUALITY,
    states: {
        2: "Full HD (1600 * 1200)",
        3: "2K HD (2048 * 1536)",
    },
    commandId: ParamType.COMMAND_VIDEO_RECORDING_QUALITY,
}

export const DeviceVideoRecordingQualityCamera2CProProperty: PropertyMetadataNumeric = {
    ...DeviceVideoRecordingQualityProperty,
    states: {
        1: "2K HD",
        2: "Full HD (1080P)",
    },
}

export const DeviceVideoRecordingQualityCamera3Property: PropertyMetadataNumeric = {
    ...DeviceVideoRecordingQualityProperty,
    states: {
        1: "2K HD",
        2: "Full HD (1080P)",
        3: "Ultra 4K",
    },
}

export const DeviceWDRProperty: PropertyMetadataBoolean = {
    key: CommandType.CMD_BAT_DOORBELL_WDR_SWITCH,
    name: PropertyName.DeviceVideoWDR,
    label: "WDR",
    readable: true,
    writeable: true,
    type: "boolean",
}

export const DeviceChimeIndoorBatteryDoorbellProperty: PropertyMetadataBoolean = {
    key: CommandType.CMD_BAT_DOORBELL_MECHANICAL_CHIME_SWITCH,
    name: PropertyName.DeviceChimeIndoor,
    label: "Indoor Chime Enabled",
    readable: true,
    writeable: true,
    type: "boolean",
}

export const DeviceChimeIndoorWiredDoorbellProperty: PropertyMetadataBoolean = {
    ...DeviceChimeIndoorBatteryDoorbellProperty,
    key: ParamType.CHIME_STATE,
    commandId: ParamType.COMMAND_INDOOR_CHIME,
}

export const DeviceChimeIndoorT8200XProperty: PropertyMetadataBoolean = {
    ...DeviceChimeIndoorBatteryDoorbellProperty,
    key: ParamType.COMMAND_INDOOR_CHIME,
    commandId: ParamType.COMMAND_INDOOR_CHIME,
}

export const DeviceChimeHomebaseBatteryDoorbellProperty: PropertyMetadataBoolean = {
    key: CommandType.CMD_BAT_DOORBELL_CHIME_SWITCH,
    name: PropertyName.DeviceChimeHomebase,
    label: "Homebase Chime Enabled",
    readable: true,
    writeable: true,
    type: "boolean",
}

export const DeviceChimeHomebaseRingtoneVolumeBatteryDoorbellProperty: PropertyMetadataNumeric = {
    key: CommandType.CMD_BAT_DOORBELL_DINGDONG_V,
    name: PropertyName.DeviceChimeHomebaseRingtoneVolume,
    label: "Homebase Chime Ringtone Volume",
    readable: true,
    writeable: true,
    type: "number",
    min: 1,
    max: 26,
}

export const DeviceChimeHomebaseRingtoneTypeBatteryDoorbellProperty: PropertyMetadataNumeric = {
    key: CommandType.CMD_BAT_DOORBELL_DINGDONG_R,
    name: PropertyName.DeviceChimeHomebaseRingtoneType,
    label: "Homebase Chime Ringtone Type",
    readable: true,
    writeable: true,
    type: "number",
    states: {
        0: "Default",
        1: "Silent",
        2: "Beacon",
        3: "Chord",
        4: "Christmas",
        5: "Circuit",
        6: "Clock",
        7: "Ding",
        8: "Hillside",
        9: "Presto",
    },
}

export const DeviceNotificationTypeProperty: PropertyMetadataNumeric = {
    key: CommandType.CMD_SET_PUSH_EFFECT,
    name: PropertyName.DeviceNotificationType,
    label: "Notification Type",
    readable: true,
    writeable: true,
    type: "number",
    states: {
        1: "Most Efficient",
        2: "Include Thumbnail",
        3: "Full Effect",
    },
    commandId: CommandType.CMD_INDOOR_PUSH_NOTIFY_TYPE,
}

export const DeviceNotificationTypeIndoorFloodlightProperty: PropertyMetadataNumeric = {
    ...DeviceNotificationTypeProperty,
    key: CommandType.CMD_INDOOR_PUSH_NOTIFY_TYPE,
}

export const DeviceNotificationTypeBatteryDoorbellProperty: PropertyMetadataNumeric = {
    ...DeviceNotificationTypeProperty,
    key: CommandType.CMD_BAT_DOORBELL_SET_NOTIFICATION_MODE,
}

export const DeviceNotificationTypeWiredDoorbellProperty: PropertyMetadataNumeric = {
    ...DeviceNotificationTypeProperty,
    key: ParamType.DOORBELL_MOTION_NOTIFICATION,
    commandId: ParamType.COMMAND_NOTIFICATION_TYPE,
}

export const DeviceNotificationTypeWalllightProperty: PropertyMetadataNumeric = {
    ...DeviceNotificationTypeProperty,
    key: CommandType.CMD_WALL_LIGHT_NOTIFICATION_TYPE,
    commandId: CommandType.CMD_WALL_LIGHT_NOTIFICATION_TYPE,
    states: {
        1: "Text Only",
        2: "With Thumbnail",
    },
}

export const DeviceRotationSpeedProperty: PropertyMetadataNumeric = {
    key: CommandType.CMD_INDOOR_PAN_SPEED,
    name: PropertyName.DeviceRotationSpeed,
    label: "Rotation Speed",
    readable: true,
    writeable: true,
    type: "number",
    states: {
        1: "Min",
        2: "Low",
        3: "Medium",
        4: "High",
        5: "Max",
    },
    default: 3
}

export const DeviceImageMirroredProperty: PropertyMetadataBoolean = {
    key: CommandType.CMD_SET_MIRRORMODE,
    name: PropertyName.DeviceImageMirrored,
    label: "Image vertically mirrored",
    readable: true,
    writeable: true,
    type: "boolean",
}

export const DeviceSoundDetectionTypeProperty: PropertyMetadataNumeric = {
    key: CommandType.CMD_INDOOR_DET_SET_SOUND_DETECT_TYPE,
    name: PropertyName.DeviceSoundDetectionType,
    label: "Sound Detection Type",
    readable: true,
    writeable: true,
    type: "number",
    states: {
        1: "Crying",
        2: "All Sounds",
    },
}

export const DeviceSoundDetectionSensitivityProperty: PropertyMetadataNumeric = {
    key: CommandType.CMD_INDOOR_DET_SET_SOUND_SENSITIVITY_IDX,
    name: PropertyName.DeviceSoundDetectionSensitivity,
    label: "Sound Detection Sensitivity",
    readable: true,
    writeable: true,
    type: "number",
    states: {
        1: "Min",
        2: "Low",
        3: "Medium",
        4: "High",
        5: "Max",
    },
}

export const DeviceNotificationPersonProperty: PropertyMetadataBoolean = {
    key: CommandType.CMD_INDOOR_AI_PERSON_ENABLE,
    name: PropertyName.DeviceNotificationPerson,
    label: "Notification Person detected",
    readable: true,
    writeable: true,
    type: "boolean",
}

export const DeviceNotificationPersonWalllightProperty: PropertyMetadataBoolean = {
    ...DeviceNotificationPersonProperty,
    key: CommandType.CMD_WALL_LIGHT_NOTIFICATION_TYPE_HUMAN,
}

export const DeviceNotificationPetProperty: PropertyMetadataBoolean = {
    key: CommandType.CMD_INDOOR_AI_PET_ENABLE,
    name: PropertyName.DeviceNotificationPet,
    label: "Notification Pet detected",
    readable: true,
    writeable: true,
    type: "boolean",
}

export const DeviceNotificationAllOtherMotionProperty: PropertyMetadataBoolean = {
    key: CommandType.CMD_INDOOR_AI_MOTION_ENABLE,
    name: PropertyName.DeviceNotificationAllOtherMotion,
    label: "Notification All Other Motion",
    readable: true,
    writeable: true,
    type: "boolean",
}

export const DeviceNotificationAllOtherMotionWalllightProperty: PropertyMetadataBoolean = {
    ...DeviceNotificationAllOtherMotionProperty,
    key: CommandType.CMD_WALL_LIGHT_NOTIFICATION_TYPE_ALL,
}

export const DeviceNotificationAllSoundProperty: PropertyMetadataBoolean = {
    key: CommandType.CMD_INDOOR_AI_SOUND_ENABLE,
    name: PropertyName.DeviceNotificationAllSound,
    label: "Notification Sound detected",
    readable: true,
    writeable: true,
    type: "boolean",
}

export const DeviceNotificationCryingProperty: PropertyMetadataBoolean = {
    key: CommandType.CMD_INDOOR_AI_CRYING_ENABLE,
    name: PropertyName.DeviceNotificationCrying,
    label: "Notification Crying detected",
    readable: true,
    writeable: true,
    type: "boolean",
}

export const DeviceNotificationRingProperty: PropertyMetadataBoolean = {
    key: CommandType.CMD_BAT_DOORBELL_SET_NOTIFICATION_MODE,
    name: PropertyName.DeviceNotificationRing,
    label: "Notification Ring detected",
    readable: true,
    writeable: true,
    type: "boolean",
}

export const DeviceNotificationRingWiredDoorbellProperty: PropertyMetadataBoolean = {
    ...DeviceNotificationRingProperty,
    key: ParamType.DOORBELL_NOTIFICATION_OPEN,
    commandId: ParamType.COMMAND_NOTIFICATION_RING,
}

export const DeviceNotificationMotionProperty: PropertyMetadataBoolean = {
    key: CommandType.CMD_BAT_DOORBELL_SET_NOTIFICATION_MODE,
    name: PropertyName.DeviceNotificationMotion,
    label: "Notification Motion detected",
    readable: true,
    writeable: true,
    type: "boolean",
}

export const DeviceNotificationRadarDetectorProperty: PropertyMetadataBoolean = {
    key: CommandType.CMD_DOORBELL_DUAL_NOTIFICATION_HUMAN_DETECT,
    name: PropertyName.DeviceNotificationRadarDetector,
    label: "Notification Radar Detector Motion detected",
    readable: true,
    writeable: true,
    type: "boolean",
}

export const DeviceNotificationMotionWiredDoorbellProperty: PropertyMetadataBoolean = {
    ...DeviceNotificationMotionProperty,
    key: ParamType.DOORBELL_NOTIFICATION_OPEN,
    commandId: ParamType.COMMAND_NOTIFICATION_RING,
}

export const DeviceChirpVolumeEntrySensorProperty: PropertyMetadataNumeric = {
    key: CommandType.CMD_SENSOR_SET_CHIRP_VOLUME,
    name: PropertyName.DeviceChirpVolume,
    label: "Chirp Volume",
    readable: true,
    writeable: true,
    type: "number",
    min: 1,
    max: 26,
    steps: 1,
}

export const DeviceChirpToneEntrySensorProperty: PropertyMetadataNumeric = {
    key: CommandType.CMD_SENSOR_SET_CHIRP_TONE,
    name: PropertyName.DeviceChirpTone,
    label: "Chirp Tone",
    readable: true,
    writeable: true,
    type: "number",
    states: {
        0: "None",
        1: "Water",
        2: "Classic",
        3: "Light",
        4: "Ding",
    }
}

export const DeviceVideoHDRWiredDoorbellProperty: PropertyMetadataBoolean = {
    key: ParamType.DOORBELL_HDR,
    name: PropertyName.DeviceVideoHDR,
    label: "HDR",
    readable: true,
    writeable: true,
    type: "boolean",
}

export const DeviceVideoDistortionCorrectionWiredDoorbellProperty: PropertyMetadataBoolean = {
    key: ParamType.DOORBELL_DISTORTION,
    name: PropertyName.DeviceVideoDistortionCorrection,
    label: "Distortion Correction",
    readable: true,
    writeable: true,
    type: "boolean",
}

export const DeviceVideoRingRecordWiredDoorbellProperty: PropertyMetadataNumeric = {
    key: ParamType.DOORBELL_RING_RECORD,
    name: PropertyName.DeviceVideoRingRecord,
    label: "Record while live viewing after opening notification",
    readable: true,
    writeable: true,
    type: "number",
    states: {
        0: "Disabled",
        1: "Enabled - Recording Quality Preferred",
        2: "Enabled - Streaming Quality Preferred",
    }
}


export const DeviceMotionDetectionRangeProperty: PropertyMetadataNumeric = {
    key: CommandType.CMD_FLOODLIGHT_SET_DETECTION_RANGE,
    name: PropertyName.DeviceMotionDetectionRange,
    label: "Motion Detection Range",
    readable: true,
    writeable: true,
    type: "number",
    states: {
        0: "Standard",
        1: "Advanced",
        2: "Automatic",
    },
}

export const DeviceMotionDetectionRangeStandardSensitivityProperty: PropertyMetadataNumeric = {
    key: CommandType.CMD_FLOODLIGHT_SET_DETECTION_RANGE_STD_SENSITIVITY,
    name: PropertyName.DeviceMotionDetectionRangeStandardSensitivity,
    label: "Motion Detection Range Standard Sensitivity",
    readable: true,
    writeable: true,
    type: "number",
    states: {
        0: "Off",
        1: "Min",
        2: "Low",
        3: "Medium",
        4: "High",
        5: "Max",
    },
}

export const DeviceMotionDetectionRangeAdvancedLeftSensitivityProperty: PropertyMetadataNumeric = {
    ...DeviceMotionDetectionRangeStandardSensitivityProperty,
    key: CommandType.CMD_FLOODLIGHT_SET_DETECTION_RANGE_ADV_LEFT_SENSITIVITY,
    name: PropertyName.DeviceMotionDetectionRangeAdvancedLeftSensitivity,
    label: "Motion Detection Range Advanced Left Sensitivity",
}

export const DeviceMotionDetectionRangeAdvancedMiddleSensitivityProperty: PropertyMetadataNumeric = {
    ...DeviceMotionDetectionRangeStandardSensitivityProperty,
    key: CommandType.CMD_FLOODLIGHT_SET_DETECTION_RANGE_ADV_MIDDLE_SENSITIVITY,
    name: PropertyName.DeviceMotionDetectionRangeAdvancedMiddleSensitivity,
    label: "Motion Detection Range Advanced Middle Sensitivity",
}

export const DeviceMotionDetectionRangeAdvancedRightSensitivityProperty: PropertyMetadataNumeric = {
    ...DeviceMotionDetectionRangeStandardSensitivityProperty,
    key: CommandType.CMD_FLOODLIGHT_SET_DETECTION_RANGE_ADV_RIGHT_SENSITIVITY,
    name: PropertyName.DeviceMotionDetectionRangeAdvancedRightSensitivity,
    label: "Motion Detection Range Advanced Right Sensitivity",
}

export const DeviceMotionDetectionTestModeProperty: PropertyMetadataBoolean = {
    key: CommandType.CMD_SET_PIR_TEST_MODE,
    name: PropertyName.DeviceMotionDetectionTestMode,
    label: "Motion Detection Test Mode",
    readable: true,
    writeable: true,
    type: "boolean",
}

export const DeviceMotionTrackingSensitivityProperty: PropertyMetadataNumeric = {
    key: CommandType.CMD_FLOODLIGHT_SET_MOTION_TRACKING_SENSITIVITY,
    name: PropertyName.DeviceMotionTrackingSensitivity,
    label: "Motion Tracking Sensitivity",
    readable: true,
    writeable: true,
    type: "number",
    states: {
        1: "Level 1",
        2: "Level 2",
        3: "Level 3",
    },
    default: 3,
}

export const DeviceMotionAutoCruiseProperty: PropertyMetadataBoolean = {
    key: CommandType.CMD_FLOODLIGHT_SET_MOTION_AUTO_CRUISE,
    name: PropertyName.DeviceMotionAutoCruise,
    label: "Motion Auto-Cruise",
    readable: true,
    writeable: true,
    type: "boolean",
}

export const DeviceMotionOutOfViewDetectionProperty: PropertyMetadataBoolean = {
    key: CommandType.CMD_FLOODLIGHT_SET_MOTION_OUT_OF_VIEW_DETECTION,
    name: PropertyName.DeviceMotionOutOfViewDetection,
    label: "Motion Out-of-View Detection",
    readable: true,
    writeable: true,
    type: "boolean",
}

export const DeviceLightSettingsColorTemperatureManualProperty: PropertyMetadataNumeric = {
    key: CommandType.CMD_FLOODLIGHT_SET_LIGHT_COLOR_TEMP_MANUAL,
    name: PropertyName.DeviceLightSettingsColorTemperatureManual,
    label: "Light Setting Color Temperature Manual",
    readable: true,
    writeable: true,
    type: "number",
    min: 1,
    max: 100,
    default: 50,
}

export const DeviceLightSettingsColorTemperatureMotionProperty: PropertyMetadataNumeric = {
    ...DeviceLightSettingsColorTemperatureManualProperty,
    key: CommandType.CMD_FLOODLIGHT_SET_LIGHT_COLOR_TEMP_MOTION,
    name: PropertyName.DeviceLightSettingsColorTemperatureMotion,
    label: "Light Setting Color Temperature Motion",
}

export const DeviceLightSettingsColorTemperatureScheduleProperty: PropertyMetadataNumeric = {
    ...DeviceLightSettingsColorTemperatureManualProperty,
    key: CommandType.CMD_FLOODLIGHT_SET_LIGHT_COLOR_TEMP_SCHEDULE,
    name: PropertyName.DeviceLightSettingsColorTemperatureSchedule,
    label: "Light Setting Color Temperature Schedule",
}

export const DeviceLightSettingsMotionActivationModeProperty: PropertyMetadataNumeric = {
    key: CommandType.CMD_SET_FLOODLIGHT_STREET_LAMP,
    name: PropertyName.DeviceLightSettingsMotionActivationMode,
    label: "Light Settings Motion Activation Mode",
    readable: true,
    writeable: true,
    type: "number",
    states: {
        0: "Smart",
        1: "Fast",
    },
}

export const DeviceVideoNightvisionImageAdjustmentProperty: PropertyMetadataBoolean = {
    key: CommandType.CMD_FLOODLIGHT_SET_VIDEO_NIGHTVISION_IMAGE_ADJUSTMENT,
    name: PropertyName.DeviceVideoNightvisionImageAdjustment,
    label: "Video Nightvision Image Adjustment",
    readable: true,
    writeable: true,
    type: "boolean",
}

export const DeviceVideoColorNightvisionProperty: PropertyMetadataBoolean = {
    key: CommandType.CMD_FLOODLIGHT_SET_VIDEO_COLOR_NIGHTVISION,
    name: PropertyName.DeviceVideoColorNightvision,
    label: "Video Color Nightvision",
    readable: true,
    writeable: true,
    type: "boolean",
}

export const DeviceAutoCalibrationProperty: PropertyMetadataBoolean = {
    key: CommandType.CMD_FLOODLIGHT_SET_AUTO_CALIBRATION,
    name: PropertyName.DeviceAutoCalibration,
    label: "Auto Calibration",
    readable: true,
    writeable: true,
    type: "boolean",
}

export const DeviceAutoLockProperty: PropertyMetadataBoolean = {
    key: CommandType.CMD_SMARTLOCK_AUTO_LOCK,
    name: PropertyName.DeviceAutoLock,
    label: "Auto Lock",
    readable: true,
    writeable: true,
    type: "boolean",
}

export const DeviceAutoLockTimerProperty: PropertyMetadataNumeric = {
    key: CommandType.CMD_SMARTLOCK_AUTO_LOCK_TIMER,
    name: PropertyName.DeviceAutoLockTimer,
    label: "Auto Lock Timer",
    readable: true,
    writeable: true,
    type: "number",
    states: {
        1: "1 sec.",
        30: "30 sec.",
        60: "1 min.",
        90: "1,5 min.",
        120: "2 min.",
        150: "2,5 min.",
        180: "3 min.",
    },
    default: 60,
    unit: "sec",
}

export const DeviceAutoLockScheduleProperty: PropertyMetadataBoolean = {
    key: CommandType.CMD_SMARTLOCK_AUTO_LOCK_SCHEDULE,
    name: PropertyName.DeviceAutoLockSchedule,
    label: "Auto Lock Schedule",
    readable: true,
    writeable: true,
    type: "boolean",
}

export const DeviceAutoLockScheduleStartTimeProperty: PropertyMetadataString = {
    key: CommandType.CMD_SMARTLOCK_AUTO_LOCK_SCHEDULE_STARTTIME,
    name: PropertyName.DeviceAutoLockScheduleStartTime,
    label: "Auto Lock Schedule Starttime (24-hour clock)",
    readable: true,
    writeable: true,
    type: "string",
    default: "23:00",
    format: /^[0-9]{1,2}:[0-9]{1,2}$/,
}

export const DeviceAutoLockScheduleEndTimeProperty: PropertyMetadataString = {
    key: CommandType.CMD_SMARTLOCK_AUTO_LOCK_SCHEDULE_ENDTIME,
    name: PropertyName.DeviceAutoLockScheduleEndTime,
    label: "Auto Lock Schedule Endtime (24-hour clock)",
    readable: true,
    writeable: true,
    type: "string",
    default: "6:00",
    format: /^[0-9]{1,2}:[0-9]{1,2}$/,
}

export const DeviceOneTouchLockingProperty: PropertyMetadataBoolean = {
    key: CommandType.CMD_SMARTLOCK_ONE_TOUCH_LOCK,
    name: PropertyName.DeviceOneTouchLocking,
    label: "One-Touch Locking",
    readable: true,
    writeable: true,
    type: "boolean",
}

export const DeviceWrongTryProtectionProperty: PropertyMetadataBoolean = {
    key: CommandType.CMD_SMARTLOCK_WRONG_TRY_PROTECT,
    name: PropertyName.DeviceWrongTryProtection,
    label: "Wrong Try Protection",
    readable: true,
    writeable: true,
    type: "boolean",
}

export const DeviceWrongTryProtectionSmartSafeProperty: PropertyMetadataBoolean = {
    ...DeviceWrongTryProtectionProperty,
    key: CommandType.CMD_SMARTSAFE_IS_ENABLE_CRACK_PROTECT,
}

export const DeviceWrongTryLockdownTimeProperty: PropertyMetadataNumeric = {
    key: CommandType.CMD_SMARTLOCK_WRONG_TRY_LOCKDOWN,
    name: PropertyName.DeviceWrongTryLockdownTime,
    label: "Wrong Try Lockdown Time",
    readable: true,
    writeable: true,
    type: "number",
    states: {
        60: "1 min.",
        120: "2 min.",
        180: "3 min.",
        240: "4 min.",
        300: "5 min.",
    },
    default: 300,
    unit: "sec",
}

export const DeviceWrongTryLockdownTimeSmartSafeProperty: PropertyMetadataNumeric = {
    ...DeviceWrongTryLockdownTimeProperty,
    key: CommandType.CMD_SMARTSAFE_PROTECT_COOLDOWN_SECONDS,
    default: 60,
}

export const DeviceWrongTryAttemptsProperty: PropertyMetadataNumeric = {
    key: CommandType.CMD_SMARTLOCK_WRONG_TRY_ATTEMPTS,
    name: PropertyName.DeviceWrongTryAttempts,
    label: "Wrong Try Attempts",
    readable: true,
    writeable: true,
    type: "number",
    min: 3,
    max: 10,
    default: 6,
}

export const DeviceWrongTryAttemptsSmartSafeProperty: PropertyMetadataNumeric = {
    ...DeviceWrongTryAttemptsProperty,
    key: CommandType.CMD_SMARTSAFE_MAX_WRONG_PIN_TIMES,
    min: 5,
    max: 10,
    default: 5,
}

export const DeviceScramblePasscodeProperty: PropertyMetadataBoolean = {
    key: CommandType.CMD_SMARTLOCK_SCRAMBLE_PASSCODE,
    name: PropertyName.DeviceScramblePasscode,
    label: "Scramble Passcode",
    readable: true,
    writeable: true,
    type: "boolean",
}

export const DeviceScramblePasscodeSmartSafeProperty: PropertyMetadataBoolean = {
    ...DeviceScramblePasscodeProperty,
    key: CommandType.CMD_SMARTSAFE_IS_SET_PREFIX_PWD,
    label: "Scramble PIN",
}

export const DeviceSoundProperty: PropertyMetadataNumeric = {
    key: CommandType.CMD_SMARTLOCK_LOCK_SOUND,
    name: PropertyName.DeviceSound,
    label: "Sound",
    readable: true,
    writeable: true,
    type: "number",
    states: {
        0: "Off",
        1: "Low",
        2: "Medium",
        3: "High",
    },
    default: 2,
}

export const DeviceSoundSimpleProperty: PropertyMetadataNumeric = {
    ...DeviceSoundProperty,
    states: {
        0: "Off",
        2: "On",
    },
    default: 2,
}

export const DeviceNotificationProperty: PropertyMetadataBoolean = {
    key: CommandType.CMD_SMARTLOCK_NOTIFICATION,
    name: PropertyName.DeviceNotification,
    label: "Notification",
    readable: true,
    writeable: true,
    type: "boolean",
}

export const DeviceNotificationWalllightProperty: PropertyMetadataBoolean = {
    ...DeviceNotificationProperty,
    key: CommandType.CMD_WALL_LIGHT_NOTIFICATION,
}

export const DeviceNotificationUnlockedProperty: PropertyMetadataBoolean = {
    key: CommandType.CMD_SMARTLOCK_NOTIFICATION_UNLOCKED,
    name: PropertyName.DeviceNotificationUnlocked,
    label: "Notification Unlocked",
    readable: true,
    writeable: true,
    type: "boolean",
}

export const DeviceNotificationLockedProperty: PropertyMetadataBoolean = {
    key: CommandType.CMD_SMARTLOCK_NOTIFICATION_LOCKED,
    name: PropertyName.DeviceNotificationLocked,
    label: "Notification Locked",
    readable: true,
    writeable: true,
    type: "boolean",
}

export const DeviceLoiteringDetectionProperty: PropertyMetadataBoolean = {
    key: CommandType.CMD_DOORBELL_DUAL_RADAR_WD_SWITCH,
    name: PropertyName.DeviceLoiteringDetection,
    label: "Loitering Detection",
    readable: true,
    writeable: true,
    type: "boolean",
}

export const DeviceLoiteringDetectionRangeProperty: PropertyMetadataNumeric = {
    key: CommandType.CMD_DOORBELL_DUAL_RADAR_WD_DISTANCE,
    name: PropertyName.DeviceLoiteringDetectionRange,
    label: "Loitering Detection Range",
    readable: true,
    writeable: true,
    type: "number",
    states: {
        1: "within 2ft",
        2: "within 4ft",
        3: "within 6ft",
        4: "within 8ft",
        5: "within 10ft",
    },
    default: 3,
}

export const DeviceLoiteringDetectionLengthProperty: PropertyMetadataNumeric = {
    key: CommandType.CMD_DOORBELL_DUAL_RADAR_WD_TIME,
    name: PropertyName.DeviceLoiteringDetectionLength,
    label: "Loitering Detection Length",
    readable: true,
    writeable: true,
    type: "number",
    states: {
        1: "15s",
        2: "20s",
        3: "25s",
        4: "30s",
        5: "45s",
        6: "60s",
    },
    default: 1,
}

export const DeviceMotionDetectionSensitivityModeProperty: PropertyMetadataNumeric = {
    key: CommandType.CMD_DOORBELL_DUAL_RADAR_WD_DETECTION_SENSITIVITY,
    name: PropertyName.DeviceMotionDetectionSensitivityMode,
    label: "Motion Detection Sensitivity Mode",
    readable: true,
    writeable: true,
    type: "number",
    states: {
        0: "Standard",
        1: "Advanced",
    },
}


export const DeviceMotionDetectionSensitivityStandardProperty: PropertyMetadataNumeric = {
    key: CommandType.CMD_DOORBELL_DUAL_RADAR_WD_DETECTION_SENSITIVITY,
    name: PropertyName.DeviceMotionDetectionSensitivityStandard,
    label: "Motion Detection Standard Sensitivity",
    readable: true,
    writeable: true,
    type: "number",
    min: 1,
    max: 5,
    default: 3,
}

export const DeviceMotionDetectionSensitivityAdvancedAProperty: PropertyMetadataNumeric = {
    key: CommandType.CMD_DOORBELL_DUAL_RADAR_WD_DETECTION_SENSITIVITY,
    name: PropertyName.DeviceMotionDetectionSensitivityAdvancedA,
    label: "Motion Detection Advanced Sensitivity A",
    readable: true,
    writeable: true,
    type: "number",
    min: 1,
    max: 5,
    default: 3,
}

export const DeviceMotionDetectionSensitivityAdvancedBProperty: PropertyMetadataNumeric = {
    ...DeviceMotionDetectionSensitivityAdvancedAProperty,
    name: PropertyName.DeviceMotionDetectionSensitivityAdvancedB,
    label: "Motion Detection Advanced Sensitivity B",
}

export const DeviceMotionDetectionSensitivityAdvancedCProperty: PropertyMetadataNumeric = {
    ...DeviceMotionDetectionSensitivityAdvancedAProperty,
    name: PropertyName.DeviceMotionDetectionSensitivityAdvancedC,
    label: "Motion Detection Advanced Sensitivity C",
}

export const DeviceMotionDetectionSensitivityAdvancedDProperty: PropertyMetadataNumeric = {
    ...DeviceMotionDetectionSensitivityAdvancedAProperty,
    name: PropertyName.DeviceMotionDetectionSensitivityAdvancedD,
    label: "Motion Detection Advanced Sensitivity D",
}

export const DeviceMotionDetectionSensitivityAdvancedEProperty: PropertyMetadataNumeric = {
    ...DeviceMotionDetectionSensitivityAdvancedAProperty,
    name: PropertyName.DeviceMotionDetectionSensitivityAdvancedE,
    label: "Motion Detection Advanced Sensitivity E",
}

export const DeviceMotionDetectionSensitivityAdvancedFProperty: PropertyMetadataNumeric = {
    ...DeviceMotionDetectionSensitivityAdvancedAProperty,
    name: PropertyName.DeviceMotionDetectionSensitivityAdvancedF,
    label: "Motion Detection Advanced Sensitivity F",
}

export const DeviceMotionDetectionSensitivityAdvancedGProperty: PropertyMetadataNumeric = {
    ...DeviceMotionDetectionSensitivityAdvancedAProperty,
    name: PropertyName.DeviceMotionDetectionSensitivityAdvancedG,
    label: "Motion Detection Advanced Sensitivity G",
}

export const DeviceMotionDetectionSensitivityAdvancedHProperty: PropertyMetadataNumeric = {
    ...DeviceMotionDetectionSensitivityAdvancedAProperty,
    name: PropertyName.DeviceMotionDetectionSensitivityAdvancedH,
    label: "Motion Detection Advanced Sensitivity H",
}

export const DeviceLoiteringCustomResponsePhoneNotificationProperty: PropertyMetadataBoolean = {
    key: CommandType.CMD_DOORBELL_DUAL_RADAR_WD_AUTO_RESPONSE,
    name: PropertyName.DeviceLoiteringCustomResponsePhoneNotification,
    label: "Loitering Custom Response Phone Notification",
    readable: true,
    writeable: true,
    type: "boolean",
}

export const DeviceLoiteringCustomResponseAutoVoiceResponseProperty: PropertyMetadataBoolean = {
    ...DeviceLoiteringCustomResponsePhoneNotificationProperty,
    name: PropertyName.DeviceLoiteringCustomResponseAutoVoiceResponse,
    label: "Loitering Custom Response Auto Voice Response",
}

export const DeviceLoiteringCustomResponseAutoVoiceResponseVoiceProperty: PropertyMetadataNumeric = {
    key: CommandType.CMD_DOORBELL_DUAL_RADAR_WD_AUTO_RESPONSE,
    name: PropertyName.DeviceLoiteringCustomResponseAutoVoiceResponseVoice,
    label: "Loitering Custom Response Auto Voice Response Voice",
    readable: true,
    writeable: true,
    type: "number",
    default: 1,
    // states loaded dynamically
}

export const DeviceLoiteringCustomResponseHomeBaseNotificationProperty: PropertyMetadataBoolean = {
    ...DeviceLoiteringCustomResponsePhoneNotificationProperty,
    name: PropertyName.DeviceLoiteringCustomResponseHomeBaseNotification,
    label: "Loitering Custom Response HomeBase Notification",
}

export const DeviceLoiteringCustomResponseTimeFromProperty: PropertyMetadataString = {
    key: CommandType.CMD_DOORBELL_DUAL_RADAR_WD_AUTO_RESPONSE,
    name: PropertyName.DeviceLoiteringCustomResponseTimeFrom,
    label: "Loitering Custom Response Time From (24-hour clock)",
    readable: true,
    writeable: true,
    type: "string",
    default: "00:00",
    format: /^[0-9]{1,2}:[0-9]{1,2}$/,
}

export const DeviceLoiteringCustomResponseTimeToProperty: PropertyMetadataString = {
    ...DeviceLoiteringCustomResponseTimeFromProperty,
    name: PropertyName.DeviceLoiteringCustomResponseTimeTo,
    label: "Loitering Custom Response Time To (24-hour clock)",
    default: "23:59",
    format: /^[0-9]{1,2}:[0-9]{1,2}$/,
}

export const DeviceDeliveryGuardProperty: PropertyMetadataBoolean = {
    key: CommandType.CMD_DOORBELL_DUAL_DELIVERY_GUARD_SWITCH,
    name: PropertyName.DeviceDeliveryGuard,
    label: "Delivery Guard",
    readable: true,
    writeable: true,
    type: "boolean",
}

export const DeviceDeliveryGuardPackageGuardingProperty: PropertyMetadataBoolean = {
    key: CommandType.CMD_DOORBELL_DUAL_PACKAGE_GUARD_SWITCH,
    name: PropertyName.DeviceDeliveryGuardPackageGuarding,
    label: "Delivery Guard Package Guarding",
    readable: true,
    writeable: true,
    type: "boolean",
}

export const DeviceDeliveryGuardPackageGuardingVoiceResponseVoiceProperty: PropertyMetadataNumeric = {
    key: CommandType.CMD_DOORBELL_DUAL_PACKAGE_GUARD_VOICE,
    name: PropertyName.DeviceDeliveryGuardPackageGuardingVoiceResponseVoice,
    label: "Delivery Guard Package Guarding Voice Response Voice",
    readable: true,
    writeable: true,
    type: "number",
    default: 2,
    // states loaded dynamically
}

export const DeviceDeliveryGuardPackageGuardingActivatedTimeFromProperty: PropertyMetadataString = {
    key: CommandType.CMD_DOORBELL_DUAL_PACKAGE_GUARD_TIME,
    name: PropertyName.DeviceDeliveryGuardPackageGuardingActivatedTimeFrom,
    label: "Delivery Guard Package Guarding Activated Time From (24-hour clock)",
    readable: true,
    writeable: true,
    type: "string",
    default: "00:00",
    format: /^[0-9]{1,2}:[0-9]{1,2}$/,
}

export const DeviceDeliveryGuardPackageGuardingActivatedTimeToProperty: PropertyMetadataString = {
    ...DeviceDeliveryGuardPackageGuardingActivatedTimeFromProperty,
    name: PropertyName.DeviceDeliveryGuardPackageGuardingActivatedTimeTo,
    label: "Delivery Guard Package Guarding Activated Time To (24-hour clock)",
    default: "23:59",
    format: /^[0-9]{1,2}:[0-9]{1,2}$/,
}

export const DeviceDeliveryGuardUncollectedPackageAlertProperty: PropertyMetadataBoolean = {
    key: CommandType.CMD_DOORBELL_DUAL_PACKAGE_STRAND_SWITCH,
    name: PropertyName.DeviceDeliveryGuardUncollectedPackageAlert,
    label: "Delivery Guard Uncollected Package Alert",
    readable: true,
    writeable: true,
    type: "boolean",
}

export const DeviceDeliveryGuardUncollectedPackageAlertTimeToCheckProperty: PropertyMetadataString = {
    key: CommandType.CMD_DOORBELL_DUAL_PACKAGE_STRAND_TIME,
    name: PropertyName.DeviceDeliveryGuardUncollectedPackageAlertTimeToCheck,
    label: "Delivery Guard Uncollected Package Alert Time To Check (24-hour clock)",
    readable: true,
    writeable: true,
    type: "string",
    default: "20:00",
    format: /^[0-9]{1,2}:[0-9]{1,2}$/,
}

export const DeviceDeliveryGuardPackageLiveCheckAssistanceProperty: PropertyMetadataBoolean = {
    key: CommandType.CMD_DOORBELL_DUAL_PACKAGE_ASSISTANT_SWITCH,
    name: PropertyName.DeviceDeliveryGuardPackageLiveCheckAssistance,
    label: "Delivery Guard Package Live Check Assistance",
    readable: true,
    writeable: true,
    type: "boolean",
}

export const DeviceDualCamWatchViewModeProperty: PropertyMetadataNumeric = {
    key: CommandType.CMD_DOORBELL_DUAL_VIEW_MODE,
    name: PropertyName.DeviceDualCamWatchViewMode,
    label: "Dual Cam Watch View Mode",
    readable: true,
    writeable: true,
    type: "number",
    states: {
        2: "Top-Left Picture-in-Picture",
        3: "Top-Right Picture-in-Picture",
        4: "Bottom-Left Picture-in-Picture",
        5: "Bottom-Left Picture-in-Picture",
        12: "Split-view",
    },
    default: 12,
}

export const DeviceRingAutoResponseProperty: PropertyMetadataBoolean = {
    key: CommandType.CMD_DOORBELL_DUAL_RING_AUTO_RESPONSE,
    name: PropertyName.DeviceRingAutoResponse,
    label: "Ring Auto-Response",
    readable: true,
    writeable: true,
    type: "boolean",
}

export const DeviceRingAutoResponseVoiceResponseProperty: PropertyMetadataBoolean = {
    ...DeviceRingAutoResponseProperty,
    name: PropertyName.DeviceRingAutoResponseVoiceResponse,
    label: "Ring Auto-Response Voice Response",
}

export const DeviceRingAutoResponseVoiceResponseVoiceProperty: PropertyMetadataNumeric = {
    key: CommandType.CMD_DOORBELL_DUAL_RING_AUTO_RESPONSE,
    name: PropertyName.DeviceRingAutoResponseVoiceResponseVoice,
    label: "Ring Auto-Response Voice Response Voice",
    readable: true,
    writeable: true,
    type: "number",
    default: 2,
    // states loaded dynamically
}

export const DeviceRingAutoResponseTimeFromProperty: PropertyMetadataString = {
    key: CommandType.CMD_DOORBELL_DUAL_RING_AUTO_RESPONSE,
    name: PropertyName.DeviceRingAutoResponseTimeFrom,
    label: "Ring Auto-Response Time From (24-hour clock)",
    readable: true,
    writeable: true,
    type: "string",
    default: "00:00",
    format: /^[0-9]{1,2}:[0-9]{1,2}$/,
}

export const DeviceRingAutoResponseTimeToProperty: PropertyMetadataString = {
    ...DeviceRingAutoResponseTimeFromProperty,
    name: PropertyName.DeviceRingAutoResponseTimeTo,
    label: "Ring Auto-Response Time To (24-hour clock)",
    default: "23:59",
    format: /^[0-9]{1,2}:[0-9]{1,2}$/,
}

export const DeviceContinuousRecordingProperty: PropertyMetadataBoolean = {
    key: CommandType.CMD_INDOOR_SET_CONTINUE_ENABLE,
    name: PropertyName.DeviceContinuousRecording,
    label: "Continuos Recording",
    readable: true,
    writeable: true,
    type: "boolean",
}

export const DeviceContinuousRecordingTypeProperty: PropertyMetadataNumeric = {
    key: CommandType.CMD_INDOOR_SET_CONTINUE_TYPE,
    name: PropertyName.DeviceContinuousRecordingType,
    label: "Continuos Recording Mode",
    readable: true,
    writeable: true,
    type: "number",
    states: {
        0: "Always",
        1: "Schedule"
    }
}

export const DeviceDefaultAngleProperty: PropertyMetadataBoolean = {
    key: CommandType.CMD_INDOOR_DEFAULT_ANGLE_ENABLE,
    name: PropertyName.DeviceDefaultAngle,
    label: "Default Angle",
    readable: true,
    writeable: true,
    type: "boolean",
    default: false,
}

export const DeviceDefaultAngleIdleTimeProperty: PropertyMetadataNumeric = {
    key: CommandType.CMD_INDOOR_DEFAULT_ANGLE_IDLE_TIME,
    name: PropertyName.DeviceDefaultAngleIdleTime,
    label: "Default Angle Idle Time",
    readable: true,
    writeable: true,
    type: "number",
    states: {
        10: "10s",
        20: "20s",
        40: "40s",
        60: "1 min",
        120: "2 mins",
        300: "5 mins",
    },
    default: 60,
}

export const DeviceNotificationIntervalTimeProperty: PropertyMetadataNumeric = {
    key: CommandType.CMD_DEV_RECORD_INTERVAL,
    name: PropertyName.DeviceNotificationIntervalTime,
    label: "Notification Interval Time",
    readable: true,
    writeable: true,
    type: "number",
    unit: "min",
    default: 180,
    states: {
        0: "0",
        60: "1",
        120: "2",
        180: "3",
        240: "4",
        300: "5",
    }
}

export const DeviceSoundDetectionRoundLookProperty: PropertyMetadataBoolean = {
    key: CommandType.CMD_INDOOR_SET_SOUND_DETECT_ROUND_LOOK,
    name: PropertyName.DeviceSoundDetectionRoundLook,
    label: "Sound Detection Round-Look",
    readable: true,
    writeable: true,
    type: "boolean",
}

export const StationHomeSecuritySettings: PropertyMetadataString = {
    key: CommandType.ARM_DELAY_HOME,
    name: PropertyName.StationHomeSecuritySettings,
    label: "Security Settings Home",
    readable: true,
    writeable: false,
    type: "string",
}

export const StationAwaySecuritySettings: PropertyMetadataString = {
    key: CommandType.ARM_DELAY_AWAY,
    name: PropertyName.StationAwaySecuritySettings,
    label: "Security Settings Away",
    readable: true,
    writeable: false,
    type: "string",
}

export const StationCustom1SecuritySettings: PropertyMetadataString = {
    key: CommandType.ARM_DELAY_CUS1,
    name: PropertyName.StationCustom1SecuritySettings,
    label: "Security Settings Custom1",
    readable: true,
    writeable: false,
    type: "string",
}

export const StationCustom2SecuritySettings: PropertyMetadataString = {
    key: CommandType.ARM_DELAY_CUS2,
    name: PropertyName.StationCustom2SecuritySettings,
    label: "Security Settings Custom2",
    readable: true,
    writeable: false,
    type: "string",
}

export const StationCustom3SecuritySettings: PropertyMetadataString = {
    key: CommandType.ARM_DELAY_CUS3,
    name: PropertyName.StationCustom3SecuritySettings,
    label: "Security Settings Custom3",
    readable: true,
    writeable: false,
    type: "string",
}

export const StationOffSecuritySettings: PropertyMetadataString = {
    key: CommandType.ARM_DELAY_OFF,
    name: PropertyName.StationOffSecuritySettings,
    label: "Security Settings Off",
    readable: true,
    writeable: false,
    type: "string",
}

export const DevicePackageDeliveredProperty: PropertyMetadataBoolean = {
    key: "custom_packageDelivered",
    name: PropertyName.DevicePackageDelivered,
    label: "Package Delivered",
    readable: true,
    writeable: false,
    type: "boolean",
}

export const DevicePackageStrandedProperty: PropertyMetadataBoolean = {
    key: "custom_packageStranded",
    name: PropertyName.DevicePackageStranded,
    label: "Package Stranded",
    readable: true,
    writeable: false,
    type: "boolean",
}

export const DevicePackageTakenProperty: PropertyMetadataBoolean = {
    key: "custom_packageTaken",
    name: PropertyName.DevicePackageTaken,
    label: "Package Taken",
    readable: true,
    writeable: false,
    type: "boolean",
}

export const DeviceSomeoneLoiteringProperty: PropertyMetadataBoolean = {
    key: "custom_someoneLoitering",
    name: PropertyName.DeviceSomeoneLoitering,
    label: "Someone Loitering",
    readable: true,
    writeable: false,
    type: "boolean",
}

export const DeviceRadarMotionDetectedProperty: PropertyMetadataBoolean = {
    key: "custom_radarMotionDetected",
    name: PropertyName.DeviceRadarMotionDetected,
    label: "Radar Motion Detected",
    readable: true,
    writeable: false,
    type: "boolean",
    default: false,
}

export const DeviceLeftOpenAlarmProperty: PropertyMetadataBoolean = {
    key: CommandType.CMD_SMARTSAFE_IS_ENABLE_LEFT_OPEN,
    name: PropertyName.DeviceLeftOpenAlarm,
    label: "Left Open Alarm",
    readable: true,
    writeable: true,
    type: "boolean",
}

export const DeviceLeftOpenAlarmDurationProperty: PropertyMetadataNumeric = {
    key: CommandType.CMD_SMARTSAFE_LEFT_OPEN_SECONDS,
    name: PropertyName.DeviceLeftOpenAlarmDuration,
    label: "Left Open Alarm Duration",
    readable: true,
    writeable: true,
    type: "number",
    states: {
        30: "30 sec.",
        60: "60 sec.",
        90: "90 sec.",
        120: "120 sec.",
    },
    default: 120,
    unit: "sec",
}

export const DeviceDualUnlockProperty: PropertyMetadataBoolean = {
    key: CommandType.CMD_SMARTSAFE_IS_ENABLE_TOW_FACTOR_CHK,
    name: PropertyName.DeviceDualUnlock,
    label: "Dual Unlock",
    readable: true,
    writeable: true,
    type: "boolean",
}

export const DevicePowerSaveProperty: PropertyMetadataBoolean = {
    key: CommandType.CMD_SMARTSAFE_POWER_SAVE_ON,
    name: PropertyName.DevicePowerSave,
    label: "Power Save",
    readable: true,
    writeable: true,
    type: "boolean",
}

export const DeviceInteriorBrightnessProperty: PropertyMetadataNumeric = {
    key: CommandType.CMD_SMARTSAFE_LED_BRIGHTNESS_LEVEL,
    name: PropertyName.DeviceInteriorBrightness,
    label: "Interior Brightness Level",
    readable: true,
    writeable: true,
    type: "number",
    states: {
        0: "Off",
        25: "Low",
        60: "Mid",
        100: "High",
    },
    default: 60,
}

export const DeviceInteriorBrightnessDurationProperty: PropertyMetadataNumeric = {
    key: CommandType.CMD_SMARTSAFE_LED_BRIGHTNESS_SECOND,
    name: PropertyName.DeviceInteriorBrightnessDuration,
    label: "Interior Brightness Duration",
    readable: true,
    writeable: true,
    type: "number",
    default: 10,
    min: 5,
    max: 60,
    steps: 1,
    unit: "sec",
}

export const DeviceTamperAlarmProperty: PropertyMetadataNumeric = {
    key: CommandType.CMD_SMARTSAFE_IS_ENABLE_SHAKE_ALARM,
    name: PropertyName.DeviceTamperAlarm,
    label: "Tamper Alarm",
    readable: true,
    writeable: true,
    type: "number",
    states: {
        0: "Off",
        2: "Tamper Alarm",
        3: "Move Alarm",
    },
    default: 2,
}

export const DeviceRemoteUnlockProperty: PropertyMetadataBoolean = {
    key: CommandType.CMD_SMARTSAFE_REMOTE_OPEN_TYPE,
    name: PropertyName.DeviceRemoteUnlock,
    label: "Remote Unlock",
    readable: true,
    writeable: true,
    type: "boolean",
}

export const DeviceRemoteUnlockMasterPINProperty: PropertyMetadataBoolean = {
    key: CommandType.CMD_SMARTSAFE_REMOTE_OPEN_TYPE,
    name: PropertyName.DeviceRemoteUnlockMasterPIN,
    label: "Remote Unlock Master PIN",
    readable: true,
    writeable: true,
    type: "boolean",
}

export const DevicePromptVolumeProperty: PropertyMetadataNumeric = {
    key: CommandType.CMD_SMARTSAFE_VOLUME,
    name: PropertyName.DevicePromptVolume,
    label: "Prompt Volume",
    readable: true,
    writeable: true,
    type: "number",
    states: {
        0: "Mute",
        1: "Soft",
        2: "Max",
    },
    default: 1,
}

export const DeviceAlarmVolumeProperty: PropertyMetadataNumeric = {
    key: CommandType.CMD_SMARTSAFE_ALERT_VOLUME,
    name: PropertyName.DeviceAlarmVolume,
    label: "Alarm Volume",
    readable: true,
    writeable: true,
    type: "number",
    states: {
        0: "Low",
        1: "Medium",
        2: "High",
    },
    default: 2,
}

export const DeviceNotificationUnlockByKeyProperty: PropertyMetadataBoolean = {
    key: CommandType.CMD_SMARTSAFE_NOTIF,
    name: PropertyName.DeviceNotificationUnlockByKey,
    label: "Notification Unlock By Key",
    readable: true,
    writeable: true,
    type: "boolean",
}

export const DeviceNotificationUnlockByPINProperty: PropertyMetadataBoolean = {
    key: CommandType.CMD_SMARTSAFE_NOTIF,
    name: PropertyName.DeviceNotificationUnlockByPIN,
    label: "Notification Unlock By PIN",
    readable: true,
    writeable: true,
    type: "boolean",
}

export const DeviceNotificationUnlockByFingerprintProperty: PropertyMetadataBoolean = {
    key: CommandType.CMD_SMARTSAFE_NOTIF,
    name: PropertyName.DeviceNotificationUnlockByFingerprint,
    label: "Notification Unlock By Fingerprint",
    readable: true,
    writeable: true,
    type: "boolean",
}

export const DeviceNotificationUnlockByAppProperty: PropertyMetadataBoolean = {
    key: CommandType.CMD_SMARTSAFE_NOTIF,
    name: PropertyName.DeviceNotificationUnlockByApp,
    label: "Notification Unlock By App",
    readable: true,
    writeable: true,
    type: "boolean",
}

export const DeviceNotificationDualUnlockProperty: PropertyMetadataBoolean = {
    key: CommandType.CMD_SMARTSAFE_NOTIF,
    name: PropertyName.DeviceNotificationDualUnlock,
    label: "Notification Dual Unlock",
    readable: true,
    writeable: true,
    type: "boolean",
}

export const DeviceNotificationDualLockProperty: PropertyMetadataBoolean = {
    key: CommandType.CMD_SMARTSAFE_NOTIF,
    name: PropertyName.DeviceNotificationDualLock,
    label: "Notification Dual Lock",
    readable: true,
    writeable: true,
    type: "boolean",
}

export const DeviceNotificationWrongTryProtectProperty: PropertyMetadataBoolean = {
    key: CommandType.CMD_SMARTSAFE_NOTIF,
    name: PropertyName.DeviceNotificationWrongTryProtect,
    label: "Notification Wrong-Try Protect",
    readable: true,
    writeable: true,
    type: "boolean",
}

export const DeviceNotificationJammedProperty: PropertyMetadataBoolean = {
    key: CommandType.CMD_SMARTSAFE_NOTIF,
    name: PropertyName.DeviceNotificationJammed,
    label: "Notification Jammed",
    readable: true,
    writeable: false,
    type: "boolean",
}

export const DeviceJammedAlertProperty: PropertyMetadataBoolean = {
    key: "custom_jammedAlert",
    name: PropertyName.DeviceJammedAlert,
    label: "Jammed Alert",
    readable: true,
    writeable: false,
    type: "boolean",
}

export const Device911AlertProperty: PropertyMetadataBoolean = {
    key: "custom_911Alert",
    name: PropertyName.Device911Alert,
    label: "911 Alert",
    readable: true,
    writeable: false,
    type: "boolean",
}

export const Device911AlertEventProperty: PropertyMetadataNumeric = {
    key: "custom_911AlertEvent",
    name: PropertyName.Device911AlertEvent,
    label: "911 Alert Event",
    readable: true,
    writeable: false,
    type: "number",
    states: {
        0: "Cancel Alarm",
        1: "Alarm",
        2: "Alarm Success",
        3: "Alarm Not Open",
        4: "Alarm Open Failed",
    },
}

export const DeviceShakeAlertProperty: PropertyMetadataBoolean = {
    key: "custom_shakeAlert",
    name: PropertyName.DeviceShakeAlert,
    label: "Shake Alert",
    readable: true,
    writeable: false,
    type: "boolean",
}

export const DeviceShakeAlertEventProperty: PropertyMetadataNumeric = {
    key: "custom_shakeAlertEvent",
    name: PropertyName.DeviceShakeAlertEvent,
    label: "Shake Alert Event",
    readable: true,
    writeable: false,
    type: "number",
    states: {
        0: "Cancel Alarm",
        1: "Alarm",
    },
}

export const DeviceLowBatteryAlertProperty: PropertyMetadataBoolean = {
    key: "custom_lowBatteryAlert",
    name: PropertyName.DeviceLowBatteryAlert,
    label: "Low Battery Alert",
    readable: true,
    writeable: false,
    type: "boolean",
}

export const DeviceLongTimeNotCloseAlertProperty: PropertyMetadataBoolean = {
    key: "custom_longTimeNotCloseAlert",
    name: PropertyName.DeviceLongTimeNotCloseAlert,
    label: "Long Time Not Close Alert",
    readable: true,
    writeable: false,
    type: "boolean",
}

export const DeviceWrongTryProtectAlertProperty: PropertyMetadataBoolean = {
    key: "custom_wrongTryProtectAlert",
    name: PropertyName.DeviceWrongTryProtectAlert,
    label: "Wrong Try-Protect Alert",
    readable: true,
    writeable: false,
    type: "boolean",
}

export const DeviceVideoTypeStoreToNASProperty: PropertyMetadataNumeric = {
    key: CommandType.CMD_INDOOR_NAS_STORAGE_TYPE,
    name: PropertyName.DeviceVideoTypeStoreToNAS,
    label: "Video Type Store To NAS",
    readable: true,
    writeable: true,
    type: "number",
    states: {
        0: "Events",
        1: "Continuous Recording",
    },
}

export const DeviceSnoozeProperty: PropertyMetadataBoolean = {
    key: CommandType.CMD_SET_SNOOZE_MODE,
    name: PropertyName.DeviceSnooze,
    label: "Snooze",
    readable: true,
    writeable: false,
    type: "boolean",
}

export const DeviceSnoozeTimeProperty: PropertyMetadataNumeric = {
    key: CommandType.CMD_SET_SNOOZE_MODE,
    name: PropertyName.DeviceSnoozeTime,
    label: "Snooze Time",
    readable: true,
    writeable: false,
    type: "number",
    default: 0,
    unit: "sec",
}

export const DeviceSnoozeStartTimeProperty: PropertyMetadataNumeric = {
    key: CommandType.CMD_SET_SNOOZE_MODE,
    name: PropertyName.DeviceSnoozeStartTime,
    label: "Snooze Start Time",
    readable: true,
    writeable: false,
    type: "number",
    default: 0,
}

export const DeviceSnoozeStartTimeWiredDoorbellProperty: PropertyMetadataNumeric = {
    ...DeviceSnoozeStartTimeProperty,
    key: ParamType.DOORBELL_SNOOZE_START_TIME,
}

export const DeviceSnoozeHomebaseProperty: PropertyMetadataBoolean = {
    key: CommandType.CMD_SET_SNOOZE_MODE,
    name: PropertyName.DeviceSnoozeHomebase,
    label: "Snooze Homebase",
    readable: true,
    writeable: false,
    type: "boolean",
    default: false,
}

export const DeviceSnoozeMotionProperty: PropertyMetadataBoolean = {
    key: CommandType.CMD_SET_SNOOZE_MODE,
    name: PropertyName.DeviceSnoozeMotion,
    label: "Snooze Motion",
    readable: true,
    writeable: false,
    type: "boolean",
    default: false,
}

export const DeviceSnoozeChimeProperty: PropertyMetadataBoolean = {
    key: CommandType.CMD_SET_SNOOZE_MODE,
    name: PropertyName.DeviceSnoozeChime,
    label: "Snooze Chime",
    readable: true,
    writeable: false,
    type: "boolean",
    default: false,
}

export const DevicePersonNameProperty: PropertyMetadataString = {
    key: "custom_personName",
    name: PropertyName.DevicePersonName,
    label: "Person Name",
    readable: true,
    writeable: false,
    type: "string",
    default: "",
}

export const DeviceIdentityPersonDetectedProperty: PropertyMetadataBoolean = {
    key: "custom_identityPersonDetected",
    name: PropertyName.DeviceIdentityPersonDetected,
    label: "Identity Person detected",
    readable: true,
    writeable: false,
    type: "boolean",
    default: false,
}

export const DeviceStrangerPersonDetectedProperty: PropertyMetadataBoolean = {
    key: "custom_strangerPersonDetected",
    name: PropertyName.DeviceStrangerPersonDetected,
    label: "Stranger Person detected",
    readable: true,
    writeable: false,
    type: "boolean",
    default: false,
}

export const DeviceVehicleDetectedProperty: PropertyMetadataBoolean = {
    key: "custom_vehicleDetected",
    name: PropertyName.DeviceVehicleDetected,
    label: "Vehicle detected",
    readable: true,
    writeable: false,
    type: "boolean",
    default: false,
}

export const DeviceDogDetectedProperty: PropertyMetadataBoolean = {
    key: "custom_dogDetected",
    name: PropertyName.DeviceDogDetected,
    label: "Dog detected",
    readable: true,
    writeable: false,
    type: "boolean",
    default: false,
}

export const DeviceDogLickDetectedProperty: PropertyMetadataBoolean = {
    key: "custom_dogLickDetected",
    name: PropertyName.DeviceDogLickDetected,
    label: "Dog Lick detected",
    readable: true,
    writeable: false,
    type: "boolean",
    default: false,
}

export const DeviceDogPoopDetectedProperty: PropertyMetadataBoolean = {
    key: "custom_dogPoopDetected",
    name: PropertyName.DeviceDogPoopDetected,
    label: "Dog Poop detected",
    readable: true,
    writeable: false,
    type: "boolean",
    default: false,
}

export const DeviceDetectionStatisticsWorkingDaysProperty: PropertyMetadataNumeric = {
    key: CommandType.CMD_GET_WORKING_DAYS_HB3,
    name: PropertyName.DeviceDetectionStatisticsWorkingDays,
    label: "Detection Statistics - Working Days",
    readable: true,
    writeable: false,
    type: "number",
    default: 0,
}

export const DeviceDetectionStatisticsDetectedEventsProperty: PropertyMetadataNumeric = {
    key: CommandType.CMD_GET_DETECTED_EVENTS_HB3,
    name: PropertyName.DeviceDetectionStatisticsDetectedEvents,
    label: "Detection Statistics - Detected Events",
    readable: true,
    writeable: false,
    type: "number",
    default: 0,
}

export const DeviceDetectionStatisticsRecordedEventsProperty: PropertyMetadataNumeric = {
    key: CommandType.CMD_GET_RECORDED_EVENTS_HB3,
    name: PropertyName.DeviceDetectionStatisticsRecordedEvents,
    label: "Detection Statistics - Recorded Events",
    readable: true,
    writeable: false,
    type: "number",
    default: 0,
}

export const DevicePictureProperty: PropertyMetadataObject = {
    key: "custom_picture",
    name: PropertyName.DevicePicture,
    label: "Last Camera Picture",
    readable: true,
    writeable: false,
    type: "object",
    default: null,
}

export const DeviceLightSettingsManualDailyLightingProperty: PropertyMetadataNumeric = {
    key: CommandType.CMD_WALL_LIGHT_SETTINGS_MANUAL_DAILY_LIGHTING,
    name: PropertyName.DeviceLightSettingsManualDailyLighting,
    label: "Light Setting Manual Daily Lighting",
    readable: true,
    writeable: true,
    type: "number",
    states: {
        "0": "Cold",
        "1": "Warm",
        "2": "Very warm",
    },
}

export const DeviceLightSettingsManualColoredLightingProperty: PropertyMetadataNumeric = {
    key: CommandType.CMD_WALL_LIGHT_SETTINGS_MANUAL_COLORED_LIGHTING,
    name: PropertyName.DeviceLightSettingsManualColoredLighting,
    label: "Light Setting Manual Colored Lighting",
    readable: true,
    writeable: true,
    type: "number",
}

export const DeviceLightSettingsManualDynamicLightingProperty: PropertyMetadataNumeric = {
    key: CommandType.CMD_WALL_LIGHT_SETTINGS_MANUAL_DYNAMIC_LIGHTING,
    name: PropertyName.DeviceLightSettingsManualDynamicLighting,
    label: "Light Setting Manual Dynamic Lighting",
    readable: true,
    writeable: true,
    type: "number",
}

export const DeviceLightSettingsMotionDailyLightingProperty: PropertyMetadataNumeric = {
    key: CommandType.CMD_WALL_LIGHT_SETTINGS_MOTION_DAILY_LIGHTING,
    name: PropertyName.DeviceLightSettingsMotionDailyLighting,
    label: "Light Setting Motion Daily Lighting",
    readable: true,
    writeable: true,
    type: "number",
    states: {
        "0": "Cold",
        "1": "Warm",
        "2": "Very warm",
    },
}

export const DeviceLightSettingsMotionColoredLightingProperty: PropertyMetadataNumeric = {
    key: CommandType.CMD_WALL_LIGHT_SETTINGS_MOTION_COLORED_LIGHTING,
    name: PropertyName.DeviceLightSettingsMotionColoredLighting,
    label: "Light Setting Motion Colored Lighting",
    readable: true,
    writeable: true,
    type: "number",
}

export const DeviceLightSettingsMotionDynamicLightingProperty: PropertyMetadataNumeric = {
    key: CommandType.CMD_WALL_LIGHT_SETTINGS_MOTION_DYNAMIC_LIGHTING,
    name: PropertyName.DeviceLightSettingsMotionDynamicLighting,
    label: "Light Setting Motion Dynamic Lighting",
    readable: true,
    writeable: true,
    type: "number",
}

export const DeviceLightSettingsScheduleDailyLightingProperty: PropertyMetadataNumeric = {
    key: CommandType.CMD_WALL_LIGHT_SETTINGS_SCHEDULE_DAILY_LIGHTING,
    name: PropertyName.DeviceLightSettingsScheduleDailyLighting,
    label: "Light Setting Schedule Daily Lighting",
    readable: true,
    writeable: true,
    type: "number",
    states: {
        "0": "Cold",
        "1": "Warm",
        "2": "Very warm",
    },
}

export const DeviceLightSettingsScheduleColoredLightingProperty: PropertyMetadataNumeric = {
    key: CommandType.CMD_WALL_LIGHT_SETTINGS_SCHEDULE_COLORED_LIGHTING,
    name: PropertyName.DeviceLightSettingsScheduleColoredLighting,
    label: "Light Setting Schedule Colored Lighting",
    readable: true,
    writeable: true,
    type: "number",
}

export const DeviceLightSettingsScheduleDynamicLightingProperty: PropertyMetadataNumeric = {
    key: CommandType.CMD_WALL_LIGHT_SETTINGS_SCHEDULE_DYNAMIC_LIGHTING,
    name: PropertyName.DeviceLightSettingsScheduleDynamicLighting,
    label: "Light Setting Schedule Dynamic Lighting",
    readable: true,
    writeable: true,
    type: "number",
}

export const FloodlightT8420XDeviceProperties: IndexedProperty = {
    ...GenericDeviceProperties,
    [PropertyName.DeviceEnabled]: DeviceEnabledStandaloneProperty,
    [PropertyName.DeviceAutoNightvision]: DeviceAutoNightvisionProperty,
    [PropertyName.DeviceMotionDetection]: DeviceMotionDetectionIndoorSoloFloodProperty,
    [PropertyName.DeviceWatermark]: DeviceWatermarkIndoorFloodProperty,
    [PropertyName.DeviceMotionDetected]: DeviceMotionDetectedProperty,
    [PropertyName.DevicePersonDetected]: DevicePersonDetectedProperty,
    [PropertyName.DeviceStatusLed]: DeviceStatusLedIndoorFloodProperty,
    [PropertyName.DevicePicture]: DevicePictureProperty,
    [PropertyName.DevicePictureUrl]: DevicePictureUrlProperty,
    [PropertyName.DeviceLight]: DeviceFloodlightLightProperty,
    [PropertyName.DeviceLightSettingsEnable]: DeviceFloodlightLightSettingsEnableProperty,
    [PropertyName.DeviceLightSettingsBrightnessManual]: DeviceFloodlightLightSettingsBrightnessManualProperty,
    [PropertyName.DeviceLightSettingsBrightnessMotion]: DeviceFloodlightLightSettingsBrightnessMotionProperty,
    [PropertyName.DeviceLightSettingsBrightnessSchedule]: DeviceFloodlightLightSettingsBrightnessScheduleProperty,
    [PropertyName.DeviceLightSettingsMotionTriggered]: DeviceFloodlightLightSettingsMotionTriggeredProperty,
    [PropertyName.DeviceLightSettingsMotionTriggeredDistance]: DeviceFloodlightLightSettingsMotionTriggeredDistanceProperty,
    [PropertyName.DeviceLightSettingsMotionTriggeredTimer]: DeviceFloodlightLightSettingsMotionTriggeredTimerProperty,
    [PropertyName.DeviceMotionDetectionSensitivity]: DeviceMotionDetectionSensitivityIndoorProperty,
    [PropertyName.DeviceMicrophone]: DeviceMicrophoneProperty,
    [PropertyName.DeviceSpeaker]: DeviceSpeakerProperty,
    [PropertyName.DeviceSpeakerVolume]: DeviceSpeakerVolumeIndoorFloodDoorbellProperty,
    [PropertyName.DeviceAudioRecording]: DeviceAudioRecordingIndoorSoloFloodlightProperty,
    [PropertyName.DeviceMotionDetectionType]: DeviceMotionDetectionTypeFloodlightProperty,
    [PropertyName.DeviceRecordingClipLength]: DeviceRecordingClipLengthFloodlightProperty,
    [PropertyName.DeviceRecordingRetriggerInterval]: DeviceRecordingRetriggerIntervalFloodlightProperty,
    [PropertyName.DeviceRecordingEndClipMotionStops]: DeviceRecordingEndClipMotionStopsProperty,
    [PropertyName.DeviceVideoStreamingQuality]: DeviceVideoStreamingQualityProperty,
    [PropertyName.DeviceNotificationType]: DeviceNotificationTypeIndoorFloodlightProperty,
    [PropertyName.DeviceSnooze]: DeviceSnoozeProperty,
    [PropertyName.DeviceSnoozeTime]: DeviceSnoozeTimeProperty,
    [PropertyName.DeviceSnoozeStartTime]: DeviceSnoozeStartTimeProperty,
    [PropertyName.DevicePersonName]: DevicePersonNameProperty,
};

export const WiredDoorbellT8200XDeviceProperties: IndexedProperty = {
    ...GenericDeviceProperties,
    [PropertyName.DeviceWifiRSSI]: DeviceWifiRSSIProperty,
    [PropertyName.DeviceWifiSignalLevel]: DeviceWifiSignalLevelProperty,
    [PropertyName.DeviceEnabled]: DeviceEnabledSoloProperty,
    [PropertyName.DeviceAutoNightvision]: DeviceAutoNightvisionProperty,
    [PropertyName.DeviceStatusLed]: DeviceStatusLedT8200XProperty,
    [PropertyName.DeviceMotionDetection]: DeviceMotionDetectionProperty,
    [PropertyName.DeviceWatermark]: DeviceWatermarkSoloWiredDoorbellProperty,
    [PropertyName.DeviceState]: DeviceStateProperty,
    [PropertyName.DeviceMotionDetected]: DeviceMotionDetectedProperty,
    [PropertyName.DevicePersonDetected]: DevicePersonDetectedProperty,
    [PropertyName.DeviceRinging]: DeviceRingingProperty,
    [PropertyName.DevicePicture]: DevicePictureProperty,
    [PropertyName.DevicePictureUrl]: DevicePictureUrlProperty,
    [PropertyName.DeviceSpeakerVolume]: DeviceSpeakerVolumeIndoorFloodDoorbellProperty,
    [PropertyName.DeviceRingtoneVolume]: DeviceRingtoneVolumeT8200XProperty,
    [PropertyName.DeviceAudioRecording]: DeviceAudioRecordingIndoorSoloFloodlightProperty,
    [PropertyName.DeviceMotionDetectionType]: DeviceMotionDetectionTypeT8200XProperty,
    [PropertyName.DeviceMotionDetectionSensitivity]: DeviceMotionDetectionSensitivityBatteryDoorbellProperty,
    [PropertyName.DeviceVideoStreamingQuality]: DeviceVideoStreamingQualitySoloProperty,
    [PropertyName.DeviceVideoHDR]: DeviceVideoHDRWiredDoorbellProperty,
    [PropertyName.DeviceNotificationType]: DeviceNotificationTypeIndoorFloodlightProperty,
    [PropertyName.DeviceNotificationRing]: DeviceNotificationRingWiredDoorbellProperty,
    [PropertyName.DeviceNotificationMotion]: DeviceNotificationMotionWiredDoorbellProperty,
    [PropertyName.DeviceSnooze]: DeviceSnoozeProperty,
    [PropertyName.DeviceSnoozeTime]: DeviceSnoozeTimeProperty,
    [PropertyName.DeviceSnoozeStartTime]: DeviceSnoozeStartTimeProperty,
    //[PropertyName.DeviceSnoozeHomebase]: DeviceSnoozeHomebaseProperty,
    [PropertyName.DeviceSnoozeChime]: DeviceSnoozeChimeProperty,
    [PropertyName.DeviceSnoozeMotion]: DeviceSnoozeMotionProperty,
    [PropertyName.DevicePersonName]: DevicePersonNameProperty,
    [PropertyName.DeviceVideoRecordingQuality]: DeviceVideoRecordingQualityT8200XProperty,
    [PropertyName.DeviceChimeIndoor]: DeviceChimeIndoorT8200XProperty,
};

export const DeviceProperties: Properties = {
    [DeviceType.CAMERA2]: {
        ...GenericDeviceProperties,
        [PropertyName.DeviceBattery]: DeviceBatteryProperty,
        [PropertyName.DeviceBatteryTemp]: DeviceBatteryTempProperty,
        [PropertyName.DeviceWifiRSSI]: DeviceWifiRSSIProperty,
        [PropertyName.DeviceWifiSignalLevel]: DeviceWifiSignalLevelProperty,
        [PropertyName.DeviceEnabled]: DeviceEnabledProperty,
        [PropertyName.DeviceAntitheftDetection]: DeviceAntitheftDetectionProperty,
        [PropertyName.DeviceAutoNightvision]: DeviceAutoNightvisionProperty,
        [PropertyName.DeviceStatusLed]: DeviceStatusLedProperty,
        [PropertyName.DeviceMotionDetection]: DeviceMotionDetectionProperty,
        [PropertyName.DeviceRTSPStream]: DeviceRTSPStreamProperty,
        [PropertyName.DeviceRTSPStreamUrl]: DeviceRTSPStreamUrlProperty,
        [PropertyName.DeviceWatermark]: DeviceWatermarkProperty,
        [PropertyName.DeviceState]: DeviceStateProperty,
        [PropertyName.DeviceLastChargingDays]: DeviceLastChargingDaysProperty,
        [PropertyName.DeviceLastChargingFalseEvents]: DeviceLastChargingFalseEventsProperty,
        [PropertyName.DeviceLastChargingRecordedEvents]: DeviceLastChargingRecordedEventsProperty,
        [PropertyName.DeviceLastChargingTotalEvents]: DeviceLastChargingTotalEventsProperty,
        [PropertyName.DeviceBatteryUsageLastWeek]: DeviceBatteryUsageLastWeekProperty,
        [PropertyName.DeviceMotionDetected]: DeviceMotionDetectedProperty,
        [PropertyName.DevicePersonDetected]: DevicePersonDetectedProperty,
        [PropertyName.DevicePicture]: DevicePictureProperty,
        [PropertyName.DevicePictureUrl]: DevicePictureUrlProperty,
        [PropertyName.DeviceMicrophone]: DeviceMicrophoneProperty,
        [PropertyName.DeviceSpeaker]: DeviceSpeakerProperty,
        [PropertyName.DeviceSpeakerVolume]: DeviceSpeakerVolumeProperty,
        [PropertyName.DeviceAudioRecording]: DeviceAudioRecordingProperty,
        [PropertyName.DeviceMotionDetectionSensitivity]: DeviceMotionDetectionSensitivityCamera2Property,
        [PropertyName.DeviceMotionDetectionType]: DeviceMotionDetectionTypeProperty,
        [PropertyName.DevicePowerSource]: DevicePowerSourceProperty,
        [PropertyName.DevicePowerWorkingMode]: DevicePowerWorkingModeProperty,
        [PropertyName.DeviceChargingStatus]: DeviceChargingStatusProperty,
        [PropertyName.DeviceRecordingClipLength]: DeviceRecordingClipLengthProperty,
        [PropertyName.DeviceRecordingRetriggerInterval]: DeviceRecordingRetriggerIntervalProperty,
        [PropertyName.DeviceRecordingEndClipMotionStops]: DeviceRecordingEndClipMotionStopsProperty,
        [PropertyName.DeviceNotificationType]: DeviceNotificationTypeProperty,
        [PropertyName.DeviceSnooze]: DeviceSnoozeProperty,
        [PropertyName.DeviceSnoozeTime]: DeviceSnoozeTimeProperty,
        [PropertyName.DeviceSnoozeStartTime]: DeviceSnoozeStartTimeProperty,
        [PropertyName.DevicePersonName]: DevicePersonNameProperty,
    },
    [DeviceType.CAMERA2C]: {
        ...GenericDeviceProperties,
        [PropertyName.DeviceBattery]: DeviceBatteryProperty,
        [PropertyName.DeviceBatteryTemp]: DeviceBatteryTempProperty,
        [PropertyName.DeviceWifiRSSI]: DeviceWifiRSSIProperty,
        [PropertyName.DeviceWifiSignalLevel]: DeviceWifiSignalLevelProperty,
        [PropertyName.DeviceEnabled]: DeviceEnabledProperty,
        [PropertyName.DeviceAntitheftDetection]: DeviceAntitheftDetectionProperty,
        [PropertyName.DeviceNightvision]: DeviceNightvisionProperty,
        [PropertyName.DeviceStatusLed]: DeviceStatusLedProperty,
        [PropertyName.DeviceMotionDetection]: DeviceMotionDetectionProperty,
        [PropertyName.DeviceRTSPStream]: DeviceRTSPStreamProperty,
        [PropertyName.DeviceRTSPStreamUrl]: DeviceRTSPStreamUrlProperty,
        [PropertyName.DeviceWatermark]: DeviceWatermarkProperty,
        [PropertyName.DeviceState]: DeviceStateProperty,
        [PropertyName.DeviceLastChargingDays]: DeviceLastChargingDaysProperty,
        [PropertyName.DeviceLastChargingFalseEvents]: DeviceLastChargingFalseEventsProperty,
        [PropertyName.DeviceLastChargingRecordedEvents]: DeviceLastChargingRecordedEventsProperty,
        [PropertyName.DeviceLastChargingTotalEvents]: DeviceLastChargingTotalEventsProperty,
        [PropertyName.DeviceBatteryUsageLastWeek]: DeviceBatteryUsageLastWeekProperty,
        [PropertyName.DeviceMotionDetected]: DeviceMotionDetectedProperty,
        [PropertyName.DevicePersonDetected]: DevicePersonDetectedProperty,
        [PropertyName.DevicePicture]: DevicePictureProperty,
        [PropertyName.DevicePictureUrl]: DevicePictureUrlProperty,
        [PropertyName.DeviceMicrophone]: DeviceMicrophoneProperty,
        [PropertyName.DeviceSpeaker]: DeviceSpeakerProperty,
        [PropertyName.DeviceSpeakerVolume]: DeviceSpeakerVolumeProperty,
        [PropertyName.DeviceAudioRecording]: DeviceAudioRecordingProperty,
        [PropertyName.DeviceMotionDetectionSensitivity]: DeviceMotionDetectionSensitivityCamera2Property,
        [PropertyName.DeviceMotionDetectionType]: DeviceMotionDetectionTypeProperty,
        [PropertyName.DevicePowerSource]: DevicePowerSourceProperty,
        [PropertyName.DevicePowerWorkingMode]: DevicePowerWorkingModeProperty,
        [PropertyName.DeviceChargingStatus]: DeviceChargingStatusProperty,
        [PropertyName.DeviceRecordingClipLength]: DeviceRecordingClipLengthProperty,
        [PropertyName.DeviceRecordingRetriggerInterval]: DeviceRecordingRetriggerIntervalProperty,
        [PropertyName.DeviceRecordingEndClipMotionStops]: DeviceRecordingEndClipMotionStopsProperty,
        [PropertyName.DeviceNotificationType]: DeviceNotificationTypeProperty,
        [PropertyName.DeviceLightSettingsBrightnessManual]: DeviceCameraLightSettingsBrightnessManualProperty,
        [PropertyName.DeviceLight]: DeviceFloodlightLightProperty,
        [PropertyName.DeviceSnooze]: DeviceSnoozeProperty,
        [PropertyName.DeviceSnoozeTime]: DeviceSnoozeTimeProperty,
        [PropertyName.DeviceSnoozeStartTime]: DeviceSnoozeStartTimeProperty,
        [PropertyName.DevicePersonName]: DevicePersonNameProperty,
    },
    [DeviceType.CAMERA2C_PRO]: {
        ...GenericDeviceProperties,
        [PropertyName.DeviceBattery]: DeviceBatteryProperty,
        [PropertyName.DeviceBatteryTemp]: DeviceBatteryTempProperty,
        [PropertyName.DeviceWifiRSSI]: DeviceWifiRSSIProperty,
        [PropertyName.DeviceWifiSignalLevel]: DeviceWifiSignalLevelProperty,
        [PropertyName.DeviceEnabled]: DeviceEnabledProperty,
        [PropertyName.DeviceAntitheftDetection]: DeviceAntitheftDetectionProperty,
        [PropertyName.DeviceNightvision]: DeviceNightvisionProperty,
        [PropertyName.DeviceStatusLed]: DeviceStatusLedProperty,
        [PropertyName.DeviceMotionDetection]: DeviceMotionDetectionProperty,
        [PropertyName.DeviceRTSPStream]: DeviceRTSPStreamProperty,
        [PropertyName.DeviceRTSPStreamUrl]: DeviceRTSPStreamUrlProperty,
        [PropertyName.DeviceWatermark]: DeviceWatermarkProperty,
        [PropertyName.DeviceState]: DeviceStateProperty,
        [PropertyName.DeviceLastChargingDays]: DeviceLastChargingDaysProperty,
        [PropertyName.DeviceLastChargingFalseEvents]: DeviceLastChargingFalseEventsProperty,
        [PropertyName.DeviceLastChargingRecordedEvents]: DeviceLastChargingRecordedEventsProperty,
        [PropertyName.DeviceLastChargingTotalEvents]: DeviceLastChargingTotalEventsProperty,
        [PropertyName.DeviceBatteryUsageLastWeek]: DeviceBatteryUsageLastWeekProperty,
        [PropertyName.DeviceMotionDetected]: DeviceMotionDetectedProperty,
        [PropertyName.DevicePersonDetected]: DevicePersonDetectedProperty,
        [PropertyName.DevicePicture]: DevicePictureProperty,
        [PropertyName.DevicePictureUrl]: DevicePictureUrlProperty,
        [PropertyName.DeviceMicrophone]: DeviceMicrophoneProperty,
        [PropertyName.DeviceSpeaker]: DeviceSpeakerProperty,
        [PropertyName.DeviceSpeakerVolume]: DeviceSpeakerVolumeProperty,
        [PropertyName.DeviceAudioRecording]: DeviceAudioRecordingProperty,
        [PropertyName.DeviceMotionDetectionSensitivity]: DeviceMotionDetectionSensitivityCamera2Property,
        [PropertyName.DeviceMotionDetectionType]: DeviceMotionDetectionTypeProperty,
        [PropertyName.DevicePowerSource]: DevicePowerSourceProperty,
        [PropertyName.DevicePowerWorkingMode]: DevicePowerWorkingModeProperty,
        [PropertyName.DeviceChargingStatus]: DeviceChargingStatusProperty,
        [PropertyName.DeviceRecordingClipLength]: DeviceRecordingClipLengthProperty,
        [PropertyName.DeviceRecordingRetriggerInterval]: DeviceRecordingRetriggerIntervalProperty,
        [PropertyName.DeviceRecordingEndClipMotionStops]: DeviceRecordingEndClipMotionStopsProperty,
        [PropertyName.DeviceNotificationType]: DeviceNotificationTypeProperty,
        [PropertyName.DeviceVideoStreamingQuality]: DeviceVideoStreamingQualityCameraProperty,
        [PropertyName.DeviceVideoRecordingQuality]: DeviceVideoRecordingQualityCamera2CProProperty,
        [PropertyName.DeviceLightSettingsBrightnessManual]: DeviceCameraLightSettingsBrightnessManualProperty,
        [PropertyName.DeviceLight]: DeviceFloodlightLightProperty,
        [PropertyName.DeviceSnooze]: DeviceSnoozeProperty,
        [PropertyName.DeviceSnoozeTime]: DeviceSnoozeTimeProperty,
        [PropertyName.DeviceSnoozeStartTime]: DeviceSnoozeStartTimeProperty,
        [PropertyName.DevicePersonName]: DevicePersonNameProperty,
    },
    [DeviceType.CAMERA2_PRO]: {
        ...GenericDeviceProperties,
        [PropertyName.DeviceBattery]: DeviceBatteryProperty,
        [PropertyName.DeviceBatteryTemp]: DeviceBatteryTempProperty,
        [PropertyName.DeviceWifiRSSI]: DeviceWifiRSSIProperty,
        [PropertyName.DeviceWifiSignalLevel]: DeviceWifiSignalLevelProperty,
        [PropertyName.DeviceEnabled]: DeviceEnabledProperty,
        [PropertyName.DeviceAntitheftDetection]: DeviceAntitheftDetectionProperty,
        [PropertyName.DeviceAutoNightvision]: DeviceAutoNightvisionProperty,
        [PropertyName.DeviceStatusLed]: DeviceStatusLedProperty,
        [PropertyName.DeviceMotionDetection]: DeviceMotionDetectionProperty,
        [PropertyName.DeviceRTSPStream]: DeviceRTSPStreamProperty,
        [PropertyName.DeviceRTSPStreamUrl]: DeviceRTSPStreamUrlProperty,
        [PropertyName.DeviceWatermark]: DeviceWatermarkProperty,
        [PropertyName.DeviceState]: DeviceStateProperty,
        [PropertyName.DeviceLastChargingDays]: DeviceLastChargingDaysProperty,
        [PropertyName.DeviceLastChargingFalseEvents]: DeviceLastChargingFalseEventsProperty,
        [PropertyName.DeviceLastChargingRecordedEvents]: DeviceLastChargingRecordedEventsProperty,
        [PropertyName.DeviceLastChargingTotalEvents]: DeviceLastChargingTotalEventsProperty,
        [PropertyName.DeviceBatteryUsageLastWeek]: DeviceBatteryUsageLastWeekProperty,
        [PropertyName.DeviceMotionDetected]: DeviceMotionDetectedProperty,
        [PropertyName.DevicePersonDetected]: DevicePersonDetectedProperty,
        [PropertyName.DevicePicture]: DevicePictureProperty,
        [PropertyName.DevicePictureUrl]: DevicePictureUrlProperty,
        [PropertyName.DeviceMicrophone]: DeviceMicrophoneProperty,
        [PropertyName.DeviceSpeaker]: DeviceSpeakerProperty,
        [PropertyName.DeviceSpeakerVolume]: DeviceSpeakerVolumeProperty,
        [PropertyName.DeviceAudioRecording]: DeviceAudioRecordingProperty,
        [PropertyName.DeviceMotionDetectionSensitivity]: DeviceMotionDetectionSensitivityCamera2Property,
        [PropertyName.DeviceMotionDetectionType]: DeviceMotionDetectionTypeProperty,
        [PropertyName.DevicePowerSource]: DevicePowerSourceProperty,
        [PropertyName.DevicePowerWorkingMode]: DevicePowerWorkingModeProperty,
        [PropertyName.DeviceChargingStatus]: DeviceChargingStatusProperty,
        [PropertyName.DeviceRecordingClipLength]: DeviceRecordingClipLengthProperty,
        [PropertyName.DeviceRecordingRetriggerInterval]: DeviceRecordingRetriggerIntervalProperty,
        [PropertyName.DeviceRecordingEndClipMotionStops]: DeviceRecordingEndClipMotionStopsProperty,
        [PropertyName.DeviceNotificationType]: DeviceNotificationTypeProperty,
        [PropertyName.DeviceSnooze]: DeviceSnoozeProperty,
        [PropertyName.DeviceSnoozeTime]: DeviceSnoozeTimeProperty,
        [PropertyName.DeviceSnoozeStartTime]: DeviceSnoozeStartTimeProperty,
        [PropertyName.DevicePersonName]: DevicePersonNameProperty,
    },
    [DeviceType.CAMERA3]: {
        ...GenericDeviceProperties,
        [PropertyName.DeviceBattery]: DeviceBatteryProperty,
        [PropertyName.DeviceBatteryTemp]: DeviceBatteryTempProperty,
        [PropertyName.DeviceWifiRSSI]: DeviceWifiRSSIProperty,
        [PropertyName.DeviceWifiSignalLevel]: DeviceWifiSignalLevelProperty,
        [PropertyName.DeviceEnabled]: DeviceEnabledSoloProperty,
        [PropertyName.DeviceAntitheftDetection]: DeviceAntitheftDetectionProperty,
        [PropertyName.DeviceNightvision]: DeviceNightvisionProperty,
        [PropertyName.DeviceStatusLed]: DeviceStatusLedProperty,
        [PropertyName.DeviceMotionDetection]: DeviceMotionDetectionProperty,
        [PropertyName.DeviceRTSPStream]: DeviceRTSPStreamProperty,
        [PropertyName.DeviceRTSPStreamUrl]: DeviceRTSPStreamUrlProperty,
        [PropertyName.DeviceWatermark]: DeviceWatermarkProperty,
        [PropertyName.DeviceState]: DeviceStateProperty,
        [PropertyName.DeviceMotionDetected]: DeviceMotionDetectedProperty,
        [PropertyName.DevicePersonDetected]: DevicePersonDetectedProperty,
        [PropertyName.DevicePicture]: DevicePictureProperty,
        [PropertyName.DevicePictureUrl]: DevicePictureUrlProperty,
        [PropertyName.DeviceMicrophone]: DeviceMicrophoneProperty,
        [PropertyName.DeviceSpeaker]: DeviceSpeakerProperty,
        [PropertyName.DeviceSpeakerVolume]: DeviceSpeakerVolumeCamera3Property,
        [PropertyName.DeviceAudioRecording]: DeviceAudioRecordingProperty,
        [PropertyName.DeviceMotionDetectionSensitivity]: DeviceMotionDetectionSensitivityCamera2Property,
        [PropertyName.DeviceMotionDetectionType]: DeviceMotionDetectionTypeProperty,
        [PropertyName.DevicePowerSource]: DevicePowerSourceProperty,
        [PropertyName.DevicePowerWorkingMode]: DevicePowerWorkingModeProperty,
        [PropertyName.DeviceChargingStatus]: DeviceChargingStatusProperty,
        [PropertyName.DeviceRecordingClipLength]: DeviceRecordingClipLengthProperty,
        [PropertyName.DeviceRecordingRetriggerInterval]: DeviceRecordingRetriggerIntervalProperty,
        [PropertyName.DeviceRecordingEndClipMotionStops]: DeviceRecordingEndClipMotionStopsProperty,
        [PropertyName.DeviceNotificationType]: DeviceNotificationTypeProperty,
        [PropertyName.DeviceSnooze]: DeviceSnoozeProperty,
        [PropertyName.DeviceSnoozeTime]: DeviceSnoozeTimeProperty,
        [PropertyName.DeviceSnoozeStartTime]: DeviceSnoozeStartTimeProperty,
        [PropertyName.DevicePersonName]: DevicePersonNameProperty,
        [PropertyName.DeviceVideoStreamingQuality]: DeviceVideoStreamingQualityCamera3Property,
        [PropertyName.DeviceVideoRecordingQuality]: DeviceVideoRecordingQualityCamera3Property,
        [PropertyName.DeviceLightSettingsEnable]: DeviceFloodlightLightSettingsEnableProperty,
        [PropertyName.DeviceLightSettingsBrightnessManual]: DeviceLightSettingsBrightnessManualCamera3Property,
        [PropertyName.DeviceLight]: DeviceFloodlightLightProperty,
    },
    [DeviceType.CAMERA3C]: {
        ...GenericDeviceProperties,
        [PropertyName.DeviceBattery]: DeviceBatteryProperty,
        [PropertyName.DeviceBatteryTemp]: DeviceBatteryTempProperty,
        [PropertyName.DeviceWifiRSSI]: DeviceWifiRSSIProperty,
        [PropertyName.DeviceWifiSignalLevel]: DeviceWifiSignalLevelProperty,
        [PropertyName.DeviceEnabled]: DeviceEnabledSoloProperty,
        [PropertyName.DeviceNightvision]: DeviceNightvisionProperty,
        [PropertyName.DeviceStatusLed]: DeviceStatusLedProperty,
        [PropertyName.DeviceMotionDetection]: DeviceMotionDetectionProperty,
        [PropertyName.DeviceRTSPStream]: DeviceRTSPStreamProperty,
        [PropertyName.DeviceRTSPStreamUrl]: DeviceRTSPStreamUrlProperty,
        [PropertyName.DeviceWatermark]: DeviceWatermarkProperty,
        [PropertyName.DeviceState]: DeviceStateProperty,
        [PropertyName.DeviceMotionDetected]: DeviceMotionDetectedProperty,
        [PropertyName.DevicePersonDetected]: DevicePersonDetectedProperty,
        [PropertyName.DevicePicture]: DevicePictureProperty,
        [PropertyName.DevicePictureUrl]: DevicePictureUrlProperty,
        [PropertyName.DeviceMicrophone]: DeviceMicrophoneProperty,
        [PropertyName.DeviceSpeaker]: DeviceSpeakerProperty,
        [PropertyName.DeviceSpeakerVolume]: DeviceSpeakerVolumeCamera3Property,
        [PropertyName.DeviceAudioRecording]: DeviceAudioRecordingProperty,
        [PropertyName.DeviceMotionDetectionSensitivity]: DeviceMotionDetectionSensitivityCamera2Property,
        [PropertyName.DeviceMotionDetectionType]: DeviceMotionDetectionTypeProperty,
        [PropertyName.DevicePowerSource]: DevicePowerSourceProperty,
        [PropertyName.DevicePowerWorkingMode]: DevicePowerWorkingModeProperty,
        [PropertyName.DeviceChargingStatus]: DeviceChargingStatusCamera3cProperty,
        [PropertyName.DeviceRecordingClipLength]: DeviceRecordingClipLengthProperty,
        [PropertyName.DeviceRecordingRetriggerInterval]: DeviceRecordingRetriggerIntervalProperty,
        [PropertyName.DeviceRecordingEndClipMotionStops]: DeviceRecordingEndClipMotionStopsProperty,
        [PropertyName.DeviceNotificationType]: DeviceNotificationTypeProperty,
        [PropertyName.DeviceSnooze]: DeviceSnoozeProperty,
        [PropertyName.DeviceSnoozeTime]: DeviceSnoozeTimeProperty,
        [PropertyName.DeviceSnoozeStartTime]: DeviceSnoozeStartTimeProperty,
        [PropertyName.DevicePersonName]: DevicePersonNameProperty,
        [PropertyName.DeviceVideoStreamingQuality]: DeviceVideoStreamingQualityCamera3Property,
        [PropertyName.DeviceVideoRecordingQuality]: DeviceVideoRecordingQualityCamera3Property,
        [PropertyName.DeviceLightSettingsEnable]: DeviceFloodlightLightSettingsEnableProperty,
        [PropertyName.DeviceLightSettingsBrightnessManual]: DeviceLightSettingsBrightnessManualCamera3Property,
        [PropertyName.DeviceLight]: DeviceFloodlightLightProperty,
    },
    [DeviceType.CAMERA]: {
        ...GenericDeviceProperties,
        [PropertyName.DeviceEnabled]: DeviceEnabledProperty,
        [PropertyName.DeviceAutoNightvision]: DeviceAutoNightvisionProperty,
        [PropertyName.DeviceMotionDetection]: DeviceMotionDetectionProperty,
        [PropertyName.DeviceWatermark]: DeviceWatermarkBatteryDoorbellCamera1Property,
        [PropertyName.DeviceMotionDetected]: DeviceMotionDetectedProperty,
        [PropertyName.DevicePicture]: DevicePictureProperty,
        [PropertyName.DevicePictureUrl]: DevicePictureUrlProperty,
        [PropertyName.DeviceMicrophone]: DeviceMicrophoneProperty,
        [PropertyName.DeviceSpeaker]: DeviceSpeakerProperty,
        [PropertyName.DevicePowerSource]: DevicePowerSourceProperty,
        [PropertyName.DevicePowerWorkingMode]: DevicePowerWorkingModeProperty,
        [PropertyName.DeviceChargingStatus]: DeviceChargingStatusProperty,
        [PropertyName.DeviceRecordingClipLength]: DeviceRecordingClipLengthProperty,
        [PropertyName.DeviceRecordingRetriggerInterval]: DeviceRecordingRetriggerIntervalProperty,
        [PropertyName.DeviceRecordingEndClipMotionStops]: DeviceRecordingEndClipMotionStopsProperty,
        [PropertyName.DeviceNotificationType]: DeviceNotificationTypeProperty,
        [PropertyName.DeviceStatusLed]: DeviceStatusLedProperty,
        [PropertyName.DeviceAntitheftDetection]: DeviceAntitheftDetectionProperty,
        [PropertyName.DeviceAudioRecording]: DeviceAudioRecordingProperty,
        [PropertyName.DeviceRTSPStream]: DeviceRTSPStreamProperty,
        [PropertyName.DeviceRTSPStreamUrl]: DeviceRTSPStreamUrlProperty,
        [PropertyName.DeviceMotionDetectionSensitivity]: DeviceMotionDetectionSensitivityCamera1Property,
        [PropertyName.DeviceMotionDetectionType]: DeviceMotionDetectionCamera1Property,
        [PropertyName.DeviceBattery]: DeviceBatteryProperty,
        [PropertyName.DeviceBatteryTemp]: DeviceBatteryTempProperty,
        [PropertyName.DeviceWifiRSSI]: DeviceWifiRSSIProperty,
        [PropertyName.DeviceWifiSignalLevel]: DeviceWifiSignalLevelProperty,
        [PropertyName.DeviceLastChargingDays]: DeviceLastChargingDaysProperty,
        [PropertyName.DeviceLastChargingFalseEvents]: DeviceLastChargingFalseEventsProperty,
        [PropertyName.DeviceLastChargingRecordedEvents]: DeviceLastChargingRecordedEventsProperty,
        [PropertyName.DeviceLastChargingTotalEvents]: DeviceLastChargingTotalEventsProperty,
        [PropertyName.DeviceBatteryUsageLastWeek]: DeviceBatteryUsageLastWeekProperty,
        [PropertyName.DeviceSnooze]: DeviceSnoozeProperty,
        [PropertyName.DeviceSnoozeTime]: DeviceSnoozeTimeProperty,
        [PropertyName.DeviceSnoozeStartTime]: DeviceSnoozeStartTimeProperty,
        [PropertyName.DevicePersonName]: DevicePersonNameProperty,
    },
    [DeviceType.CAMERA_E]: {
        ...GenericDeviceProperties,
        [PropertyName.DeviceEnabled]: DeviceEnabledProperty,
        [PropertyName.DeviceAutoNightvision]: DeviceAutoNightvisionProperty,
        [PropertyName.DeviceMotionDetection]: DeviceMotionDetectionProperty,
        [PropertyName.DeviceWatermark]: DeviceWatermarkBatteryDoorbellCamera1Property,
        [PropertyName.DeviceMotionDetected]: DeviceMotionDetectedProperty,
        [PropertyName.DevicePicture]: DevicePictureProperty,
        [PropertyName.DevicePictureUrl]: DevicePictureUrlProperty,
        [PropertyName.DeviceMicrophone]: DeviceMicrophoneProperty,
        [PropertyName.DeviceSpeaker]: DeviceSpeakerProperty,
        [PropertyName.DevicePowerSource]: DevicePowerSourceProperty,
        [PropertyName.DevicePowerWorkingMode]: DevicePowerWorkingModeProperty,
        [PropertyName.DeviceChargingStatus]: DeviceChargingStatusProperty,
        [PropertyName.DeviceRecordingClipLength]: DeviceRecordingClipLengthProperty,
        [PropertyName.DeviceRecordingRetriggerInterval]: DeviceRecordingRetriggerIntervalProperty,
        [PropertyName.DeviceRecordingEndClipMotionStops]: DeviceRecordingEndClipMotionStopsProperty,
        [PropertyName.DeviceNotificationType]: DeviceNotificationTypeProperty,
        [PropertyName.DeviceStatusLed]: DeviceStatusLedProperty,
        [PropertyName.DeviceAntitheftDetection]: DeviceAntitheftDetectionProperty,
        [PropertyName.DeviceAudioRecording]: DeviceAudioRecordingProperty,
        [PropertyName.DeviceRTSPStream]: DeviceRTSPStreamProperty,
        [PropertyName.DeviceRTSPStreamUrl]: DeviceRTSPStreamUrlProperty,
        [PropertyName.DeviceMotionDetectionSensitivity]: DeviceMotionDetectionSensitivityCamera1Property,
        [PropertyName.DeviceMotionDetectionType]: DeviceMotionDetectionCamera1Property,
        [PropertyName.DeviceBattery]: DeviceBatteryProperty,
        [PropertyName.DeviceBatteryTemp]: DeviceBatteryTempProperty,
        [PropertyName.DeviceWifiRSSI]: DeviceWifiRSSIProperty,
        [PropertyName.DeviceWifiSignalLevel]: DeviceWifiSignalLevelProperty,
        [PropertyName.DeviceLastChargingDays]: DeviceLastChargingDaysProperty,
        [PropertyName.DeviceLastChargingFalseEvents]: DeviceLastChargingFalseEventsProperty,
        [PropertyName.DeviceLastChargingRecordedEvents]: DeviceLastChargingRecordedEventsProperty,
        [PropertyName.DeviceLastChargingTotalEvents]: DeviceLastChargingTotalEventsProperty,
        [PropertyName.DeviceBatteryUsageLastWeek]: DeviceBatteryUsageLastWeekProperty,
        [PropertyName.DeviceSnooze]: DeviceSnoozeProperty,
        [PropertyName.DeviceSnoozeTime]: DeviceSnoozeTimeProperty,
        [PropertyName.DeviceSnoozeStartTime]: DeviceSnoozeStartTimeProperty,
        [PropertyName.DevicePersonName]: DevicePersonNameProperty,
    },
    [DeviceType.DOORBELL]: {
        ...GenericDeviceProperties,
        [PropertyName.DeviceEnabled]: DeviceEnabledStandaloneProperty,
        [PropertyName.DeviceAutoNightvision]: DeviceAutoNightvisionWiredDoorbellProperty,
        [PropertyName.DeviceMotionDetection]: DeviceMotionDetectionDoorbellProperty,
        [PropertyName.DeviceWatermark]: DeviceWatermarkSoloWiredDoorbellProperty,
        [PropertyName.DeviceMotionDetected]: DeviceMotionDetectedProperty,
        [PropertyName.DevicePersonDetected]: DevicePersonDetectedProperty,
        [PropertyName.DeviceRinging]: DeviceRingingProperty,
        [PropertyName.DeviceStatusLed]: DeviceStatusLedDoorbellProperty,
        [PropertyName.DevicePicture]: DevicePictureProperty,
        [PropertyName.DevicePictureUrl]: DevicePictureUrlProperty,
        [PropertyName.DeviceHiddenMotionDetectionSensitivity]: DeviceHiddenMotionDetectionSensitivityWiredDoorbellProperty,
        [PropertyName.DeviceHiddenMotionDetectionMode]: DeviceHiddenMotionDetectionModeWiredDoorbellProperty,
        [PropertyName.DeviceMotionDetectionSensitivity]: DeviceMotionDetectionSensitivityWiredDoorbellProperty,
        [PropertyName.DeviceVideoHDR]: DeviceVideoHDRWiredDoorbellProperty,
        [PropertyName.DeviceVideoDistortionCorrection]: DeviceVideoDistortionCorrectionWiredDoorbellProperty,
        [PropertyName.DeviceVideoStreamingQuality]: DeviceVideoStreamingQualityProperty,
        [PropertyName.DeviceVideoRecordingQuality]: DeviceVideoRecordingQualityWiredDoorbellProperty,
        [PropertyName.DeviceVideoRingRecord]: DeviceVideoRingRecordWiredDoorbellProperty,
        [PropertyName.DeviceAudioRecording]: DeviceAudioRecordingWiredDoorbellProperty,
        [PropertyName.DeviceChimeIndoor]: DeviceChimeIndoorWiredDoorbellProperty,
        [PropertyName.DeviceSpeakerVolume]: DeviceSpeakerVolumeWiredDoorbellProperty,
        [PropertyName.DeviceRingtoneVolume]: DeviceRingtoneVolumeWiredDoorbellProperty,
        [PropertyName.DeviceNotificationRing]: DeviceNotificationRingWiredDoorbellProperty,
        [PropertyName.DeviceNotificationMotion]: DeviceNotificationMotionWiredDoorbellProperty,
        [PropertyName.DeviceNotificationType]: DeviceNotificationTypeWiredDoorbellProperty,
        [PropertyName.DeviceSnooze]: DeviceSnoozeProperty,
        [PropertyName.DeviceSnoozeTime]: DeviceSnoozeTimeProperty,
        [PropertyName.DeviceSnoozeStartTime]: DeviceSnoozeStartTimeWiredDoorbellProperty,
        [PropertyName.DevicePersonName]: DevicePersonNameProperty,
    },
    [DeviceType.BATTERY_DOORBELL]: {
        ...GenericDeviceProperties,
        [PropertyName.DeviceBattery]: DeviceBatteryProperty,
        [PropertyName.DeviceBatteryTemp]: DeviceBatteryTempProperty,
        [PropertyName.DeviceWifiRSSI]: DeviceWifiRSSIProperty,
        [PropertyName.DeviceWifiSignalLevel]: DeviceWifiSignalLevelProperty,
        [PropertyName.DeviceEnabled]: DeviceEnabledProperty,
        [PropertyName.DeviceAutoNightvision]: DeviceAutoNightvisionProperty,
        [PropertyName.DeviceStatusLed]: DeviceStatusLedBatteryDoorbellProperty,
        [PropertyName.DeviceMotionDetection]: DeviceMotionDetectionProperty,
        [PropertyName.DeviceWatermark]: DeviceWatermarkBatteryDoorbellCamera1Property,
        [PropertyName.DeviceState]: DeviceStateProperty,
        [PropertyName.DeviceLastChargingDays]: DeviceLastChargingDaysProperty,
        [PropertyName.DeviceLastChargingFalseEvents]: DeviceLastChargingFalseEventsProperty,
        [PropertyName.DeviceLastChargingRecordedEvents]: DeviceLastChargingRecordedEventsProperty,
        [PropertyName.DeviceLastChargingTotalEvents]: DeviceLastChargingTotalEventsProperty,
        [PropertyName.DeviceBatteryUsageLastWeek]: DeviceBatteryUsageLastWeekProperty,
        [PropertyName.DeviceMotionDetected]: DeviceMotionDetectedProperty,
        [PropertyName.DevicePersonDetected]: DevicePersonDetectedProperty,
        [PropertyName.DeviceRinging]: DeviceRingingProperty,
        [PropertyName.DevicePicture]: DevicePictureProperty,
        [PropertyName.DevicePictureUrl]: DevicePictureUrlProperty,
        [PropertyName.DeviceSpeakerVolume]: DeviceSpeakerVolumeIndoorFloodDoorbellProperty,
        [PropertyName.DeviceRingtoneVolume]: DeviceRingtoneVolumeBatteryDoorbellProperty,
        [PropertyName.DeviceAudioRecording]: DeviceAudioRecordingProperty,
        [PropertyName.DeviceMotionDetectionType]: DeviceMotionDetectionTypeProperty,
        [PropertyName.DeviceMotionDetectionSensitivity]: DeviceMotionDetectionSensitivityBatteryDoorbellProperty,
        [PropertyName.DevicePowerWorkingMode]: DevicePowerWorkingModeBatteryDoorbellProperty,
        [PropertyName.DeviceChargingStatus]: DeviceChargingStatusProperty,
        [PropertyName.DeviceRecordingClipLength]: DeviceRecordingClipLengthProperty,
        [PropertyName.DeviceRecordingRetriggerInterval]: DeviceRecordingRetriggerIntervalBatteryDoorbellProperty,
        [PropertyName.DeviceRecordingEndClipMotionStops]: DeviceRecordingEndClipMotionStopsProperty,
        [PropertyName.DeviceVideoStreamingQuality]: DeviceVideoStreamingQualityBatteryDoorbellProperty,
        [PropertyName.DeviceVideoWDR]: DeviceWDRProperty,
        [PropertyName.DeviceChimeIndoor]: DeviceChimeIndoorBatteryDoorbellProperty,
        [PropertyName.DeviceChimeHomebase]: DeviceChimeHomebaseBatteryDoorbellProperty,
        [PropertyName.DeviceChimeHomebaseRingtoneVolume]: DeviceChimeHomebaseRingtoneVolumeBatteryDoorbellProperty,
        [PropertyName.DeviceChimeHomebaseRingtoneType]: DeviceChimeHomebaseRingtoneTypeBatteryDoorbellProperty,
        [PropertyName.DeviceNotificationType]: DeviceNotificationTypeBatteryDoorbellProperty,
        [PropertyName.DeviceNotificationRing]: DeviceNotificationRingProperty,
        [PropertyName.DeviceNotificationMotion]: DeviceNotificationMotionProperty,
        [PropertyName.DeviceSnooze]: DeviceSnoozeProperty,
        [PropertyName.DeviceSnoozeTime]: DeviceSnoozeTimeProperty,
        [PropertyName.DeviceSnoozeStartTime]: DeviceSnoozeStartTimeProperty,
        [PropertyName.DeviceSnoozeHomebase]: DeviceSnoozeHomebaseProperty,
        [PropertyName.DeviceSnoozeChime]: DeviceSnoozeChimeProperty,
        [PropertyName.DeviceSnoozeMotion]: DeviceSnoozeMotionProperty,
        [PropertyName.DevicePersonName]: DevicePersonNameProperty,
    },
    [DeviceType.BATTERY_DOORBELL_2]: {
        ...GenericDeviceProperties,
        [PropertyName.DeviceBattery]: DeviceBatteryProperty,
        [PropertyName.DeviceBatteryTemp]: DeviceBatteryTempProperty,
        [PropertyName.DeviceWifiRSSI]: DeviceWifiRSSIProperty,
        [PropertyName.DeviceWifiSignalLevel]: DeviceWifiSignalLevelProperty,
        [PropertyName.DeviceEnabled]: DeviceEnabledProperty,
        [PropertyName.DeviceAutoNightvision]: DeviceAutoNightvisionProperty,
        [PropertyName.DeviceStatusLed]: DeviceStatusLedBatteryDoorbellProperty,
        [PropertyName.DeviceMotionDetection]: DeviceMotionDetectionProperty,
        [PropertyName.DeviceWatermark]: DeviceWatermarkBatteryDoorbellCamera1Property,
        [PropertyName.DeviceState]: DeviceStateProperty,
        [PropertyName.DeviceLastChargingDays]: DeviceLastChargingDaysProperty,
        [PropertyName.DeviceLastChargingFalseEvents]: DeviceLastChargingFalseEventsProperty,
        [PropertyName.DeviceLastChargingRecordedEvents]: DeviceLastChargingRecordedEventsProperty,
        [PropertyName.DeviceLastChargingTotalEvents]: DeviceLastChargingTotalEventsProperty,
        [PropertyName.DeviceBatteryUsageLastWeek]: DeviceBatteryUsageLastWeekProperty,
        [PropertyName.DeviceMotionDetected]: DeviceMotionDetectedProperty,
        [PropertyName.DevicePersonDetected]: DevicePersonDetectedProperty,
        [PropertyName.DeviceRinging]: DeviceRingingProperty,
        [PropertyName.DevicePicture]: DevicePictureProperty,
        [PropertyName.DevicePictureUrl]: DevicePictureUrlProperty,
        [PropertyName.DeviceSpeakerVolume]: DeviceSpeakerVolumeIndoorFloodDoorbellProperty,
        [PropertyName.DeviceRingtoneVolume]: DeviceRingtoneVolumeBatteryDoorbellProperty,
        [PropertyName.DeviceAudioRecording]: DeviceAudioRecordingProperty,
        [PropertyName.DeviceMotionDetectionType]: DeviceMotionDetectionTypeProperty,
        [PropertyName.DeviceMotionDetectionSensitivity]: DeviceMotionDetectionSensitivityBatteryDoorbellProperty,
        [PropertyName.DevicePowerWorkingMode]: DevicePowerWorkingModeBatteryDoorbellProperty,
        [PropertyName.DeviceChargingStatus]: DeviceChargingStatusProperty,
        [PropertyName.DeviceRecordingClipLength]: DeviceRecordingClipLengthProperty,
        [PropertyName.DeviceRecordingRetriggerInterval]: DeviceRecordingRetriggerIntervalBatteryDoorbellProperty,
        [PropertyName.DeviceRecordingEndClipMotionStops]: DeviceRecordingEndClipMotionStopsProperty,
        [PropertyName.DeviceVideoStreamingQuality]: DeviceVideoStreamingQualityBatteryDoorbellProperty,
        [PropertyName.DeviceVideoWDR]: DeviceWDRProperty,
        [PropertyName.DeviceChimeIndoor]: DeviceChimeIndoorBatteryDoorbellProperty,
        [PropertyName.DeviceChimeHomebase]: DeviceChimeHomebaseBatteryDoorbellProperty,
        [PropertyName.DeviceChimeHomebaseRingtoneVolume]: DeviceChimeHomebaseRingtoneVolumeBatteryDoorbellProperty,
        [PropertyName.DeviceChimeHomebaseRingtoneType]: DeviceChimeHomebaseRingtoneTypeBatteryDoorbellProperty,
        [PropertyName.DeviceNotificationType]: DeviceNotificationTypeBatteryDoorbellProperty,
        [PropertyName.DeviceNotificationRing]: DeviceNotificationRingProperty,
        [PropertyName.DeviceNotificationMotion]: DeviceNotificationMotionProperty,
        [PropertyName.DeviceSnooze]: DeviceSnoozeProperty,
        [PropertyName.DeviceSnoozeTime]: DeviceSnoozeTimeProperty,
        [PropertyName.DeviceSnoozeHomebase]: DeviceSnoozeHomebaseProperty,
        [PropertyName.DeviceSnoozeChime]: DeviceSnoozeChimeProperty,
        [PropertyName.DeviceSnoozeMotion]: DeviceSnoozeMotionProperty,
        [PropertyName.DeviceSnoozeStartTime]: DeviceSnoozeStartTimeProperty,
        [PropertyName.DevicePersonName]: DevicePersonNameProperty,
    },
    [DeviceType.BATTERY_DOORBELL_PLUS]: { //T8213 2K Battery Dual Doorbell
        ...GenericDeviceProperties,
        [PropertyName.DeviceBattery]: DeviceBatteryProperty,
        [PropertyName.DeviceBatteryTemp]: DeviceBatteryTempProperty,
        [PropertyName.DeviceWifiRSSI]: DeviceWifiRSSIProperty,
        [PropertyName.DeviceWifiSignalLevel]: DeviceWifiSignalLevelProperty,
        [PropertyName.DeviceEnabled]: DeviceEnabledProperty,
        [PropertyName.DeviceAutoNightvision]: DeviceAutoNightvisionProperty,
        [PropertyName.DeviceStatusLed]: DeviceStatusLedBatteryDoorbellProperty,
        [PropertyName.DeviceMotionDetection]: DeviceMotionDetectionProperty,
        [PropertyName.DeviceWatermark]: DeviceWatermarkBatteryDoorbellCamera1Property,
        [PropertyName.DeviceState]: DeviceStateProperty,
        [PropertyName.DeviceLastChargingDays]: DeviceLastChargingDaysProperty,
        [PropertyName.DeviceLastChargingFalseEvents]: DeviceLastChargingFalseEventsProperty,
        [PropertyName.DeviceLastChargingRecordedEvents]: DeviceLastChargingRecordedEventsProperty,
        [PropertyName.DeviceLastChargingTotalEvents]: DeviceLastChargingTotalEventsProperty,
        [PropertyName.DeviceBatteryUsageLastWeek]: DeviceBatteryUsageLastWeekProperty,
        [PropertyName.DeviceMotionDetected]: DeviceMotionDetectedProperty,
        [PropertyName.DevicePersonDetected]: DevicePersonDetectedProperty,
        [PropertyName.DeviceRinging]: DeviceRingingProperty,
        [PropertyName.DevicePicture]: DevicePictureProperty,
        [PropertyName.DevicePictureUrl]: DevicePictureUrlProperty,
        [PropertyName.DeviceSpeakerVolume]: DeviceSpeakerVolumeIndoorFloodDoorbellProperty,
        [PropertyName.DeviceRingtoneVolume]: DeviceRingtoneVolumeBatteryDoorbellProperty,
        [PropertyName.DeviceAudioRecording]: DeviceAudioRecordingProperty,
        [PropertyName.DeviceMotionDetectionType]: DeviceMotionDetectionTypeProperty,
        [PropertyName.DevicePowerWorkingMode]: DevicePowerWorkingModeBatteryDoorbellProperty,
        [PropertyName.DeviceChargingStatus]: DeviceChargingStatusProperty,
        [PropertyName.DeviceRecordingClipLength]: DeviceRecordingClipLengthProperty,
        [PropertyName.DeviceRecordingRetriggerInterval]: DeviceRecordingRetriggerIntervalBatteryDoorbellProperty,
        [PropertyName.DeviceRecordingEndClipMotionStops]: DeviceRecordingEndClipMotionStopsProperty,
        [PropertyName.DeviceVideoStreamingQuality]: DeviceVideoStreamingQualityBatteryDoorbellProperty,
        [PropertyName.DeviceVideoWDR]: DeviceWDRProperty,
        [PropertyName.DeviceChimeIndoor]: DeviceChimeIndoorBatteryDoorbellProperty,
        [PropertyName.DeviceChimeHomebase]: DeviceChimeHomebaseBatteryDoorbellProperty,
        [PropertyName.DeviceChimeHomebaseRingtoneVolume]: DeviceChimeHomebaseRingtoneVolumeBatteryDoorbellProperty,
        [PropertyName.DeviceChimeHomebaseRingtoneType]: DeviceChimeHomebaseRingtoneTypeBatteryDoorbellProperty,
        [PropertyName.DeviceNotificationType]: DeviceNotificationTypeBatteryDoorbellProperty,
        [PropertyName.DeviceNotificationRing]: DeviceNotificationRingProperty,
        [PropertyName.DeviceNotificationMotion]: DeviceNotificationMotionProperty,
        [PropertyName.DeviceNotificationRadarDetector]: DeviceNotificationRadarDetectorProperty,
        [PropertyName.DeviceMotionDetectionSensitivityMode]: DeviceMotionDetectionSensitivityModeProperty,
        [PropertyName.DeviceMotionDetectionSensitivityStandard]: DeviceMotionDetectionSensitivityStandardProperty,
        [PropertyName.DeviceMotionDetectionSensitivityAdvancedA]: DeviceMotionDetectionSensitivityAdvancedAProperty,
        [PropertyName.DeviceMotionDetectionSensitivityAdvancedB]: DeviceMotionDetectionSensitivityAdvancedBProperty,
        [PropertyName.DeviceMotionDetectionSensitivityAdvancedC]: DeviceMotionDetectionSensitivityAdvancedCProperty,
        [PropertyName.DeviceMotionDetectionSensitivityAdvancedD]: DeviceMotionDetectionSensitivityAdvancedDProperty,
        [PropertyName.DeviceMotionDetectionSensitivityAdvancedE]: DeviceMotionDetectionSensitivityAdvancedEProperty,
        [PropertyName.DeviceMotionDetectionSensitivityAdvancedF]: DeviceMotionDetectionSensitivityAdvancedFProperty,
        [PropertyName.DeviceMotionDetectionSensitivityAdvancedG]: DeviceMotionDetectionSensitivityAdvancedGProperty,
        [PropertyName.DeviceMotionDetectionSensitivityAdvancedH]: DeviceMotionDetectionSensitivityAdvancedHProperty,
        [PropertyName.DeviceLoiteringDetection]: DeviceLoiteringDetectionProperty,
        [PropertyName.DeviceLoiteringDetectionLength]: DeviceLoiteringDetectionLengthProperty,
        [PropertyName.DeviceLoiteringDetectionRange]: DeviceLoiteringDetectionRangeProperty,
        [PropertyName.DeviceLoiteringCustomResponsePhoneNotification]: DeviceLoiteringCustomResponsePhoneNotificationProperty,
        [PropertyName.DeviceLoiteringCustomResponseAutoVoiceResponse]: DeviceLoiteringCustomResponseAutoVoiceResponseProperty,
        [PropertyName.DeviceLoiteringCustomResponseAutoVoiceResponseVoice]: DeviceLoiteringCustomResponseAutoVoiceResponseVoiceProperty,
        [PropertyName.DeviceLoiteringCustomResponseHomeBaseNotification]: DeviceLoiteringCustomResponseHomeBaseNotificationProperty,
        [PropertyName.DeviceLoiteringCustomResponseTimeFrom]: DeviceLoiteringCustomResponseTimeFromProperty,
        [PropertyName.DeviceLoiteringCustomResponseTimeTo]: DeviceLoiteringCustomResponseTimeToProperty,
        [PropertyName.DeviceDeliveryGuard]: DeviceDeliveryGuardProperty,
        [PropertyName.DeviceDeliveryGuardPackageGuarding]: DeviceDeliveryGuardPackageGuardingProperty,
        [PropertyName.DeviceDeliveryGuardPackageGuardingActivatedTimeFrom]: DeviceDeliveryGuardPackageGuardingActivatedTimeFromProperty,
        [PropertyName.DeviceDeliveryGuardPackageGuardingActivatedTimeTo]: DeviceDeliveryGuardPackageGuardingActivatedTimeToProperty,
        [PropertyName.DeviceDeliveryGuardPackageGuardingVoiceResponseVoice]: DeviceDeliveryGuardPackageGuardingVoiceResponseVoiceProperty,
        [PropertyName.DeviceDeliveryGuardPackageLiveCheckAssistance]: DeviceDeliveryGuardPackageLiveCheckAssistanceProperty,
        [PropertyName.DeviceDeliveryGuardUncollectedPackageAlert]: DeviceDeliveryGuardUncollectedPackageAlertProperty,
        [PropertyName.DeviceDeliveryGuardUncollectedPackageAlertTimeToCheck]: DeviceDeliveryGuardUncollectedPackageAlertTimeToCheckProperty,
        [PropertyName.DeviceDualCamWatchViewMode]: DeviceDualCamWatchViewModeProperty,
        [PropertyName.DeviceRingAutoResponse]: DeviceRingAutoResponseProperty,
        [PropertyName.DeviceRingAutoResponseVoiceResponse]: DeviceRingAutoResponseVoiceResponseProperty,
        [PropertyName.DeviceRingAutoResponseVoiceResponseVoice]: DeviceRingAutoResponseVoiceResponseVoiceProperty,
        [PropertyName.DeviceRingAutoResponseTimeFrom]: DeviceRingAutoResponseTimeFromProperty,
        [PropertyName.DeviceRingAutoResponseTimeTo]: DeviceRingAutoResponseTimeToProperty,
        [PropertyName.DevicePackageDelivered]: DevicePackageDeliveredProperty,
        [PropertyName.DevicePackageStranded]: DevicePackageStrandedProperty,
        [PropertyName.DevicePackageTaken]: DevicePackageTakenProperty,
        [PropertyName.DeviceSomeoneLoitering]: DeviceSomeoneLoiteringProperty,
        [PropertyName.DeviceRadarMotionDetected]: DeviceRadarMotionDetectedProperty,
        [PropertyName.DeviceSnooze]: DeviceSnoozeProperty,
        [PropertyName.DeviceSnoozeTime]: DeviceSnoozeTimeProperty,
        [PropertyName.DeviceSnoozeStartTime]: DeviceSnoozeStartTimeProperty,
        [PropertyName.DeviceSnoozeHomebase]: DeviceSnoozeHomebaseProperty,
        [PropertyName.DeviceSnoozeChime]: DeviceSnoozeChimeProperty,
        [PropertyName.DeviceSnoozeMotion]: DeviceSnoozeMotionProperty,
        [PropertyName.DevicePersonName]: DevicePersonNameProperty,
    },
    [DeviceType.DOORBELL_SOLO]: { //T8203
        ...GenericDeviceProperties,
        [PropertyName.DeviceWifiRSSI]: DeviceWifiRSSIProperty,
        [PropertyName.DeviceWifiSignalLevel]: DeviceWifiSignalLevelProperty,
        [PropertyName.DeviceEnabled]: DeviceEnabledSoloProperty,
        [PropertyName.DeviceAutoNightvision]: DeviceAutoNightvisionProperty,
        [PropertyName.DeviceStatusLed]: DeviceStatusLedBatteryDoorbellProperty,
        [PropertyName.DeviceMotionDetection]: DeviceMotionDetectionProperty,
        [PropertyName.DeviceWatermark]: DeviceWatermarkBatteryDoorbellCamera1Property,
        [PropertyName.DeviceState]: DeviceStateProperty,
        [PropertyName.DeviceMotionDetected]: DeviceMotionDetectedProperty,
        [PropertyName.DevicePersonDetected]: DevicePersonDetectedProperty,
        [PropertyName.DeviceRinging]: DeviceRingingProperty,
        [PropertyName.DevicePicture]: DevicePictureProperty,
        [PropertyName.DevicePictureUrl]: DevicePictureUrlProperty,
        [PropertyName.DeviceSpeakerVolume]: DeviceSpeakerVolumeIndoorFloodDoorbellProperty,
        [PropertyName.DeviceRingtoneVolume]: DeviceRingtoneVolumeBatteryDoorbellProperty,
        [PropertyName.DeviceAudioRecording]: DeviceAudioRecordingProperty,
        [PropertyName.DeviceMotionDetectionType]: DeviceMotionDetectionTypeProperty,
        [PropertyName.DeviceMotionDetectionSensitivity]: DeviceMotionDetectionSensitivityBatteryDoorbellProperty,
        [PropertyName.DeviceVideoStreamingQuality]: DeviceVideoStreamingQualityBatteryDoorbellProperty,
        [PropertyName.DeviceVideoWDR]: DeviceWDRProperty,
        [PropertyName.DeviceNotificationType]: DeviceNotificationTypeBatteryDoorbellProperty,
        [PropertyName.DeviceNotificationRing]: DeviceNotificationRingProperty,
        [PropertyName.DeviceNotificationMotion]: DeviceNotificationMotionProperty,
        [PropertyName.DeviceDeliveryGuard]: DeviceDeliveryGuardProperty,
        [PropertyName.DeviceDeliveryGuardPackageGuarding]: DeviceDeliveryGuardPackageGuardingProperty,
        [PropertyName.DeviceDeliveryGuardPackageGuardingActivatedTimeFrom]: DeviceDeliveryGuardPackageGuardingActivatedTimeFromProperty,
        [PropertyName.DeviceDeliveryGuardPackageGuardingActivatedTimeTo]: DeviceDeliveryGuardPackageGuardingActivatedTimeToProperty,
        [PropertyName.DeviceDeliveryGuardPackageGuardingVoiceResponseVoice]: DeviceDeliveryGuardPackageGuardingVoiceResponseVoiceProperty,
        [PropertyName.DeviceDeliveryGuardPackageLiveCheckAssistance]: DeviceDeliveryGuardPackageLiveCheckAssistanceProperty,
        [PropertyName.DeviceDeliveryGuardUncollectedPackageAlert]: DeviceDeliveryGuardUncollectedPackageAlertProperty,
        [PropertyName.DeviceDeliveryGuardUncollectedPackageAlertTimeToCheck]: DeviceDeliveryGuardUncollectedPackageAlertTimeToCheckProperty,
        [PropertyName.DeviceDualCamWatchViewMode]: DeviceDualCamWatchViewModeProperty,
        [PropertyName.DeviceRingAutoResponse]: DeviceRingAutoResponseProperty,
        [PropertyName.DeviceRingAutoResponseVoiceResponse]: DeviceRingAutoResponseVoiceResponseProperty,
        [PropertyName.DeviceRingAutoResponseVoiceResponseVoice]: DeviceRingAutoResponseVoiceResponseVoiceProperty,
        [PropertyName.DeviceRingAutoResponseTimeFrom]: DeviceRingAutoResponseTimeFromProperty,
        [PropertyName.DeviceRingAutoResponseTimeTo]: DeviceRingAutoResponseTimeToProperty,
        [PropertyName.DeviceSnooze]: DeviceSnoozeProperty,
        [PropertyName.DeviceSnoozeTime]: DeviceSnoozeTimeProperty,
        [PropertyName.DeviceSnoozeStartTime]: DeviceSnoozeStartTimeProperty,
        [PropertyName.DeviceSnoozeHomebase]: DeviceSnoozeHomebaseProperty,
        [PropertyName.DeviceSnoozeChime]: DeviceSnoozeChimeProperty,
        [PropertyName.DeviceSnoozeMotion]: DeviceSnoozeMotionProperty,
        [PropertyName.DevicePersonName]: DevicePersonNameProperty,
        [PropertyName.DevicePackageDelivered]: DevicePackageDeliveredProperty,
        [PropertyName.DevicePackageStranded]: DevicePackageStrandedProperty,
        [PropertyName.DevicePackageTaken]: DevicePackageTakenProperty,
        [PropertyName.DeviceSomeoneLoitering]: DeviceSomeoneLoiteringProperty,
    },
    [DeviceType.FLOODLIGHT]: { // T8420 Firmware: 1.0.0.35 Hardware: 2.2 (20211219)
        ...GenericDeviceProperties,
        [PropertyName.DeviceEnabled]: DeviceEnabledProperty,
        [PropertyName.DeviceAutoNightvision]: DeviceAutoNightvisionProperty,
        [PropertyName.DeviceMotionDetection]: DeviceMotionDetectionProperty,
        [PropertyName.DeviceWatermark]: DeviceWatermarkBatteryDoorbellCamera1Property,
        [PropertyName.DeviceMotionDetected]: DeviceMotionDetectedProperty,
        [PropertyName.DeviceStatusLed]: DeviceStatusLedProperty,
        [PropertyName.DevicePicture]: DevicePictureProperty,
        [PropertyName.DevicePictureUrl]: DevicePictureUrlProperty,
        [PropertyName.DeviceLight]: DeviceFloodlightLightProperty,
        [PropertyName.DeviceLightSettingsEnable]: DeviceFloodlightLightSettingsEnableProperty,
        [PropertyName.DeviceLightSettingsBrightnessManual]: DeviceFloodlightLightSettingsBrightnessManualProperty,
        [PropertyName.DeviceLightSettingsBrightnessMotion]: DeviceFloodlightLightSettingsBrightnessMotionProperty,
        [PropertyName.DeviceLightSettingsBrightnessSchedule]: DeviceFloodlightLightSettingsBrightnessScheduleProperty,
        [PropertyName.DeviceLightSettingsMotionTriggered]: DeviceFloodlightLightSettingsMotionTriggeredProperty,
        [PropertyName.DeviceLightSettingsMotionTriggeredDistance]: DeviceFloodlightLightSettingsMotionTriggeredDistanceProperty,
        [PropertyName.DeviceLightSettingsMotionTriggeredTimer]: DeviceFloodlightLightSettingsMotionTriggeredTimerProperty,
        [PropertyName.DeviceMotionDetectionSensitivity]: DeviceMotionDetectionSensitivityFloodlightT8420Property,
        [PropertyName.DeviceMicrophone]: DeviceMicrophoneProperty,
        [PropertyName.DeviceSpeaker]: DeviceSpeakerProperty,
        [PropertyName.DeviceSpeakerVolume]: DeviceSpeakerVolumeFloodlightT8420Property,
        [PropertyName.DeviceAudioRecording]: DeviceAudioRecordingFloodlightT8420Property,
        [PropertyName.DeviceRecordingClipLength]: DeviceRecordingClipLengthFloodlightProperty,
        [PropertyName.DeviceRecordingRetriggerInterval]: DeviceRecordingRetriggerIntervalFloodlightProperty,
        [PropertyName.DeviceRecordingEndClipMotionStops]: DeviceRecordingEndClipMotionStopsProperty,
        [PropertyName.DeviceWifiRSSI]: DeviceWifiRSSIProperty,
        [PropertyName.DeviceWifiSignalLevel]: DeviceWifiSignalLevelProperty,
        [PropertyName.DeviceMotionDetectionTestMode]: DeviceMotionDetectionTestModeProperty,
        [PropertyName.DeviceSnooze]: DeviceSnoozeProperty,
        [PropertyName.DeviceSnoozeTime]: DeviceSnoozeTimeProperty,
        [PropertyName.DeviceSnoozeStartTime]: DeviceSnoozeStartTimeProperty,
        [PropertyName.DevicePersonName]: DevicePersonNameProperty,
    },
    [DeviceType.FLOODLIGHT_CAMERA_8422]: {
        ...GenericDeviceProperties,
        [PropertyName.DeviceEnabled]: DeviceEnabledStandaloneProperty,
        [PropertyName.DeviceAutoNightvision]: DeviceAutoNightvisionProperty,
        [PropertyName.DeviceMotionDetection]: DeviceMotionDetectionIndoorSoloFloodProperty,
        [PropertyName.DeviceWatermark]: DeviceWatermarkIndoorFloodProperty,
        [PropertyName.DeviceMotionDetected]: DeviceMotionDetectionIndoorSoloFloodProperty,
        [PropertyName.DevicePersonDetected]: DevicePersonDetectedProperty,
        [PropertyName.DeviceStatusLed]: DeviceStatusLedIndoorFloodProperty,
        [PropertyName.DevicePicture]: DevicePictureProperty,
        [PropertyName.DevicePictureUrl]: DevicePictureUrlProperty,
        [PropertyName.DeviceLight]: DeviceFloodlightLightProperty,
        [PropertyName.DeviceLightSettingsEnable]: DeviceFloodlightLightSettingsEnableProperty,
        [PropertyName.DeviceLightSettingsBrightnessManual]: DeviceFloodlightLightSettingsBrightnessManualProperty,
        [PropertyName.DeviceLightSettingsBrightnessMotion]: DeviceFloodlightLightSettingsBrightnessMotionProperty,
        [PropertyName.DeviceLightSettingsBrightnessSchedule]: DeviceFloodlightLightSettingsBrightnessScheduleProperty,
        [PropertyName.DeviceLightSettingsMotionTriggered]: DeviceFloodlightLightSettingsMotionTriggeredProperty,
        [PropertyName.DeviceLightSettingsMotionTriggeredTimer]: DeviceFloodlightLightSettingsMotionTriggeredTimerProperty,
        [PropertyName.DeviceMotionDetectionSensitivity]: DeviceMotionDetectionSensitivityIndoorProperty,
        [PropertyName.DeviceMicrophone]: DeviceMicrophoneProperty,
        [PropertyName.DeviceSpeaker]: DeviceSpeakerProperty,
        [PropertyName.DeviceSpeakerVolume]: DeviceSpeakerVolumeIndoorFloodDoorbellProperty,
        [PropertyName.DeviceAudioRecording]: DeviceAudioRecordingIndoorSoloFloodlightProperty,
        [PropertyName.DeviceMotionDetectionType]: DeviceMotionDetectionTypeFloodlightProperty,
        [PropertyName.DeviceRecordingClipLength]: DeviceRecordingClipLengthFloodlightProperty,
        [PropertyName.DeviceRecordingRetriggerInterval]: DeviceRecordingRetriggerIntervalFloodlightProperty,
        [PropertyName.DeviceRecordingEndClipMotionStops]: DeviceRecordingEndClipMotionStopsProperty,
        [PropertyName.DeviceVideoStreamingQuality]: DeviceVideoStreamingQualityProperty,
        [PropertyName.DeviceNotificationType]: DeviceNotificationTypeIndoorFloodlightProperty,
        [PropertyName.DeviceVideoRecordingQuality]: DeviceVideoRecordingQualityIndoorProperty,
        [PropertyName.DeviceWifiRSSI]: DeviceWifiRSSIProperty,
        [PropertyName.DeviceWifiSignalLevel]: DeviceWifiSignalLevelProperty,
        [PropertyName.DeviceSnooze]: DeviceSnoozeProperty,
        [PropertyName.DeviceSnoozeTime]: DeviceSnoozeTimeProperty,
        [PropertyName.DeviceSnoozeStartTime]: DeviceSnoozeStartTimeProperty,
        [PropertyName.DevicePersonName]: DevicePersonNameProperty,
    },
    [DeviceType.FLOODLIGHT_CAMERA_8423]: { // T8423 Firmware: 1.0.7.4 (20211219)
        ...GenericDeviceProperties,
        [PropertyName.DeviceEnabled]: DeviceEnabledSoloProperty,
        [PropertyName.DeviceAutoNightvision]: DeviceAutoNightvisionProperty,
        [PropertyName.DeviceMotionDetection]: DeviceMotionDetectionIndoorSoloFloodProperty,
        [PropertyName.DeviceWatermark]: DeviceWatermarkSoloWiredDoorbellProperty,
        [PropertyName.DeviceMotionDetected]: DeviceMotionDetectionIndoorSoloFloodProperty,
        [PropertyName.DevicePersonDetected]: DevicePersonDetectedProperty,
        [PropertyName.DeviceStatusLed]: DeviceStatusLedProperty,
        [PropertyName.DevicePicture]: DevicePictureProperty,
        [PropertyName.DevicePictureUrl]: DevicePictureUrlProperty,
        [PropertyName.DeviceLight]: DeviceFloodlightLightProperty,
        [PropertyName.DeviceLightSettingsEnable]: DeviceFloodlightLightSettingsEnableProperty,
        [PropertyName.DeviceLightSettingsBrightnessManual]: DeviceFloodlightLightSettingsBrightnessManualProperty,
        [PropertyName.DeviceLightSettingsBrightnessMotion]: DeviceFloodlightLightSettingsBrightnessMotionProperty,
        [PropertyName.DeviceLightSettingsBrightnessSchedule]: DeviceFloodlightLightSettingsBrightnessScheduleProperty,
        [PropertyName.DeviceLightSettingsMotionTriggered]: DeviceFloodlightLightSettingsMotionTriggeredProperty,
        [PropertyName.DeviceLightSettingsMotionTriggeredTimer]: DeviceFloodlightLightSettingsMotionTriggeredTimerProperty,
        [PropertyName.DeviceMicrophone]: DeviceMicrophoneProperty,
        [PropertyName.DeviceSpeaker]: DeviceSpeakerProperty,
        [PropertyName.DeviceSpeakerVolume]: DeviceSpeakerVolumeIndoorFloodDoorbellProperty,
        [PropertyName.DeviceAudioRecording]: DeviceAudioRecordingProperty,
        [PropertyName.DeviceMotionDetectionType]: DeviceMotionDetectionTypeFloodlightT8423Property,
        [PropertyName.DeviceRecordingClipLength]: DeviceRecordingClipLengthFloodlightProperty,
        [PropertyName.DeviceRecordingEndClipMotionStops]: DeviceRecordingEndClipMotionStopsProperty,
        [PropertyName.DeviceVideoStreamingQuality]: DeviceVideoStreamingQualitySoloProperty,
        [PropertyName.DeviceNotificationType]: DeviceNotificationTypeIndoorFloodlightProperty,
        [PropertyName.DeviceVideoRecordingQuality]: DeviceVideoRecordingQualityProperty,
        [PropertyName.DeviceMotionTracking]: DeviceMotionTrackingProperty,
        [PropertyName.DeviceMotionDetectionRange]: DeviceMotionDetectionRangeProperty,
        [PropertyName.DeviceMotionDetectionRangeStandardSensitivity]: DeviceMotionDetectionRangeStandardSensitivityProperty,
        [PropertyName.DeviceMotionDetectionRangeAdvancedLeftSensitivity]: DeviceMotionDetectionRangeAdvancedLeftSensitivityProperty,
        [PropertyName.DeviceMotionDetectionRangeAdvancedMiddleSensitivity]: DeviceMotionDetectionRangeAdvancedMiddleSensitivityProperty,
        [PropertyName.DeviceMotionDetectionRangeAdvancedRightSensitivity]: DeviceMotionDetectionRangeAdvancedRightSensitivityProperty,
        [PropertyName.DeviceMotionDetectionTestMode]: DeviceMotionDetectionTestModeProperty,
        [PropertyName.DeviceMotionTrackingSensitivity]: DeviceMotionTrackingSensitivityProperty,
        [PropertyName.DeviceMotionAutoCruise]: DeviceMotionAutoCruiseProperty,
        [PropertyName.DeviceMotionOutOfViewDetection]: DeviceMotionOutOfViewDetectionProperty,
        [PropertyName.DeviceLightSettingsColorTemperatureManual]: DeviceLightSettingsColorTemperatureManualProperty,
        [PropertyName.DeviceLightSettingsColorTemperatureMotion]: DeviceLightSettingsColorTemperatureMotionProperty,
        [PropertyName.DeviceLightSettingsColorTemperatureSchedule]: DeviceLightSettingsColorTemperatureScheduleProperty,
        [PropertyName.DeviceLightSettingsMotionActivationMode]: DeviceLightSettingsMotionActivationModeProperty,
        [PropertyName.DeviceVideoNightvisionImageAdjustment]: DeviceVideoNightvisionImageAdjustmentProperty,
        [PropertyName.DeviceVideoColorNightvision]: DeviceVideoColorNightvisionProperty,
        [PropertyName.DeviceAutoCalibration]: DeviceAutoCalibrationProperty,
        [PropertyName.DeviceWifiRSSI]: DeviceWifiRSSIProperty,
        [PropertyName.DeviceWifiSignalLevel]: DeviceWifiSignalLevelProperty,
        [PropertyName.DeviceSnooze]: DeviceSnoozeProperty,
        [PropertyName.DeviceSnoozeTime]: DeviceSnoozeTimeProperty,
        [PropertyName.DeviceSnoozeStartTime]: DeviceSnoozeStartTimeProperty,
        [PropertyName.DevicePersonName]: DevicePersonNameProperty,
    },
    [DeviceType.FLOODLIGHT_CAMERA_8424]: {
        ...GenericDeviceProperties,
        [PropertyName.DeviceEnabled]: DeviceEnabledStandaloneProperty,
        [PropertyName.DeviceAutoNightvision]: DeviceAutoNightvisionProperty,
        [PropertyName.DeviceMotionDetection]: DeviceMotionDetectionIndoorSoloFloodProperty,
        [PropertyName.DeviceWatermark]: DeviceWatermarkIndoorFloodProperty,
        [PropertyName.DeviceMotionDetected]: DeviceMotionDetectionIndoorSoloFloodProperty,
        [PropertyName.DevicePersonDetected]: DevicePersonDetectedProperty,
        [PropertyName.DeviceStatusLed]: DeviceStatusLedIndoorFloodProperty,
        [PropertyName.DevicePicture]: DevicePictureProperty,
        [PropertyName.DevicePictureUrl]: DevicePictureUrlProperty,
        [PropertyName.DeviceLight]: DeviceFloodlightLightProperty,
        [PropertyName.DeviceLightSettingsEnable]: DeviceFloodlightLightSettingsEnableProperty,
        [PropertyName.DeviceLightSettingsBrightnessManual]: DeviceFloodlightLightSettingsBrightnessManualProperty,
        [PropertyName.DeviceLightSettingsBrightnessMotion]: DeviceFloodlightLightSettingsBrightnessMotionProperty,
        [PropertyName.DeviceLightSettingsBrightnessSchedule]: DeviceFloodlightLightSettingsBrightnessScheduleProperty,
        [PropertyName.DeviceLightSettingsMotionTriggered]: DeviceFloodlightLightSettingsMotionTriggeredProperty,
        [PropertyName.DeviceLightSettingsMotionTriggeredTimer]: DeviceFloodlightLightSettingsMotionTriggeredTimerProperty,
        [PropertyName.DeviceMotionDetectionSensitivity]: DeviceMotionDetectionSensitivityIndoorProperty,
        [PropertyName.DeviceMicrophone]: DeviceMicrophoneProperty,
        [PropertyName.DeviceSpeaker]: DeviceSpeakerProperty,
        [PropertyName.DeviceSpeakerVolume]: DeviceSpeakerVolumeIndoorFloodDoorbellProperty,
        [PropertyName.DeviceAudioRecording]: DeviceAudioRecordingIndoorSoloFloodlightProperty,
        [PropertyName.DeviceMotionDetectionType]: DeviceMotionDetectionTypeFloodlightProperty,
        [PropertyName.DeviceRecordingClipLength]: DeviceRecordingClipLengthFloodlightProperty,
        [PropertyName.DeviceRecordingRetriggerInterval]: DeviceRecordingRetriggerIntervalFloodlightProperty,
        [PropertyName.DeviceRecordingEndClipMotionStops]: DeviceRecordingEndClipMotionStopsProperty,
        [PropertyName.DeviceVideoStreamingQuality]: DeviceVideoStreamingQualityProperty,
        [PropertyName.DeviceNotificationType]: DeviceNotificationTypeIndoorFloodlightProperty,
        [PropertyName.DeviceVideoRecordingQuality]: DeviceVideoRecordingQualityIndoorProperty,
        [PropertyName.DeviceWifiRSSI]: DeviceWifiRSSIProperty,
        [PropertyName.DeviceWifiSignalLevel]: DeviceWifiSignalLevelProperty,
        [PropertyName.DeviceSnooze]: DeviceSnoozeProperty,
        [PropertyName.DeviceSnoozeTime]: DeviceSnoozeTimeProperty,
        [PropertyName.DeviceSnoozeStartTime]: DeviceSnoozeStartTimeProperty,
        [PropertyName.DevicePersonName]: DevicePersonNameProperty,
    },
    [DeviceType.INDOOR_CAMERA]: {
        ...GenericDeviceProperties,
        [PropertyName.DeviceEnabled]: DeviceEnabledStandaloneProperty,
        [PropertyName.DeviceAutoNightvision]: DeviceAutoNightvisionProperty,
        [PropertyName.DeviceMotionDetection]: DeviceMotionDetectionIndoorSoloFloodProperty,
        [PropertyName.DeviceSoundDetection]: DeviceSoundDetectionProperty,
        [PropertyName.DevicePetDetection]: DevicePetDetectionProperty,
        [PropertyName.DeviceRTSPStream]: DeviceRTSPStreamProperty,
        [PropertyName.DeviceRTSPStreamUrl]: DeviceRTSPStreamUrlProperty,
        [PropertyName.DeviceWatermark]: DeviceWatermarkIndoorFloodProperty,
        [PropertyName.DeviceMotionDetected]: DeviceMotionDetectedProperty,
        [PropertyName.DevicePersonDetected]: DevicePersonDetectedProperty,
        [PropertyName.DevicePetDetected]: DevicePetDetectedProperty,
        [PropertyName.DeviceSoundDetected]: DeviceSoundDetectedProperty,
        [PropertyName.DeviceSoundDetectionType]: DeviceSoundDetectionTypeProperty,
        [PropertyName.DeviceSoundDetectionSensitivity]: DeviceSoundDetectionSensitivityProperty,
        [PropertyName.DeviceCryingDetected]: DeviceCryingDetectedProperty,
        [PropertyName.DeviceStatusLed]: DeviceStatusLedIndoorFloodProperty,
        [PropertyName.DevicePicture]: DevicePictureProperty,
        [PropertyName.DevicePictureUrl]: DevicePictureUrlProperty,
        [PropertyName.DeviceMotionDetectionSensitivity]: DeviceMotionDetectionSensitivityIndoorProperty,
        [PropertyName.DeviceMicrophone]: DeviceMicrophoneProperty,
        [PropertyName.DeviceSpeaker]: DeviceSpeakerProperty,
        [PropertyName.DeviceSpeakerVolume]: DeviceSpeakerVolumeIndoorFloodDoorbellProperty,
        [PropertyName.DeviceAudioRecording]: DeviceAudioRecordingIndoorSoloFloodlightProperty,
        [PropertyName.DeviceMotionDetectionType]: DeviceMotionDetectionTypeIndoorProperty,
        [PropertyName.DeviceVideoStreamingQuality]: DeviceVideoStreamingQualityProperty,
        [PropertyName.DeviceVideoRecordingQuality]: DeviceVideoRecordingQualityIndoorProperty,
        [PropertyName.DeviceNotificationType]: DeviceNotificationTypeIndoorFloodlightProperty,
        [PropertyName.DeviceNotificationPerson]: DeviceNotificationPersonProperty,
        [PropertyName.DeviceNotificationPet]: DeviceNotificationPetProperty,
        [PropertyName.DeviceNotificationAllOtherMotion]: DeviceNotificationAllOtherMotionProperty,
        [PropertyName.DeviceNotificationAllSound]: DeviceNotificationAllSoundProperty,
        [PropertyName.DeviceNotificationCrying]: DeviceNotificationCryingProperty,
        [PropertyName.DeviceContinuousRecording]: DeviceContinuousRecordingProperty,
        [PropertyName.DeviceContinuousRecordingType]: DeviceContinuousRecordingTypeProperty,
        [PropertyName.DeviceVideoTypeStoreToNAS]: DeviceVideoTypeStoreToNASProperty,
        [PropertyName.DeviceSnooze]: DeviceSnoozeProperty,
        [PropertyName.DeviceSnoozeTime]: DeviceSnoozeTimeProperty,
        [PropertyName.DeviceSnoozeStartTime]: DeviceSnoozeStartTimeProperty,
        [PropertyName.DevicePersonName]: DevicePersonNameProperty,
    },
    [DeviceType.INDOOR_CAMERA_1080]: {
        ...GenericDeviceProperties,
        [PropertyName.DeviceEnabled]: DeviceEnabledStandaloneProperty,
        [PropertyName.DeviceAutoNightvision]: DeviceAutoNightvisionProperty,
        [PropertyName.DeviceMotionDetection]: DeviceMotionDetectionIndoorSoloFloodProperty,
        [PropertyName.DeviceSoundDetection]: DeviceSoundDetectionProperty,
        [PropertyName.DevicePetDetection]: DevicePetDetectionProperty,
        [PropertyName.DeviceRTSPStream]: DeviceRTSPStreamProperty,
        [PropertyName.DeviceRTSPStreamUrl]: DeviceRTSPStreamUrlProperty,
        [PropertyName.DeviceWatermark]: DeviceWatermarkIndoorFloodProperty,
        [PropertyName.DeviceMotionDetected]: DeviceMotionDetectedProperty,
        [PropertyName.DevicePersonDetected]: DevicePersonDetectedProperty,
        [PropertyName.DevicePetDetected]: DevicePetDetectedProperty,
        [PropertyName.DeviceSoundDetected]: DeviceSoundDetectedProperty,
        [PropertyName.DeviceSoundDetectionType]: DeviceSoundDetectionTypeProperty,
        [PropertyName.DeviceSoundDetectionSensitivity]: DeviceSoundDetectionSensitivityProperty,
        [PropertyName.DeviceCryingDetected]: DeviceCryingDetectedProperty,
        [PropertyName.DeviceStatusLed]: DeviceStatusLedIndoorFloodProperty,
        [PropertyName.DevicePicture]: DevicePictureProperty,
        [PropertyName.DevicePictureUrl]: DevicePictureUrlProperty,
        [PropertyName.DeviceMotionDetectionSensitivity]: DeviceMotionDetectionSensitivityIndoorProperty,
        [PropertyName.DeviceMicrophone]: DeviceMicrophoneProperty,
        [PropertyName.DeviceSpeaker]: DeviceSpeakerProperty,
        [PropertyName.DeviceSpeakerVolume]: DeviceSpeakerVolumeIndoorFloodDoorbellProperty,
        [PropertyName.DeviceAudioRecording]: DeviceAudioRecordingIndoorSoloFloodlightProperty,
        [PropertyName.DeviceMotionDetectionType]: DeviceMotionDetectionTypeIndoorProperty,
        [PropertyName.DeviceVideoStreamingQuality]: DeviceVideoStreamingQualityProperty,
        [PropertyName.DeviceNotificationType]: DeviceNotificationTypeIndoorFloodlightProperty,
        [PropertyName.DeviceNotificationPerson]: DeviceNotificationPersonProperty,
        [PropertyName.DeviceNotificationPet]: DeviceNotificationPetProperty,
        [PropertyName.DeviceNotificationAllOtherMotion]: DeviceNotificationAllOtherMotionProperty,
        [PropertyName.DeviceNotificationAllSound]: DeviceNotificationAllSoundProperty,
        [PropertyName.DeviceNotificationCrying]: DeviceNotificationCryingProperty,
        [PropertyName.DeviceContinuousRecording]: DeviceContinuousRecordingProperty,
        [PropertyName.DeviceContinuousRecordingType]: DeviceContinuousRecordingTypeProperty,
        [PropertyName.DeviceVideoTypeStoreToNAS]: DeviceVideoTypeStoreToNASProperty,
        [PropertyName.DeviceSnooze]: DeviceSnoozeProperty,
        [PropertyName.DeviceSnoozeTime]: DeviceSnoozeTimeProperty,
        [PropertyName.DeviceSnoozeStartTime]: DeviceSnoozeStartTimeProperty,
        [PropertyName.DevicePersonName]: DevicePersonNameProperty,
    },
    [DeviceType.INDOOR_COST_DOWN_CAMERA]: {
        ...GenericDeviceProperties,
        [PropertyName.DeviceEnabled]: DeviceEnabledStandaloneProperty,
        [PropertyName.DeviceAutoNightvision]: DeviceAutoNightvisionProperty,
        [PropertyName.DeviceMotionDetection]: DeviceMotionDetectionIndoorSoloFloodProperty,
        [PropertyName.DeviceSoundDetection]: DeviceSoundDetectionProperty,
        [PropertyName.DeviceRTSPStream]: DeviceRTSPStreamProperty,
        [PropertyName.DeviceRTSPStreamUrl]: DeviceRTSPStreamUrlProperty,
        [PropertyName.DeviceWatermark]: DeviceWatermarkIndoorFloodProperty,
        [PropertyName.DeviceMotionDetected]: DeviceMotionDetectedProperty,
        [PropertyName.DevicePersonDetected]: DevicePersonDetectedProperty,
        [PropertyName.DeviceSoundDetected]: DeviceSoundDetectedProperty,
        [PropertyName.DeviceSoundDetectionSensitivity]: DeviceSoundDetectionSensitivityProperty,
        [PropertyName.DeviceStatusLed]: DeviceStatusLedIndoorFloodProperty,
        [PropertyName.DevicePicture]: DevicePictureProperty,
        [PropertyName.DevicePictureUrl]: DevicePictureUrlProperty,
        [PropertyName.DeviceMotionDetectionSensitivity]: DeviceMotionDetectionSensitivityIndoorProperty,
        [PropertyName.DeviceMicrophone]: DeviceMicrophoneProperty,
        [PropertyName.DeviceSpeaker]: DeviceSpeakerProperty,
        [PropertyName.DeviceSpeakerVolume]: DeviceSpeakerVolumeIndoorFloodDoorbellProperty,
        [PropertyName.DeviceAudioRecording]: DeviceAudioRecordingIndoorSoloFloodlightProperty,
        [PropertyName.DeviceMotionDetectionType]: DeviceMotionDetectionTypeIndoorMiniProperty,
        [PropertyName.DeviceMotionTracking]: DeviceMotionTrackingProperty,
        [PropertyName.DeviceVideoStreamingQuality]: DeviceVideoStreamingQualityProperty,
        [PropertyName.DeviceVideoRecordingQuality]: DeviceVideoRecordingQualityIndoorProperty,
        [PropertyName.DeviceNotificationType]: DeviceNotificationTypeIndoorFloodlightProperty,
        [PropertyName.DeviceRotationSpeed]: DeviceRotationSpeedProperty,
        [PropertyName.DeviceNotificationPerson]: DeviceNotificationPersonProperty,
        [PropertyName.DeviceNotificationAllOtherMotion]: DeviceNotificationAllOtherMotionProperty,
        [PropertyName.DeviceNotificationAllSound]: DeviceNotificationAllSoundProperty,
        [PropertyName.DeviceContinuousRecording]: DeviceContinuousRecordingProperty,
        [PropertyName.DeviceContinuousRecordingType]: DeviceContinuousRecordingTypeProperty,
        [PropertyName.DeviceDefaultAngle]: DeviceDefaultAngleProperty,
        [PropertyName.DeviceDefaultAngleIdleTime]: DeviceDefaultAngleIdleTimeProperty,
        [PropertyName.DeviceNotificationIntervalTime]: DeviceNotificationIntervalTimeProperty,
        [PropertyName.DeviceSoundDetectionRoundLook]: DeviceSoundDetectionRoundLookProperty,
        [PropertyName.DeviceVideoTypeStoreToNAS]: DeviceVideoTypeStoreToNASProperty,
        [PropertyName.DeviceSnooze]: DeviceSnoozeProperty,
        [PropertyName.DeviceSnoozeTime]: DeviceSnoozeTimeProperty,
        [PropertyName.DeviceSnoozeStartTime]: DeviceSnoozeStartTimeProperty,
        [PropertyName.DevicePersonName]: DevicePersonNameProperty,
    },
    [DeviceType.INDOOR_PT_CAMERA]: {
        ...GenericDeviceProperties,
        [PropertyName.DeviceEnabled]: DeviceEnabledStandaloneProperty,
        [PropertyName.DeviceAutoNightvision]: DeviceAutoNightvisionProperty,
        [PropertyName.DeviceMotionDetection]: DeviceMotionDetectionIndoorSoloFloodProperty,
        [PropertyName.DeviceSoundDetection]: DeviceSoundDetectionProperty,
        [PropertyName.DevicePetDetection]: DevicePetDetectionProperty,
        [PropertyName.DeviceRTSPStream]: DeviceRTSPStreamProperty,
        [PropertyName.DeviceRTSPStreamUrl]: DeviceRTSPStreamUrlProperty,
        [PropertyName.DeviceWatermark]: DeviceWatermarkIndoorFloodProperty,
        [PropertyName.DeviceMotionDetected]: DeviceMotionDetectedProperty,
        [PropertyName.DevicePersonDetected]: DevicePersonDetectedProperty,
        [PropertyName.DevicePetDetected]: DevicePetDetectedProperty,
        [PropertyName.DeviceSoundDetected]: DeviceSoundDetectedProperty,
        [PropertyName.DeviceSoundDetectionType]: DeviceSoundDetectionTypeProperty,
        [PropertyName.DeviceSoundDetectionSensitivity]: DeviceSoundDetectionSensitivityProperty,
        [PropertyName.DeviceCryingDetected]: DeviceCryingDetectedProperty,
        [PropertyName.DeviceStatusLed]: DeviceStatusLedIndoorFloodProperty,
        [PropertyName.DevicePicture]: DevicePictureProperty,
        [PropertyName.DevicePictureUrl]: DevicePictureUrlProperty,
        [PropertyName.DeviceMotionDetectionSensitivity]: DeviceMotionDetectionSensitivityIndoorProperty,
        [PropertyName.DeviceMicrophone]: DeviceMicrophoneProperty,
        [PropertyName.DeviceSpeaker]: DeviceSpeakerProperty,
        [PropertyName.DeviceSpeakerVolume]: DeviceSpeakerVolumeIndoorFloodDoorbellProperty,
        [PropertyName.DeviceAudioRecording]: DeviceAudioRecordingIndoorSoloFloodlightProperty,
        [PropertyName.DeviceMotionDetectionType]: DeviceMotionDetectionTypeIndoorProperty,
        [PropertyName.DeviceMotionTracking]: DeviceMotionTrackingProperty,
        [PropertyName.DeviceVideoStreamingQuality]: DeviceVideoStreamingQualityProperty,
        [PropertyName.DeviceVideoRecordingQuality]: DeviceVideoRecordingQualityIndoorProperty,
        [PropertyName.DeviceNotificationType]: DeviceNotificationTypeIndoorFloodlightProperty,
        [PropertyName.DeviceRotationSpeed]: DeviceRotationSpeedProperty,
        [PropertyName.DeviceNotificationPerson]: DeviceNotificationPersonProperty,
        [PropertyName.DeviceNotificationPet]: DeviceNotificationPetProperty,
        [PropertyName.DeviceNotificationAllOtherMotion]: DeviceNotificationAllOtherMotionProperty,
        [PropertyName.DeviceNotificationAllSound]: DeviceNotificationAllSoundProperty,
        [PropertyName.DeviceNotificationCrying]: DeviceNotificationCryingProperty,
        [PropertyName.DeviceContinuousRecording]: DeviceContinuousRecordingProperty,
        [PropertyName.DeviceContinuousRecordingType]: DeviceContinuousRecordingTypeProperty,
        [PropertyName.DeviceMotionZone]: DeviceMotionZoneProperty,
        [PropertyName.DeviceImageMirrored]: DeviceImageMirroredProperty,
        [PropertyName.DeviceVideoTypeStoreToNAS]: DeviceVideoTypeStoreToNASProperty,
        [PropertyName.DeviceSnooze]: DeviceSnoozeProperty,
        [PropertyName.DeviceSnoozeTime]: DeviceSnoozeTimeProperty,
        [PropertyName.DeviceSnoozeStartTime]: DeviceSnoozeStartTimeProperty,
        [PropertyName.DevicePersonName]: DevicePersonNameProperty,
    },
    [DeviceType.INDOOR_PT_CAMERA_1080]: {
        ...GenericDeviceProperties,
        [PropertyName.DeviceEnabled]: DeviceEnabledStandaloneProperty,
        [PropertyName.DeviceAutoNightvision]: DeviceAutoNightvisionProperty,
        [PropertyName.DeviceMotionDetection]: DeviceMotionDetectionIndoorSoloFloodProperty,
        [PropertyName.DeviceSoundDetection]: DeviceSoundDetectionProperty,
        [PropertyName.DevicePetDetection]: DevicePetDetectionProperty,
        [PropertyName.DeviceRTSPStream]: DeviceRTSPStreamProperty,
        [PropertyName.DeviceRTSPStreamUrl]: DeviceRTSPStreamUrlProperty,
        [PropertyName.DeviceWatermark]: DeviceWatermarkIndoorFloodProperty,
        [PropertyName.DeviceMotionDetected]: DeviceMotionDetectedProperty,
        [PropertyName.DevicePersonDetected]: DevicePersonDetectedProperty,
        [PropertyName.DevicePetDetected]: DevicePetDetectedProperty,
        [PropertyName.DeviceSoundDetected]: DeviceSoundDetectedProperty,
        [PropertyName.DeviceSoundDetectionType]: DeviceSoundDetectionTypeProperty,
        [PropertyName.DeviceSoundDetectionSensitivity]: DeviceSoundDetectionSensitivityProperty,
        [PropertyName.DeviceCryingDetected]: DeviceCryingDetectedProperty,
        [PropertyName.DeviceStatusLed]: DeviceStatusLedIndoorFloodProperty,
        [PropertyName.DevicePicture]: DevicePictureProperty,
        [PropertyName.DevicePictureUrl]: DevicePictureUrlProperty,
        [PropertyName.DeviceMotionDetectionSensitivity]: DeviceMotionDetectionSensitivityIndoorProperty,
        [PropertyName.DeviceMicrophone]: DeviceMicrophoneProperty,
        [PropertyName.DeviceSpeaker]: DeviceSpeakerProperty,
        [PropertyName.DeviceSpeakerVolume]: DeviceSpeakerVolumeIndoorFloodDoorbellProperty,
        [PropertyName.DeviceAudioRecording]: DeviceAudioRecordingIndoorSoloFloodlightProperty,
        [PropertyName.DeviceMotionDetectionType]: DeviceMotionDetectionTypeIndoorProperty,
        [PropertyName.DeviceMotionTracking]: DeviceMotionTrackingProperty,
        [PropertyName.DeviceVideoStreamingQuality]: DeviceVideoStreamingQualityProperty,
        [PropertyName.DeviceNotificationType]: DeviceNotificationTypeIndoorFloodlightProperty,
        [PropertyName.DeviceRotationSpeed]: DeviceRotationSpeedProperty,
        [PropertyName.DeviceNotificationPerson]: DeviceNotificationPersonProperty,
        [PropertyName.DeviceNotificationPet]: DeviceNotificationPetProperty,
        [PropertyName.DeviceNotificationAllOtherMotion]: DeviceNotificationAllOtherMotionProperty,
        [PropertyName.DeviceNotificationAllSound]: DeviceNotificationAllSoundProperty,
        [PropertyName.DeviceNotificationCrying]: DeviceNotificationCryingProperty,
        [PropertyName.DeviceContinuousRecording]: DeviceContinuousRecordingProperty,
        [PropertyName.DeviceContinuousRecordingType]: DeviceContinuousRecordingTypeProperty,
        [PropertyName.DeviceVideoTypeStoreToNAS]: DeviceVideoTypeStoreToNASProperty,
        [PropertyName.DeviceSnooze]: DeviceSnoozeProperty,
        [PropertyName.DeviceSnoozeTime]: DeviceSnoozeTimeProperty,
        [PropertyName.DeviceSnoozeStartTime]: DeviceSnoozeStartTimeProperty,
        [PropertyName.DevicePersonName]: DevicePersonNameProperty,
    },
    [DeviceType.INDOOR_OUTDOOR_CAMERA_1080P]: {
        ...GenericDeviceProperties,
        [PropertyName.DeviceEnabled]: DeviceEnabledStandaloneProperty,
        [PropertyName.DeviceNightvision]: DeviceNightvisionProperty,
        [PropertyName.DeviceMotionDetection]: DeviceMotionDetectionIndoorSoloFloodProperty,
        [PropertyName.DeviceSoundDetection]: DeviceSoundDetectionProperty,
        [PropertyName.DevicePetDetection]: DevicePetDetectionProperty,
        [PropertyName.DeviceRTSPStream]: DeviceRTSPStreamProperty,
        [PropertyName.DeviceRTSPStreamUrl]: DeviceRTSPStreamUrlProperty,
        [PropertyName.DeviceWatermark]: DeviceWatermarkIndoorFloodProperty,
        [PropertyName.DeviceMotionDetected]: DeviceMotionDetectedProperty,
        [PropertyName.DevicePersonDetected]: DevicePersonDetectedProperty,
        [PropertyName.DevicePetDetected]: DevicePetDetectedProperty,
        [PropertyName.DeviceSoundDetected]: DeviceSoundDetectedProperty,
        [PropertyName.DeviceSoundDetectionType]: DeviceSoundDetectionTypeProperty,
        [PropertyName.DeviceSoundDetectionSensitivity]: DeviceSoundDetectionSensitivityProperty,
        [PropertyName.DeviceCryingDetected]: DeviceCryingDetectedProperty,
        [PropertyName.DeviceStatusLed]: DeviceStatusLedIndoorFloodProperty,
        [PropertyName.DevicePicture]: DevicePictureProperty,
        [PropertyName.DevicePictureUrl]: DevicePictureUrlProperty,
        [PropertyName.DeviceMotionDetectionSensitivity]: DeviceMotionDetectionSensitivityIndoorProperty,
        [PropertyName.DeviceMicrophone]: DeviceMicrophoneProperty,
        [PropertyName.DeviceSpeaker]: DeviceSpeakerProperty,
        [PropertyName.DeviceSpeakerVolume]: DeviceSpeakerVolumeIndoorFloodDoorbellProperty,
        [PropertyName.DeviceAudioRecording]: DeviceAudioRecordingIndoorSoloFloodlightProperty,
        [PropertyName.DeviceMotionDetectionType]: DeviceMotionDetectionTypeIndoorProperty,
        [PropertyName.DeviceVideoStreamingQuality]: DeviceVideoStreamingQualityProperty,
        [PropertyName.DeviceVideoRecordingQuality]: DeviceVideoRecordingQualityIndoorProperty,
        [PropertyName.DeviceNotificationType]: DeviceNotificationTypeIndoorFloodlightProperty,
        [PropertyName.DeviceNotificationPerson]: DeviceNotificationPersonProperty,
        [PropertyName.DeviceNotificationPet]: DeviceNotificationPetProperty,
        [PropertyName.DeviceNotificationAllOtherMotion]: DeviceNotificationAllOtherMotionProperty,
        [PropertyName.DeviceNotificationAllSound]: DeviceNotificationAllSoundProperty,
        [PropertyName.DeviceNotificationCrying]: DeviceNotificationCryingProperty,
        [PropertyName.DeviceLight]: DeviceFloodlightLightProperty,
        [PropertyName.DeviceLightSettingsBrightnessManual]: DeviceFloodlightLightSettingsBrightnessManualProperty,
        [PropertyName.DeviceVideoTypeStoreToNAS]: DeviceVideoTypeStoreToNASProperty,
        [PropertyName.DeviceSnooze]: DeviceSnoozeProperty,
        [PropertyName.DeviceSnoozeTime]: DeviceSnoozeTimeProperty,
        [PropertyName.DeviceSnoozeStartTime]: DeviceSnoozeStartTimeProperty,
        [PropertyName.DevicePersonName]: DevicePersonNameProperty,
    },
    [DeviceType.INDOOR_OUTDOOR_CAMERA_1080P_NO_LIGHT]: {
        ...GenericDeviceProperties,
        [PropertyName.DeviceEnabled]: DeviceEnabledStandaloneProperty,
        [PropertyName.DeviceAutoNightvision]: DeviceAutoNightvisionProperty,
        [PropertyName.DeviceMotionDetection]: DeviceMotionDetectionIndoorSoloFloodProperty,
        [PropertyName.DeviceSoundDetection]: DeviceSoundDetectionProperty,
        [PropertyName.DevicePetDetection]: DevicePetDetectionProperty,
        [PropertyName.DeviceRTSPStream]: DeviceRTSPStreamProperty,
        [PropertyName.DeviceRTSPStreamUrl]: DeviceRTSPStreamUrlProperty,
        [PropertyName.DeviceWatermark]: DeviceWatermarkIndoorFloodProperty,
        [PropertyName.DeviceMotionDetected]: DeviceMotionDetectedProperty,
        [PropertyName.DevicePersonDetected]: DevicePersonDetectedProperty,
        [PropertyName.DevicePetDetected]: DevicePetDetectedProperty,
        [PropertyName.DeviceSoundDetected]: DeviceSoundDetectedProperty,
        [PropertyName.DeviceSoundDetectionType]: DeviceSoundDetectionTypeProperty,
        [PropertyName.DeviceSoundDetectionSensitivity]: DeviceSoundDetectionSensitivityProperty,
        [PropertyName.DeviceCryingDetected]: DeviceCryingDetectedProperty,
        [PropertyName.DeviceStatusLed]: DeviceStatusLedIndoorFloodProperty,
        [PropertyName.DevicePicture]: DevicePictureProperty,
        [PropertyName.DevicePictureUrl]: DevicePictureUrlProperty,
        [PropertyName.DeviceMotionDetectionSensitivity]: DeviceMotionDetectionSensitivityIndoorProperty,
        [PropertyName.DeviceMicrophone]: DeviceMicrophoneProperty,
        [PropertyName.DeviceSpeaker]: DeviceSpeakerProperty,
        [PropertyName.DeviceSpeakerVolume]: DeviceSpeakerVolumeIndoorFloodDoorbellProperty,
        [PropertyName.DeviceAudioRecording]: DeviceAudioRecordingIndoorSoloFloodlightProperty,
        [PropertyName.DeviceMotionDetectionType]: DeviceMotionDetectionTypeIndoorProperty,
        [PropertyName.DeviceVideoStreamingQuality]: DeviceVideoStreamingQualityProperty,
        [PropertyName.DeviceVideoRecordingQuality]: DeviceVideoRecordingQualityIndoorProperty,
        [PropertyName.DeviceNotificationType]: DeviceNotificationTypeIndoorFloodlightProperty,
        [PropertyName.DeviceNotificationPerson]: DeviceNotificationPersonProperty,
        [PropertyName.DeviceNotificationPet]: DeviceNotificationPetProperty,
        [PropertyName.DeviceNotificationAllOtherMotion]: DeviceNotificationAllOtherMotionProperty,
        [PropertyName.DeviceNotificationAllSound]: DeviceNotificationAllSoundProperty,
        [PropertyName.DeviceNotificationCrying]: DeviceNotificationCryingProperty,
        [PropertyName.DeviceVideoTypeStoreToNAS]: DeviceVideoTypeStoreToNASProperty,
        [PropertyName.DeviceSnooze]: DeviceSnoozeProperty,
        [PropertyName.DeviceSnoozeTime]: DeviceSnoozeTimeProperty,
        [PropertyName.DeviceSnoozeStartTime]: DeviceSnoozeStartTimeProperty,
        [PropertyName.DevicePersonName]: DevicePersonNameProperty,
    },
    [DeviceType.INDOOR_OUTDOOR_CAMERA_2K]: {
        ...GenericDeviceProperties,
        [PropertyName.DeviceEnabled]: DeviceEnabledStandaloneProperty,
        [PropertyName.DeviceAutoNightvision]: DeviceAutoNightvisionProperty,
        [PropertyName.DeviceMotionDetection]: DeviceMotionDetectionIndoorSoloFloodProperty,
        [PropertyName.DeviceSoundDetection]: DeviceSoundDetectionProperty,
        [PropertyName.DevicePetDetection]: DevicePetDetectionProperty,
        [PropertyName.DeviceRTSPStream]: DeviceRTSPStreamProperty,
        [PropertyName.DeviceRTSPStreamUrl]: DeviceRTSPStreamUrlProperty,
        [PropertyName.DeviceWatermark]: DeviceWatermarkIndoorFloodProperty,
        [PropertyName.DeviceMotionDetected]: DeviceMotionDetectedProperty,
        [PropertyName.DevicePersonDetected]: DevicePersonDetectedProperty,
        [PropertyName.DevicePetDetected]: DevicePetDetectedProperty,
        [PropertyName.DeviceSoundDetected]: DeviceSoundDetectedProperty,
        [PropertyName.DeviceSoundDetectionType]: DeviceSoundDetectionTypeProperty,
        [PropertyName.DeviceSoundDetectionSensitivity]: DeviceSoundDetectionSensitivityProperty,
        [PropertyName.DeviceCryingDetected]: DeviceCryingDetectedProperty,
        [PropertyName.DeviceStatusLed]: DeviceStatusLedIndoorFloodProperty,
        [PropertyName.DevicePicture]: DevicePictureProperty,
        [PropertyName.DevicePictureUrl]: DevicePictureUrlProperty,
        [PropertyName.DeviceMotionDetectionSensitivity]: DeviceMotionDetectionSensitivityIndoorProperty,
        [PropertyName.DeviceMicrophone]: DeviceMicrophoneProperty,
        [PropertyName.DeviceSpeaker]: DeviceSpeakerProperty,
        [PropertyName.DeviceSpeakerVolume]: DeviceSpeakerVolumeIndoorFloodDoorbellProperty,
        [PropertyName.DeviceAudioRecording]: DeviceAudioRecordingIndoorSoloFloodlightProperty,
        [PropertyName.DeviceMotionDetectionType]: DeviceMotionDetectionTypeIndoorProperty,
        [PropertyName.DeviceVideoStreamingQuality]: DeviceVideoStreamingQualityProperty,
        [PropertyName.DeviceVideoRecordingQuality]: DeviceVideoRecordingQualityIndoorProperty,
        [PropertyName.DeviceNotificationType]: DeviceNotificationTypeIndoorFloodlightProperty,
        [PropertyName.DeviceNotificationPerson]: DeviceNotificationPersonProperty,
        [PropertyName.DeviceNotificationPet]: DeviceNotificationPetProperty,
        [PropertyName.DeviceNotificationAllOtherMotion]: DeviceNotificationAllOtherMotionProperty,
        [PropertyName.DeviceNotificationAllSound]: DeviceNotificationAllSoundProperty,
        [PropertyName.DeviceNotificationCrying]: DeviceNotificationCryingProperty,
        [PropertyName.DeviceLight]: DeviceFloodlightLightProperty,
        [PropertyName.DeviceLightSettingsBrightnessManual]: DeviceFloodlightLightSettingsBrightnessManualProperty,
        [PropertyName.DeviceVideoTypeStoreToNAS]: DeviceVideoTypeStoreToNASProperty,
        [PropertyName.DeviceSnooze]: DeviceSnoozeProperty,
        [PropertyName.DeviceSnoozeTime]: DeviceSnoozeTimeProperty,
        [PropertyName.DeviceSnoozeStartTime]: DeviceSnoozeStartTimeProperty,
        [PropertyName.DevicePersonName]: DevicePersonNameProperty,
    },
    [DeviceType.CAMERA_FG]: {
        ...GenericDeviceProperties,
        [PropertyName.DeviceEnabled]: DeviceEnabledSoloProperty,
        [PropertyName.DeviceBattery]: DeviceBatteryProperty,
        [PropertyName.DeviceBatteryTemp]: DeviceBatteryTempProperty,
        [PropertyName.DeviceNightvision]: DeviceNightvisionProperty,
        [PropertyName.DeviceMotionDetection]: DeviceMotionDetectionIndoorSoloFloodProperty,
        [PropertyName.DeviceWatermark]: DeviceWatermarkSoloWiredDoorbellProperty,
        [PropertyName.DeviceMotionDetected]: DeviceMotionDetectedProperty,
        [PropertyName.DevicePersonDetected]: DevicePersonDetectedProperty,
        [PropertyName.DeviceStatusLed]: DeviceStatusLedProperty,
        [PropertyName.DevicePicture]: DevicePictureProperty,
        [PropertyName.DevicePictureUrl]: DevicePictureUrlProperty,
        [PropertyName.DeviceMicrophone]: DeviceMicrophoneProperty,
        [PropertyName.DeviceSpeaker]: DeviceSpeakerProperty,
        [PropertyName.DeviceSpeakerVolume]: DeviceSpeakerVolumeSoloProperty,
        [PropertyName.DeviceAudioRecording]: DeviceAudioRecordingStarlight4gLTEProperty,
        [PropertyName.DeviceMotionDetectionType]: DeviceMotionDetectionTypeProperty,
        [PropertyName.DevicePowerWorkingMode]: DevicePowerWorkingModeProperty,
        [PropertyName.DeviceRecordingClipLength]: DeviceRecordingClipLengthProperty,
        [PropertyName.DeviceRecordingRetriggerInterval]: DeviceRecordingRetriggerIntervalProperty,
        [PropertyName.DeviceRecordingEndClipMotionStops]: DeviceRecordingEndClipMotionStopsProperty,
        [PropertyName.DeviceVideoStreamingQuality]: DeviceVideoStreamingQualitySoloProperty,
        [PropertyName.DeviceVideoRecordingQuality]: DeviceVideoRecordingQualityProperty,
        [PropertyName.DeviceNotificationType]: DeviceNotificationTypeIndoorFloodlightProperty,
        //[PropertyName.DeviceWifiRSSI]: DeviceWifiRSSIProperty,
        //[PropertyName.DeviceWifiSignalLevel]: DeviceWifiSignalLevelProperty,
        [PropertyName.DeviceMotionDetectionSensitivity]: DeviceMotionDetectionSensitivitySoloProperty,
        [PropertyName.DeviceLastChargingDays]: DeviceLastChargingDaysProperty,
        [PropertyName.DeviceLastChargingRecordedEvents]: DeviceLastChargingRecordedEventsProperty,
        [PropertyName.DeviceLastChargingTotalEvents]: DeviceLastChargingTotalEventsProperty,
        [PropertyName.DeviceBatteryUsageLastWeek]: DeviceBatteryUsageLastWeekProperty,
        [PropertyName.DeviceState]: DeviceStateProperty,
        [PropertyName.DeviceChargingStatus]: DeviceChargingStatusProperty,
        [PropertyName.DeviceSnooze]: DeviceSnoozeProperty,
        [PropertyName.DeviceSnoozeTime]: DeviceSnoozeTimeProperty,
        [PropertyName.DeviceSnoozeStartTime]: DeviceSnoozeStartTimeProperty,
        [PropertyName.DevicePersonName]: DevicePersonNameProperty,
        [PropertyName.DeviceAntitheftDetection]: DeviceAntitheftDetectionProperty,
        [PropertyName.DevicePowerSource]: DevicePowerSourceProperty,
        [PropertyName.DeviceCellularRSSI]: DeviceCellularRSSIProperty,
        [PropertyName.DeviceCellularSignalLevel]: DeviceCellularSignalLevelProperty,
        [PropertyName.DeviceCellularSignal]: DeviceCellularSignalProperty,
        [PropertyName.DeviceCellularBand]: DeviceCellularBandProperty,
        [PropertyName.DeviceCellularIMEI]: DeviceCellularIMEIProperty,
        [PropertyName.DeviceCellularICCID]: DeviceCellularICCIDProperty,
    },
    [DeviceType.SOLO_CAMERA]: {
        ...GenericDeviceProperties,
        [PropertyName.DeviceEnabled]: DeviceEnabledSoloProperty,
        [PropertyName.DeviceBattery]: DeviceBatteryProperty,
        [PropertyName.DeviceBatteryTemp]: DeviceBatteryTempProperty,
        [PropertyName.DeviceAutoNightvision]: DeviceAutoNightvisionProperty,
        [PropertyName.DeviceMotionDetection]: DeviceMotionDetectionIndoorSoloFloodProperty,
        [PropertyName.DeviceWatermark]: DeviceWatermarkSoloWiredDoorbellProperty,
        [PropertyName.DeviceMotionDetected]: DeviceMotionDetectedProperty,
        [PropertyName.DevicePersonDetected]: DevicePersonDetectedProperty,
        [PropertyName.DeviceStatusLed]: DeviceStatusLedProperty,
        [PropertyName.DevicePicture]: DevicePictureProperty,
        [PropertyName.DevicePictureUrl]: DevicePictureUrlProperty,
        [PropertyName.DeviceMicrophone]: DeviceMicrophoneProperty,
        [PropertyName.DeviceSpeaker]: DeviceSpeakerProperty,
        [PropertyName.DeviceSpeakerVolume]: DeviceSpeakerVolumeSoloProperty,
        [PropertyName.DeviceAudioRecording]: DeviceAudioRecordingIndoorSoloFloodlightProperty,
        [PropertyName.DeviceMotionDetectionType]: DeviceMotionDetectionTypeProperty,
        [PropertyName.DevicePowerWorkingMode]: DevicePowerWorkingModeProperty,
        [PropertyName.DeviceRecordingClipLength]: DeviceRecordingClipLengthProperty,
        [PropertyName.DeviceRecordingRetriggerInterval]: DeviceRecordingRetriggerIntervalProperty,
        [PropertyName.DeviceRecordingEndClipMotionStops]: DeviceRecordingEndClipMotionStopsProperty,
        [PropertyName.DeviceVideoStreamingQuality]: DeviceVideoStreamingQualitySoloProperty,
        [PropertyName.DeviceVideoRecordingQuality]: DeviceVideoRecordingQualityProperty,
        [PropertyName.DeviceNotificationType]: DeviceNotificationTypeIndoorFloodlightProperty,
        [PropertyName.DeviceWifiRSSI]: DeviceWifiRSSIProperty,
        [PropertyName.DeviceWifiSignalLevel]: DeviceWifiSignalLevelProperty,
        [PropertyName.DeviceMotionDetectionSensitivity]: DeviceMotionDetectionSensitivitySoloProperty,
        [PropertyName.DeviceLastChargingDays]: DeviceLastChargingDaysProperty,
        [PropertyName.DeviceLastChargingRecordedEvents]: DeviceLastChargingRecordedEventsProperty,
        [PropertyName.DeviceLastChargingTotalEvents]: DeviceLastChargingTotalEventsProperty,
        [PropertyName.DeviceBatteryUsageLastWeek]: DeviceBatteryUsageLastWeekProperty,
        [PropertyName.DeviceState]: DeviceStateProperty,
        [PropertyName.DeviceChargingStatus]: DeviceChargingStatusProperty,
        [PropertyName.DeviceSnooze]: DeviceSnoozeProperty,
        [PropertyName.DeviceSnoozeTime]: DeviceSnoozeTimeProperty,
        [PropertyName.DeviceSnoozeStartTime]: DeviceSnoozeStartTimeProperty,
        [PropertyName.DevicePersonName]: DevicePersonNameProperty,
    },
    [DeviceType.SOLO_CAMERA_PRO]: {
        ...GenericDeviceProperties,
        [PropertyName.DeviceEnabled]: DeviceEnabledSoloProperty,
        [PropertyName.DeviceBattery]: DeviceBatteryProperty,
        [PropertyName.DeviceBatteryTemp]: DeviceBatteryTempProperty,
        [PropertyName.DeviceAutoNightvision]: DeviceAutoNightvisionProperty,
        [PropertyName.DeviceMotionDetection]: DeviceMotionDetectionIndoorSoloFloodProperty,
        [PropertyName.DeviceWatermark]: DeviceWatermarkSoloWiredDoorbellProperty,
        [PropertyName.DeviceMotionDetected]: DeviceMotionDetectedProperty,
        [PropertyName.DevicePersonDetected]: DevicePersonDetectedProperty,
        [PropertyName.DeviceStatusLed]: DeviceStatusLedProperty,
        [PropertyName.DevicePicture]: DevicePictureProperty,
        [PropertyName.DevicePictureUrl]: DevicePictureUrlProperty,
        [PropertyName.DeviceMicrophone]: DeviceMicrophoneProperty,
        [PropertyName.DeviceSpeaker]: DeviceSpeakerProperty,
        [PropertyName.DeviceSpeakerVolume]: DeviceSpeakerVolumeSoloProperty,
        [PropertyName.DeviceAudioRecording]: DeviceAudioRecordingIndoorSoloFloodlightProperty,
        [PropertyName.DeviceMotionDetectionType]: DeviceMotionDetectionTypeProperty,
        [PropertyName.DevicePowerWorkingMode]: DevicePowerWorkingModeProperty,
        [PropertyName.DeviceRecordingClipLength]: DeviceRecordingClipLengthProperty,
        [PropertyName.DeviceRecordingRetriggerInterval]: DeviceRecordingRetriggerIntervalProperty,
        [PropertyName.DeviceRecordingEndClipMotionStops]: DeviceRecordingEndClipMotionStopsProperty,
        [PropertyName.DeviceVideoStreamingQuality]: DeviceVideoStreamingQualitySoloProperty,
        [PropertyName.DeviceVideoRecordingQuality]: DeviceVideoRecordingQualityProperty,
        [PropertyName.DeviceNotificationType]: DeviceNotificationTypeIndoorFloodlightProperty,
        [PropertyName.DeviceWifiRSSI]: DeviceWifiRSSIProperty,
        [PropertyName.DeviceWifiSignalLevel]: DeviceWifiSignalLevelProperty,
        [PropertyName.DeviceMotionDetectionSensitivity]: DeviceMotionDetectionSensitivityIndoorProperty,
        [PropertyName.DeviceMotionDetectionSensitivity]: DeviceMotionDetectionSensitivitySoloProperty,
        [PropertyName.DeviceLastChargingDays]: DeviceLastChargingDaysProperty,
        [PropertyName.DeviceLastChargingRecordedEvents]: DeviceLastChargingRecordedEventsProperty,
        [PropertyName.DeviceLastChargingTotalEvents]: DeviceLastChargingTotalEventsProperty,
        [PropertyName.DeviceBatteryUsageLastWeek]: DeviceBatteryUsageLastWeekProperty,
        [PropertyName.DeviceState]: DeviceStateProperty,
        [PropertyName.DeviceChargingStatus]: DeviceChargingStatusProperty,
        [PropertyName.DeviceSnooze]: DeviceSnoozeProperty,
        [PropertyName.DeviceSnoozeTime]: DeviceSnoozeTimeProperty,
        [PropertyName.DeviceSnoozeStartTime]: DeviceSnoozeStartTimeProperty,
        [PropertyName.DevicePersonName]: DevicePersonNameProperty,
    },
    [DeviceType.SOLO_CAMERA_SPOTLIGHT_1080]: {
        ...GenericDeviceProperties,
        [PropertyName.DeviceEnabled]: DeviceEnabledSoloProperty,
        [PropertyName.DeviceBattery]: DeviceBatteryProperty,
        [PropertyName.DeviceBatteryTemp]: DeviceBatteryTempProperty,
        [PropertyName.DeviceNightvision]: DeviceNightvisionProperty,
        [PropertyName.DeviceMotionDetection]: DeviceMotionDetectionIndoorSoloFloodProperty,
        [PropertyName.DeviceWatermark]: DeviceWatermarkSoloWiredDoorbellProperty,
        [PropertyName.DeviceMotionDetected]: DeviceMotionDetectedProperty,
        [PropertyName.DevicePersonDetected]: DevicePersonDetectedProperty,
        [PropertyName.DeviceStatusLed]: DeviceStatusLedProperty,
        [PropertyName.DevicePicture]: DevicePictureProperty,
        [PropertyName.DevicePictureUrl]: DevicePictureUrlProperty,
        [PropertyName.DeviceMicrophone]: DeviceMicrophoneProperty,
        [PropertyName.DeviceSpeaker]: DeviceSpeakerProperty,
        [PropertyName.DeviceSpeakerVolume]: DeviceSpeakerVolumeSoloProperty,
        [PropertyName.DeviceAudioRecording]: DeviceAudioRecordingIndoorSoloFloodlightProperty,
        [PropertyName.DeviceMotionDetectionType]: DeviceMotionDetectionTypeProperty,
        [PropertyName.DevicePowerWorkingMode]: DevicePowerWorkingModeProperty,
        [PropertyName.DeviceRecordingClipLength]: DeviceRecordingClipLengthProperty,
        [PropertyName.DeviceRecordingRetriggerInterval]: DeviceRecordingRetriggerIntervalProperty,
        [PropertyName.DeviceRecordingEndClipMotionStops]: DeviceRecordingEndClipMotionStopsProperty,
        [PropertyName.DeviceVideoStreamingQuality]: DeviceVideoStreamingQualitySoloProperty,
        [PropertyName.DeviceVideoRecordingQuality]: DeviceVideoRecordingQualityProperty,
        [PropertyName.DeviceNotificationType]: DeviceNotificationTypeIndoorFloodlightProperty,
        [PropertyName.DeviceLight]: DeviceFloodlightLightProperty,
        [PropertyName.DeviceLightSettingsBrightnessManual]: DeviceFloodlightLightSettingsBrightnessManualProperty,
        [PropertyName.DeviceWifiRSSI]: DeviceWifiRSSIProperty,
        [PropertyName.DeviceWifiSignalLevel]: DeviceWifiSignalLevelProperty,
        [PropertyName.DeviceMotionDetectionSensitivity]: DeviceMotionDetectionSensitivitySoloProperty,
        [PropertyName.DeviceLastChargingDays]: DeviceLastChargingDaysProperty,
        [PropertyName.DeviceLastChargingRecordedEvents]: DeviceLastChargingRecordedEventsProperty,
        [PropertyName.DeviceLastChargingTotalEvents]: DeviceLastChargingTotalEventsProperty,
        [PropertyName.DeviceBatteryUsageLastWeek]: DeviceBatteryUsageLastWeekProperty,
        [PropertyName.DeviceState]: DeviceStateProperty,
        [PropertyName.DeviceChargingStatus]: DeviceChargingStatusProperty,
        [PropertyName.DeviceSnooze]: DeviceSnoozeProperty,
        [PropertyName.DeviceSnoozeTime]: DeviceSnoozeTimeProperty,
        [PropertyName.DeviceSnoozeStartTime]: DeviceSnoozeStartTimeProperty,
        [PropertyName.DevicePersonName]: DevicePersonNameProperty,
    },
    [DeviceType.SOLO_CAMERA_SPOTLIGHT_2K]: {
        ...GenericDeviceProperties,
        [PropertyName.DeviceEnabled]: DeviceEnabledSoloProperty,
        [PropertyName.DeviceBattery]: DeviceBatteryProperty,
        [PropertyName.DeviceBatteryTemp]: DeviceBatteryTempProperty,
        [PropertyName.DeviceNightvision]: DeviceNightvisionProperty,
        [PropertyName.DeviceMotionDetection]: DeviceMotionDetectionIndoorSoloFloodProperty,
        [PropertyName.DeviceWatermark]: DeviceWatermarkSoloWiredDoorbellProperty,
        [PropertyName.DeviceMotionDetected]: DeviceMotionDetectedProperty,
        [PropertyName.DevicePersonDetected]: DevicePersonDetectedProperty,
        [PropertyName.DeviceStatusLed]: DeviceStatusLedProperty,
        [PropertyName.DevicePicture]: DevicePictureProperty,
        [PropertyName.DevicePictureUrl]: DevicePictureUrlProperty,
        [PropertyName.DeviceMicrophone]: DeviceMicrophoneProperty,
        [PropertyName.DeviceSpeaker]: DeviceSpeakerProperty,
        [PropertyName.DeviceSpeakerVolume]: DeviceSpeakerVolumeSoloProperty,
        [PropertyName.DeviceAudioRecording]: DeviceAudioRecordingIndoorSoloFloodlightProperty,
        [PropertyName.DeviceMotionDetectionType]: DeviceMotionDetectionTypeProperty,
        [PropertyName.DevicePowerWorkingMode]: DevicePowerWorkingModeProperty,
        [PropertyName.DeviceRecordingClipLength]: DeviceRecordingClipLengthProperty,
        [PropertyName.DeviceRecordingRetriggerInterval]: DeviceRecordingRetriggerIntervalProperty,
        [PropertyName.DeviceRecordingEndClipMotionStops]: DeviceRecordingEndClipMotionStopsProperty,
        [PropertyName.DeviceVideoStreamingQuality]: DeviceVideoStreamingQualitySoloProperty,
        [PropertyName.DeviceVideoRecordingQuality]: DeviceVideoRecordingQualityProperty,
        [PropertyName.DeviceNotificationType]: DeviceNotificationTypeIndoorFloodlightProperty,
        [PropertyName.DeviceLight]: DeviceFloodlightLightProperty,
        [PropertyName.DeviceLightSettingsBrightnessManual]: DeviceFloodlightLightSettingsBrightnessManualProperty,
        [PropertyName.DeviceWifiRSSI]: DeviceWifiRSSIProperty,
        [PropertyName.DeviceWifiSignalLevel]: DeviceWifiSignalLevelProperty,
        [PropertyName.DeviceMotionDetectionSensitivity]: DeviceMotionDetectionSensitivitySoloProperty,
        [PropertyName.DeviceLastChargingDays]: DeviceLastChargingDaysProperty,
        [PropertyName.DeviceLastChargingRecordedEvents]: DeviceLastChargingRecordedEventsProperty,
        [PropertyName.DeviceLastChargingTotalEvents]: DeviceLastChargingTotalEventsProperty,
        [PropertyName.DeviceBatteryUsageLastWeek]: DeviceBatteryUsageLastWeekProperty,
        [PropertyName.DeviceState]: DeviceStateProperty,
        [PropertyName.DeviceChargingStatus]: DeviceChargingStatusProperty,
        [PropertyName.DeviceSnooze]: DeviceSnoozeProperty,
        [PropertyName.DeviceSnoozeTime]: DeviceSnoozeTimeProperty,
        [PropertyName.DeviceSnoozeStartTime]: DeviceSnoozeStartTimeProperty,
        [PropertyName.DevicePersonName]: DevicePersonNameProperty,
    },
    [DeviceType.SOLO_CAMERA_SPOTLIGHT_SOLAR]: {
        ...GenericDeviceProperties,
        [PropertyName.DeviceEnabled]: DeviceEnabledSoloProperty,
        [PropertyName.DeviceBattery]: DeviceBatteryProperty,
        [PropertyName.DeviceBatteryTemp]: DeviceBatteryTempProperty,
        [PropertyName.DeviceNightvision]: DeviceNightvisionProperty,
        [PropertyName.DeviceMotionDetection]: DeviceMotionDetectionIndoorSoloFloodProperty,
        [PropertyName.DeviceWatermark]: DeviceWatermarkSoloWiredDoorbellProperty,
        [PropertyName.DeviceMotionDetected]: DeviceMotionDetectedProperty,
        [PropertyName.DevicePersonDetected]: DevicePersonDetectedProperty,
        [PropertyName.DeviceStatusLed]: DeviceStatusLedProperty,
        [PropertyName.DevicePicture]: DevicePictureProperty,
        [PropertyName.DevicePictureUrl]: DevicePictureUrlProperty,
        [PropertyName.DeviceMicrophone]: DeviceMicrophoneProperty,
        [PropertyName.DeviceSpeaker]: DeviceSpeakerProperty,
        [PropertyName.DeviceSpeakerVolume]: DeviceSpeakerVolumeSoloProperty,
        [PropertyName.DeviceAudioRecording]: DeviceAudioRecordingProperty,
        [PropertyName.DeviceMotionDetectionType]: DeviceMotionDetectionTypeProperty,
        [PropertyName.DevicePowerWorkingMode]: DevicePowerWorkingModeProperty,
        [PropertyName.DeviceRecordingClipLength]: DeviceRecordingClipLengthProperty,
        [PropertyName.DeviceRecordingRetriggerInterval]: DeviceRecordingRetriggerIntervalProperty,
        [PropertyName.DeviceRecordingEndClipMotionStops]: DeviceRecordingEndClipMotionStopsProperty,
        [PropertyName.DeviceVideoStreamingQuality]: DeviceVideoStreamingQualitySoloProperty,
        [PropertyName.DeviceVideoRecordingQuality]: DeviceVideoRecordingQualityProperty,
        [PropertyName.DeviceNotificationType]: DeviceNotificationTypeIndoorFloodlightProperty,
        [PropertyName.DeviceLight]: DeviceFloodlightLightProperty,
        [PropertyName.DeviceLightSettingsBrightnessManual]: DeviceFloodlightLightSettingsBrightnessManualProperty,
        [PropertyName.DeviceWifiRSSI]: DeviceWifiRSSIProperty,
        [PropertyName.DeviceWifiSignalLevel]: DeviceWifiSignalLevelProperty,
        [PropertyName.DeviceMotionDetectionSensitivity]: DeviceMotionDetectionSensitivitySoloProperty,
        [PropertyName.DeviceLastChargingDays]: DeviceLastChargingDaysProperty,
        [PropertyName.DeviceLastChargingRecordedEvents]: DeviceLastChargingRecordedEventsProperty,
        [PropertyName.DeviceLastChargingTotalEvents]: DeviceLastChargingTotalEventsProperty,
        [PropertyName.DeviceBatteryUsageLastWeek]: DeviceBatteryUsageLastWeekProperty,
        [PropertyName.DeviceState]: DeviceStateProperty,
        [PropertyName.DeviceChargingStatus]: DeviceChargingStatusProperty,
        [PropertyName.DeviceSnooze]: DeviceSnoozeProperty,
        [PropertyName.DeviceSnoozeTime]: DeviceSnoozeTimeProperty,
        [PropertyName.DeviceSnoozeStartTime]: DeviceSnoozeStartTimeProperty,
        [PropertyName.DevicePersonName]: DevicePersonNameProperty,
    },
    [DeviceType.KEYPAD]: {
        ...GenericDeviceProperties,
        [PropertyName.DeviceBatteryLow]: DeviceBatteryLowKeypadProperty,
        [PropertyName.DeviceState]: DeviceStateProperty,
        [PropertyName.DeviceWifiRSSI]: DeviceWifiRSSIKeypadProperty,
        [PropertyName.DeviceWifiSignalLevel]: DeviceWifiSignalLevelProperty,
        [PropertyName.DeviceBatteryIsCharging]: DeviceBatteryIsChargingKeypadProperty,
    },
    [DeviceType.LOCK_WIFI]: {
        ...GenericDeviceProperties,
        [PropertyName.DeviceBattery]: DeviceBatteryLockProperty,
        [PropertyName.DeviceLocked]: DeviceLockedProperty,
        [PropertyName.DeviceLockStatus]: DeviceAdvancedLockStatusProperty,
        [PropertyName.DeviceAutoLock]: DeviceAutoLockProperty,
        [PropertyName.DeviceAutoLockTimer]: DeviceAutoLockTimerProperty,
        [PropertyName.DeviceAutoLockSchedule]: DeviceAutoLockScheduleProperty,
        [PropertyName.DeviceAutoLockScheduleStartTime]: DeviceAutoLockScheduleStartTimeProperty,
        [PropertyName.DeviceAutoLockScheduleEndTime]: DeviceAutoLockScheduleEndTimeProperty,
        [PropertyName.DeviceOneTouchLocking]: DeviceOneTouchLockingProperty,
        [PropertyName.DeviceWrongTryProtection]: DeviceWrongTryProtectionProperty,
        [PropertyName.DeviceWrongTryAttempts]: DeviceWrongTryAttemptsProperty,
        [PropertyName.DeviceWrongTryLockdownTime]: DeviceWrongTryLockdownTimeProperty,
        [PropertyName.DeviceScramblePasscode]: DeviceScramblePasscodeProperty,
        [PropertyName.DeviceSound]: DeviceSoundProperty,
        [PropertyName.DeviceNotification]: DeviceNotificationProperty,
        [PropertyName.DeviceNotificationUnlocked]: DeviceNotificationUnlockedProperty,
        [PropertyName.DeviceNotificationLocked]: DeviceNotificationLockedProperty,
        [PropertyName.DeviceLowBatteryAlert]: DeviceLowBatteryAlertProperty,
    },
    [DeviceType.LOCK_WIFI_NO_FINGER]: {
        ...GenericDeviceProperties,
        [PropertyName.DeviceBattery]: DeviceBatteryLockProperty,
        [PropertyName.DeviceLocked]: DeviceLockedProperty,
        [PropertyName.DeviceLockStatus]: DeviceAdvancedLockStatusProperty,
        [PropertyName.DeviceAutoLock]: DeviceAutoLockProperty,
        [PropertyName.DeviceAutoLockTimer]: DeviceAutoLockTimerProperty,
        [PropertyName.DeviceAutoLockSchedule]: DeviceAutoLockScheduleProperty,
        [PropertyName.DeviceAutoLockScheduleStartTime]: DeviceAutoLockScheduleStartTimeProperty,
        [PropertyName.DeviceAutoLockScheduleEndTime]: DeviceAutoLockScheduleEndTimeProperty,
        [PropertyName.DeviceOneTouchLocking]: DeviceOneTouchLockingProperty,
        [PropertyName.DeviceWrongTryProtection]: DeviceWrongTryProtectionProperty,
        [PropertyName.DeviceWrongTryAttempts]: DeviceWrongTryAttemptsProperty,
        [PropertyName.DeviceWrongTryLockdownTime]: DeviceWrongTryLockdownTimeProperty,
        [PropertyName.DeviceScramblePasscode]: DeviceScramblePasscodeProperty,
        [PropertyName.DeviceSound]: DeviceSoundProperty,
        [PropertyName.DeviceNotification]: DeviceNotificationProperty,
        [PropertyName.DeviceNotificationUnlocked]: DeviceNotificationUnlockedProperty,
        [PropertyName.DeviceNotificationLocked]: DeviceNotificationLockedProperty,
        [PropertyName.DeviceLowBatteryAlert]: DeviceLowBatteryAlertProperty,
    },
    [DeviceType.LOCK_8503]: {
        ...GenericDeviceProperties,
        [PropertyName.DeviceBattery]: DeviceBatteryLockProperty,
        [PropertyName.DeviceLocked]: DeviceLockedProperty,
        [PropertyName.DeviceLockStatus]: DeviceAdvancedLockStatusProperty,
        [PropertyName.DeviceAutoLock]: DeviceAutoLockProperty,
        [PropertyName.DeviceAutoLockTimer]: DeviceAutoLockTimerProperty,
        [PropertyName.DeviceAutoLockSchedule]: DeviceAutoLockScheduleProperty,
        [PropertyName.DeviceAutoLockScheduleStartTime]: DeviceAutoLockScheduleStartTimeProperty,
        [PropertyName.DeviceAutoLockScheduleEndTime]: DeviceAutoLockScheduleEndTimeProperty,
        [PropertyName.DeviceOneTouchLocking]: DeviceOneTouchLockingProperty,
        [PropertyName.DeviceWrongTryProtection]: DeviceWrongTryProtectionProperty,
        [PropertyName.DeviceWrongTryAttempts]: DeviceWrongTryAttemptsProperty,
        [PropertyName.DeviceWrongTryLockdownTime]: DeviceWrongTryLockdownTimeProperty,
        [PropertyName.DeviceScramblePasscode]: DeviceScramblePasscodeProperty,
        [PropertyName.DeviceSound]: DeviceSoundSimpleProperty,
        [PropertyName.DeviceNotification]: DeviceNotificationProperty,
        [PropertyName.DeviceNotificationUnlocked]: DeviceNotificationUnlockedProperty,
        [PropertyName.DeviceNotificationLocked]: DeviceNotificationLockedProperty,
        [PropertyName.DeviceLowBatteryAlert]: DeviceLowBatteryAlertProperty,
    },
    [DeviceType.LOCK_85A3]: {
        ...GenericDeviceProperties,
        [PropertyName.DeviceBattery]: DeviceBatteryProperty,
    },
    [DeviceType.LOCK_8504]: {
        ...GenericDeviceProperties,
        [PropertyName.DeviceBattery]: DeviceBatteryLockProperty,
        [PropertyName.DeviceLocked]: DeviceLockedProperty,
        [PropertyName.DeviceLockStatus]: DeviceAdvancedLockStatusProperty,
        [PropertyName.DeviceAutoLock]: DeviceAutoLockProperty,
        [PropertyName.DeviceAutoLockTimer]: DeviceAutoLockTimerProperty,
        [PropertyName.DeviceAutoLockSchedule]: DeviceAutoLockScheduleProperty,
        [PropertyName.DeviceAutoLockScheduleStartTime]: DeviceAutoLockScheduleStartTimeProperty,
        [PropertyName.DeviceAutoLockScheduleEndTime]: DeviceAutoLockScheduleEndTimeProperty,
        [PropertyName.DeviceOneTouchLocking]: DeviceOneTouchLockingProperty,
        [PropertyName.DeviceWrongTryProtection]: DeviceWrongTryProtectionProperty,
        [PropertyName.DeviceWrongTryAttempts]: DeviceWrongTryAttemptsProperty,
        [PropertyName.DeviceWrongTryLockdownTime]: DeviceWrongTryLockdownTimeProperty,
        [PropertyName.DeviceScramblePasscode]: DeviceScramblePasscodeProperty,
        [PropertyName.DeviceSound]: DeviceSoundSimpleProperty,
        [PropertyName.DeviceNotification]: DeviceNotificationProperty,
        [PropertyName.DeviceNotificationUnlocked]: DeviceNotificationUnlockedProperty,
        [PropertyName.DeviceNotificationLocked]: DeviceNotificationLockedProperty,
        [PropertyName.DeviceLowBatteryAlert]: DeviceLowBatteryAlertProperty,
    },
    [DeviceType.LOCK_BLE]: {
        ...GenericDeviceProperties,
        [PropertyName.DeviceState]: DeviceStateLockProperty,
        [PropertyName.DeviceBattery]: DeviceBatteryLockProperty,
        [PropertyName.DeviceWifiRSSI]: DeviceWifiRSSILockProperty,
        [PropertyName.DeviceLocked]: DeviceLockedProperty,
        [PropertyName.DeviceLockStatus]: DeviceBasicLockStatusProperty,
    },
    [DeviceType.LOCK_BLE_NO_FINGER]: {
        ...GenericDeviceProperties,
        [PropertyName.DeviceState]: DeviceStateLockProperty,
        [PropertyName.DeviceBattery]: DeviceBatteryLockProperty,
        [PropertyName.DeviceWifiRSSI]: DeviceWifiRSSILockProperty,
        [PropertyName.DeviceLocked]: DeviceLockedProperty,
        [PropertyName.DeviceLockStatus]: DeviceBasicLockStatusProperty,
    },
    [DeviceType.MOTION_SENSOR]: {
        ...GenericDeviceProperties,
        [PropertyName.DeviceBatteryLow]: DeviceBatteryLowMotionSensorProperty,
        [PropertyName.DeviceMotionDetected]: DeviceMotionDetectedProperty,
        [PropertyName.DeviceMotionSensorPIREvent]: DeviceMotionSensorPIREventProperty,
    },
    [DeviceType.SENSOR]: {
        ...GenericDeviceProperties,
        [PropertyName.DeviceSensorOpen]: DeviceSensorOpenProperty,
        [PropertyName.DeviceBatteryLow]: DeviceBatteryLowSensorProperty,
        [PropertyName.DeviceSensorChangeTime]: DeviceSensorChangeTimeProperty,
        [PropertyName.DeviceChirpVolume]: DeviceChirpVolumeEntrySensorProperty,
        [PropertyName.DeviceChirpTone]: DeviceChirpToneEntrySensorProperty,
        [PropertyName.DeviceState]: DeviceStateProperty,
        [PropertyName.DeviceWifiRSSI]: DeviceWifiRSSIEntrySensorProperty,
    },
    [DeviceType.SMART_SAFE_7400]: {
        ...GenericDeviceProperties,
        [PropertyName.DeviceWifiRSSI]: DeviceWifiRSSISmartSafeProperty,
        [PropertyName.DeviceWifiSignalLevel]: DeviceWifiSignalLevelProperty,
        [PropertyName.DeviceBattery]: DeviceBatteryProperty,
        [PropertyName.DeviceWrongTryProtection]: DeviceWrongTryProtectionSmartSafeProperty,
        [PropertyName.DeviceWrongTryAttempts]: DeviceWrongTryAttemptsSmartSafeProperty,
        [PropertyName.DeviceWrongTryLockdownTime]: DeviceWrongTryLockdownTimeSmartSafeProperty,
        [PropertyName.DeviceLeftOpenAlarm]: DeviceLeftOpenAlarmProperty,
        [PropertyName.DeviceLeftOpenAlarmDuration]: DeviceLeftOpenAlarmDurationProperty,
        [PropertyName.DeviceDualUnlock]: DeviceDualUnlockProperty,
        [PropertyName.DevicePowerSave]: DevicePowerSaveProperty,
        [PropertyName.DeviceInteriorBrightness]: DeviceInteriorBrightnessProperty,
        [PropertyName.DeviceInteriorBrightnessDuration]: DeviceInteriorBrightnessDurationProperty,
        [PropertyName.DeviceTamperAlarm]: DeviceTamperAlarmProperty,
        [PropertyName.DeviceRemoteUnlock]: DeviceRemoteUnlockProperty,
        [PropertyName.DeviceRemoteUnlockMasterPIN]: DeviceRemoteUnlockMasterPINProperty,
        [PropertyName.DeviceScramblePasscode]: DeviceScramblePasscodeSmartSafeProperty,
        [PropertyName.DeviceAlarmVolume]: DeviceAlarmVolumeProperty,
        [PropertyName.DevicePromptVolume]: DevicePromptVolumeProperty,
        [PropertyName.DeviceNotificationUnlockByKey]: DeviceNotificationUnlockByKeyProperty,
        [PropertyName.DeviceNotificationUnlockByPIN]: DeviceNotificationUnlockByPINProperty,
        [PropertyName.DeviceNotificationUnlockByFingerprint]: DeviceNotificationUnlockByFingerprintProperty,
        [PropertyName.DeviceNotificationUnlockByApp]: DeviceNotificationUnlockByAppProperty,
        [PropertyName.DeviceNotificationDualLock]: DeviceNotificationDualLockProperty,
        [PropertyName.DeviceNotificationDualUnlock]: DeviceNotificationDualUnlockProperty,
        [PropertyName.DeviceNotificationWrongTryProtect]: DeviceNotificationWrongTryProtectProperty,
        [PropertyName.DeviceNotificationJammed]: DeviceNotificationJammedProperty,
        [PropertyName.DeviceLocked]: DeviceLockedSmartSafeProperty,
        [PropertyName.DeviceJammedAlert]: DeviceJammedAlertProperty,
        [PropertyName.Device911Alert]: Device911AlertProperty,
        [PropertyName.Device911AlertEvent]: Device911AlertEventProperty,
        [PropertyName.DeviceShakeAlert]: DeviceShakeAlertProperty,
        [PropertyName.DeviceShakeAlertEvent]: DeviceShakeAlertEventProperty,
        [PropertyName.DeviceLowBatteryAlert]: DeviceLowBatteryAlertProperty,
        [PropertyName.DeviceLongTimeNotCloseAlert]: DeviceLongTimeNotCloseAlertProperty,
        [PropertyName.DeviceWrongTryProtectAlert]: DeviceWrongTryProtectAlertProperty,
    },
    [DeviceType.SMART_SAFE_7401]: {
        ...GenericDeviceProperties,
        [PropertyName.DeviceWifiRSSI]: DeviceWifiRSSISmartSafeProperty,
        [PropertyName.DeviceWifiSignalLevel]: DeviceWifiSignalLevelProperty,
        [PropertyName.DeviceBattery]: DeviceBatteryProperty,
        [PropertyName.DeviceWrongTryProtection]: DeviceWrongTryProtectionSmartSafeProperty,
        [PropertyName.DeviceWrongTryAttempts]: DeviceWrongTryAttemptsSmartSafeProperty,
        [PropertyName.DeviceWrongTryLockdownTime]: DeviceWrongTryLockdownTimeSmartSafeProperty,
        [PropertyName.DeviceLeftOpenAlarm]: DeviceLeftOpenAlarmProperty,
        [PropertyName.DeviceLeftOpenAlarmDuration]: DeviceLeftOpenAlarmDurationProperty,
        [PropertyName.DeviceDualUnlock]: DeviceDualUnlockProperty,
        [PropertyName.DevicePowerSave]: DevicePowerSaveProperty,
        [PropertyName.DeviceInteriorBrightness]: DeviceInteriorBrightnessProperty,
        [PropertyName.DeviceInteriorBrightnessDuration]: DeviceInteriorBrightnessDurationProperty,
        [PropertyName.DeviceTamperAlarm]: DeviceTamperAlarmProperty,
        [PropertyName.DeviceRemoteUnlock]: DeviceRemoteUnlockProperty,
        [PropertyName.DeviceRemoteUnlockMasterPIN]: DeviceRemoteUnlockMasterPINProperty,
        [PropertyName.DeviceScramblePasscode]: DeviceScramblePasscodeSmartSafeProperty,
        [PropertyName.DeviceAlarmVolume]: DeviceAlarmVolumeProperty,
        [PropertyName.DevicePromptVolume]: DevicePromptVolumeProperty,
        [PropertyName.DeviceNotificationUnlockByKey]: DeviceNotificationUnlockByKeyProperty,
        [PropertyName.DeviceNotificationUnlockByPIN]: DeviceNotificationUnlockByPINProperty,
        [PropertyName.DeviceNotificationUnlockByFingerprint]: DeviceNotificationUnlockByFingerprintProperty,
        [PropertyName.DeviceNotificationUnlockByApp]: DeviceNotificationUnlockByAppProperty,
        [PropertyName.DeviceNotificationDualLock]: DeviceNotificationDualLockProperty,
        [PropertyName.DeviceNotificationDualUnlock]: DeviceNotificationDualUnlockProperty,
        [PropertyName.DeviceNotificationWrongTryProtect]: DeviceNotificationWrongTryProtectProperty,
        [PropertyName.DeviceNotificationJammed]: DeviceNotificationJammedProperty,
        [PropertyName.DeviceLocked]: DeviceLockedSmartSafeProperty,
        [PropertyName.DeviceJammedAlert]: DeviceJammedAlertProperty,
        [PropertyName.Device911Alert]: Device911AlertProperty,
        [PropertyName.Device911AlertEvent]: Device911AlertEventProperty,
        [PropertyName.DeviceShakeAlert]: DeviceShakeAlertProperty,
        [PropertyName.DeviceShakeAlertEvent]: DeviceShakeAlertEventProperty,
        [PropertyName.DeviceLowBatteryAlert]: DeviceLowBatteryAlertProperty,
        [PropertyName.DeviceLongTimeNotCloseAlert]: DeviceLongTimeNotCloseAlertProperty,
        [PropertyName.DeviceWrongTryProtectAlert]: DeviceWrongTryProtectAlertProperty,
    },
    [DeviceType.SMART_SAFE_7402]: {
        ...GenericDeviceProperties,
        [PropertyName.DeviceWifiRSSI]: DeviceWifiRSSISmartSafeProperty,
        [PropertyName.DeviceWifiSignalLevel]: DeviceWifiSignalLevelProperty,
        [PropertyName.DeviceBattery]: DeviceBatteryProperty,
        [PropertyName.DeviceWrongTryProtection]: DeviceWrongTryProtectionSmartSafeProperty,
        [PropertyName.DeviceWrongTryAttempts]: DeviceWrongTryAttemptsSmartSafeProperty,
        [PropertyName.DeviceWrongTryLockdownTime]: DeviceWrongTryLockdownTimeSmartSafeProperty,
        [PropertyName.DeviceLeftOpenAlarm]: DeviceLeftOpenAlarmProperty,
        [PropertyName.DeviceLeftOpenAlarmDuration]: DeviceLeftOpenAlarmDurationProperty,
        [PropertyName.DeviceDualUnlock]: DeviceDualUnlockProperty,
        [PropertyName.DevicePowerSave]: DevicePowerSaveProperty,
        [PropertyName.DeviceInteriorBrightness]: DeviceInteriorBrightnessProperty,
        [PropertyName.DeviceInteriorBrightnessDuration]: DeviceInteriorBrightnessDurationProperty,
        [PropertyName.DeviceTamperAlarm]: DeviceTamperAlarmProperty,
        [PropertyName.DeviceRemoteUnlock]: DeviceRemoteUnlockProperty,
        [PropertyName.DeviceRemoteUnlockMasterPIN]: DeviceRemoteUnlockMasterPINProperty,
        [PropertyName.DeviceScramblePasscode]: DeviceScramblePasscodeSmartSafeProperty,
        [PropertyName.DeviceAlarmVolume]: DeviceAlarmVolumeProperty,
        [PropertyName.DevicePromptVolume]: DevicePromptVolumeProperty,
        [PropertyName.DeviceNotificationUnlockByKey]: DeviceNotificationUnlockByKeyProperty,
        [PropertyName.DeviceNotificationUnlockByPIN]: DeviceNotificationUnlockByPINProperty,
        [PropertyName.DeviceNotificationUnlockByFingerprint]: DeviceNotificationUnlockByFingerprintProperty,
        [PropertyName.DeviceNotificationUnlockByApp]: DeviceNotificationUnlockByAppProperty,
        [PropertyName.DeviceNotificationDualLock]: DeviceNotificationDualLockProperty,
        [PropertyName.DeviceNotificationDualUnlock]: DeviceNotificationDualUnlockProperty,
        [PropertyName.DeviceNotificationWrongTryProtect]: DeviceNotificationWrongTryProtectProperty,
        [PropertyName.DeviceNotificationJammed]: DeviceNotificationJammedProperty,
        [PropertyName.DeviceLocked]: DeviceLockedSmartSafeProperty,
        [PropertyName.DeviceJammedAlert]: DeviceJammedAlertProperty,
        [PropertyName.Device911Alert]: Device911AlertProperty,
        [PropertyName.Device911AlertEvent]: Device911AlertEventProperty,
        [PropertyName.DeviceShakeAlert]: DeviceShakeAlertProperty,
        [PropertyName.DeviceShakeAlertEvent]: DeviceShakeAlertEventProperty,
        [PropertyName.DeviceLowBatteryAlert]: DeviceLowBatteryAlertProperty,
        [PropertyName.DeviceLongTimeNotCloseAlert]: DeviceLongTimeNotCloseAlertProperty,
        [PropertyName.DeviceWrongTryProtectAlert]: DeviceWrongTryProtectAlertProperty,
    },
    [DeviceType.SMART_SAFE_7403]: {
        ...GenericDeviceProperties,
        [PropertyName.DeviceWifiRSSI]: DeviceWifiRSSISmartSafeProperty,
        [PropertyName.DeviceWifiSignalLevel]: DeviceWifiSignalLevelProperty,
        [PropertyName.DeviceBattery]: DeviceBatteryProperty,
        [PropertyName.DeviceWrongTryProtection]: DeviceWrongTryProtectionSmartSafeProperty,
        [PropertyName.DeviceWrongTryAttempts]: DeviceWrongTryAttemptsSmartSafeProperty,
        [PropertyName.DeviceWrongTryLockdownTime]: DeviceWrongTryLockdownTimeSmartSafeProperty,
        [PropertyName.DeviceLeftOpenAlarm]: DeviceLeftOpenAlarmProperty,
        [PropertyName.DeviceLeftOpenAlarmDuration]: DeviceLeftOpenAlarmDurationProperty,
        [PropertyName.DeviceDualUnlock]: DeviceDualUnlockProperty,
        [PropertyName.DevicePowerSave]: DevicePowerSaveProperty,
        [PropertyName.DeviceInteriorBrightness]: DeviceInteriorBrightnessProperty,
        [PropertyName.DeviceInteriorBrightnessDuration]: DeviceInteriorBrightnessDurationProperty,
        [PropertyName.DeviceTamperAlarm]: DeviceTamperAlarmProperty,
        [PropertyName.DeviceRemoteUnlock]: DeviceRemoteUnlockProperty,
        [PropertyName.DeviceRemoteUnlockMasterPIN]: DeviceRemoteUnlockMasterPINProperty,
        [PropertyName.DeviceScramblePasscode]: DeviceScramblePasscodeSmartSafeProperty,
        [PropertyName.DeviceAlarmVolume]: DeviceAlarmVolumeProperty,
        [PropertyName.DevicePromptVolume]: DevicePromptVolumeProperty,
        [PropertyName.DeviceNotificationUnlockByKey]: DeviceNotificationUnlockByKeyProperty,
        [PropertyName.DeviceNotificationUnlockByPIN]: DeviceNotificationUnlockByPINProperty,
        [PropertyName.DeviceNotificationUnlockByFingerprint]: DeviceNotificationUnlockByFingerprintProperty,
        [PropertyName.DeviceNotificationUnlockByApp]: DeviceNotificationUnlockByAppProperty,
        [PropertyName.DeviceNotificationDualLock]: DeviceNotificationDualLockProperty,
        [PropertyName.DeviceNotificationDualUnlock]: DeviceNotificationDualUnlockProperty,
        [PropertyName.DeviceNotificationWrongTryProtect]: DeviceNotificationWrongTryProtectProperty,
        [PropertyName.DeviceNotificationJammed]: DeviceNotificationJammedProperty,
        [PropertyName.DeviceLocked]: DeviceLockedSmartSafeProperty,
        [PropertyName.DeviceJammedAlert]: DeviceJammedAlertProperty,
        [PropertyName.Device911Alert]: Device911AlertProperty,
        [PropertyName.Device911AlertEvent]: Device911AlertEventProperty,
        [PropertyName.DeviceShakeAlert]: DeviceShakeAlertProperty,
        [PropertyName.DeviceShakeAlertEvent]: DeviceShakeAlertEventProperty,
        [PropertyName.DeviceLowBatteryAlert]: DeviceLowBatteryAlertProperty,
        [PropertyName.DeviceLongTimeNotCloseAlert]: DeviceLongTimeNotCloseAlertProperty,
        [PropertyName.DeviceWrongTryProtectAlert]: DeviceWrongTryProtectAlertProperty,
    },
    [DeviceType.WALL_LIGHT_CAM]: {
        ...GenericDeviceProperties,
        [PropertyName.DeviceEnabled]: DeviceEnabledSoloProperty,
        [PropertyName.DeviceAutoNightvision]: DeviceAutoNightvisionWalllightProperty,
        [PropertyName.DeviceMotionDetection]: DeviceMotionDetectionIndoorSoloFloodProperty,
        [PropertyName.DeviceWatermark]: DeviceWatermarkSoloWiredDoorbellProperty,
        [PropertyName.DeviceMotionDetected]: DeviceMotionDetectedProperty,
        [PropertyName.DevicePersonDetected]: DevicePersonDetectedProperty,
        [PropertyName.DeviceStatusLed]: DeviceStatusLedProperty,
        [PropertyName.DevicePicture]: DevicePictureProperty,
        [PropertyName.DevicePictureUrl]: DevicePictureUrlProperty,
        [PropertyName.DeviceLight]: DeviceFloodlightLightProperty,
        [PropertyName.DeviceLightSettingsBrightnessManual]: DeviceFloodlightLightSettingsBrightnessManualProperty,
        [PropertyName.DeviceLightSettingsManualDailyLighting]: DeviceLightSettingsManualDailyLightingProperty,
        //[PropertyName.DeviceLightSettingsManualColoredLighting]: DeviceLightSettingsManualColoredLightingProperty, //6381
        [PropertyName.DeviceLightSettingsManualDynamicLighting]: DeviceLightSettingsManualDynamicLightingProperty,
        [PropertyName.DeviceLightSettingsBrightnessMotion]: DeviceFloodlightLightSettingsBrightnessMotionProperty,
        [PropertyName.DeviceLightSettingsBrightnessSchedule]: DeviceFloodlightLightSettingsBrightnessScheduleProperty,
        [PropertyName.DeviceLightSettingsScheduleDailyLighting]: DeviceLightSettingsScheduleDailyLightingProperty,
        //[PropertyName.DeviceLightSettingsScheduleColoredLighting]: DeviceLightSettingsScheduleColoredLightingProperty,
        [PropertyName.DeviceLightSettingsScheduleDynamicLighting]: DeviceLightSettingsScheduleDynamicLightingProperty,
        [PropertyName.DeviceLightSettingsMotionTriggered]: DeviceFloodlightLightSettingsMotionTriggeredProperty,
        [PropertyName.DeviceLightSettingsMotionTriggeredTimer]: DeviceFloodlightLightSettingsMotionTriggeredTimerProperty,
        [PropertyName.DeviceLightSettingsMotionDailyLighting]: DeviceLightSettingsMotionDailyLightingProperty,
        //[PropertyName.DeviceLightSettingsMotionColoredLighting]: DeviceLightSettingsMotionColoredLightingProperty,
        [PropertyName.DeviceLightSettingsMotionDynamicLighting]: DeviceLightSettingsMotionDynamicLightingProperty,
        [PropertyName.DeviceLightSettingsMotionActivationMode]: DeviceLightSettingsMotionActivationModeProperty,
        [PropertyName.DeviceMotionDetectionSensitivity]: DeviceMotionDetectionSensitivityBatteryDoorbellProperty,
        [PropertyName.DeviceSpeakerVolume]: DeviceSpeakerVolumeWalllightProperty,
        [PropertyName.DeviceAudioRecording]: DeviceAudioRecordingProperty,
        [PropertyName.DeviceRecordingClipLength]: DeviceRecordingClipLengthWalllightProperty,
        [PropertyName.DeviceRecordingEndClipMotionStops]: DeviceRecordingEndClipMotionStopsProperty,
        [PropertyName.DeviceWifiRSSI]: DeviceWifiRSSIProperty,
        [PropertyName.DeviceWifiSignalLevel]: DeviceWifiSignalLevelProperty,
        [PropertyName.DeviceSnooze]: DeviceSnoozeProperty,
        [PropertyName.DeviceSnoozeTime]: DeviceSnoozeTimeProperty,
        [PropertyName.DeviceSnoozeStartTime]: DeviceSnoozeStartTimeProperty,
        [PropertyName.DevicePersonName]: DevicePersonNameProperty,
        [PropertyName.DeviceVideoStreamingQuality]: DeviceVideoStreamingQualityWalllightProperty,
        [PropertyName.DeviceVideoRecordingQuality]: DeviceVideoRecordingQualityWalllightProperty,
        [PropertyName.DeviceNotificationPerson]: DeviceNotificationPersonWalllightProperty,
        [PropertyName.DeviceNotificationAllOtherMotion]: DeviceNotificationAllOtherMotionWalllightProperty,
        [PropertyName.DeviceMotionDetectionTypeHuman]: DeviceMotionDetectionTypeHumanWallLightProperty,
        [PropertyName.DeviceMotionDetectionTypeAllOtherMotions]: DeviceMotionDetectionTypeAllOhterMotionsWalllightProperty,
        [PropertyName.DeviceNotification]: DeviceNotificationWalllightProperty,
        [PropertyName.DeviceNotificationType]: DeviceNotificationTypeWalllightProperty,
    }
}

export const StationNameProperty: PropertyMetadataString = {
    key: "station_name",
    name: PropertyName.Name,
    label: "Name",
    readable: true,
    writeable: false,
    type: "string",
}

export const StationModelProperty: PropertyMetadataString = {
    key: "station_model",
    name: PropertyName.Model,
    label: "Model",
    readable: true,
    writeable: false,
    type: "string",
}

export const StationSerialNumberProperty: PropertyMetadataString = {
    key: "station_sn",
    name: PropertyName.SerialNumber,
    label: "Serial number",
    readable: true,
    writeable: false,
    type: "string",
}

export const BaseStationProperties: IndexedProperty = {
    [StationNameProperty.name]: StationNameProperty,
    [StationModelProperty.name]: StationModelProperty,
    [StationSerialNumberProperty.name]: StationSerialNumberProperty,
    [GenericTypeProperty.name]: GenericTypeProperty,
    [GenericHWVersionProperty.name]: GenericHWVersionProperty,
    [GenericSWVersionProperty.name]: GenericSWVersionProperty,
}

export const StationGuardModeProperty: PropertyMetadataNumeric = {
    key: ParamType.GUARD_MODE,
    name: PropertyName.StationGuardMode,
    label: "Guard Mode",
    readable: true,
    writeable: true,
    type: "number",
    states: {
        0: "Away",
        1: "Home",
        2: "Schedule",
        3: "Custom 1",
        4: "Custom 2",
        5: "Custom 3",
        47: "Geofencing",
        63: "Disarmed",
    },
}

export const StationGuardModeKeyPadProperty: PropertyMetadataNumeric = {
    ...StationGuardModeProperty,
    states: {
        0: "Away",
        1: "Home",
        2: "Schedule",
        3: "Custom 1",
        4: "Custom 2",
        5: "Custom 3",
        6: "Off",
        47: "Geofencing",
        63: "Disarmed",
    },
}

export const StationCurrentModeProperty: PropertyMetadataNumeric = {
    key: CommandType.CMD_GET_ALARM_MODE,
    name: PropertyName.StationCurrentMode,
    label: "Current Mode",
    readable: true,
    writeable: false,
    type: "number",
    states: {
        0: "Away",
        1: "Home",
        3: "Custom 1",
        4: "Custom 2",
        5: "Custom 3",
        63: "Disarmed",
    },
}

export const StationCurrentModeKeyPadProperty: PropertyMetadataNumeric = {
    ...StationCurrentModeProperty,
    states: {
        0: "Away",
        1: "Home",
        3: "Custom 1",
        4: "Custom 2",
        5: "Custom 3",
        6: "Off",
        63: "Disarmed",
    },
}

export const StationLanIpAddressProperty: PropertyMetadataString = {
    key: CommandType.CMD_GET_HUB_LAN_IP,
    name: PropertyName.StationLANIpAddress,
    label: "LAN IP Address",
    readable: true,
    writeable: false,
    type: "string",
}

export const StationLanIpAddressStandaloneProperty: PropertyMetadataString = {
    ...StationLanIpAddressProperty,
    key: "ip_addr",
};

export const StationMacAddressProperty: PropertyMetadataString = {
    key: "wifi_mac",
    //key: "sub1g_mac", // are always the same
    name: PropertyName.StationMacAddress,
    label: "MAC Address",
    readable: true,
    writeable: false,
    type: "string",
}

export const StationAlarmVolumeProperty: PropertyMetadataNumeric = {
    key: CommandType.CMD_SET_HUB_SPK_VOLUME,
    name: PropertyName.StationAlarmVolume,
    label: "Alarm Volume",
    readable: true,
    writeable: true,
    type: "number",
    min: 1,
    max: 26,
    default: 26,
}

export const StationAlarmVolumeWalllightProperty: PropertyMetadataNumeric = {
    key: CommandType.CMD_WALL_LIGHT_ALERT_VOLUME,
    name: PropertyName.StationAlarmVolume,
    label: "Alarm Volume",
    readable: true,
    writeable: true,
    type: "number",
    states: {
        1: "Low",
        2: "Medium",
        3: "High"
    },
}

export const StationPromptVolumeProperty: PropertyMetadataNumeric = {
    key: CommandType.CMD_SET_PROMPT_VOLUME,
    name: PropertyName.StationPromptVolume,
    label: "Prompt Volume",
    readable: true,
    writeable: true,
    type: "number",
    min: 0,
    max: 26,
}

export const StationAlarmToneProperty: PropertyMetadataNumeric = {
    key: CommandType.CMD_HUB_ALARM_TONE,
    name: PropertyName.StationAlarmTone,
    label: "Alarm Tone",
    readable: true,
    writeable: true,
    type: "number",
    states: {
        1: "Alarm sound 1",
        2: "Alarm sound 2",
    }
}

export const StationNotificationSwitchModeScheduleProperty: PropertyMetadataBoolean = {
    key: CommandType.CMD_HUB_NOTIFY_MODE,
    name: PropertyName.StationNotificationSwitchModeSchedule,
    label: "Notification Switch Mode Schedule",
    readable: true,
    writeable: true,
    type: "boolean",
}

export const StationNotificationSwitchModeGeofenceProperty: PropertyMetadataBoolean = {
    key: CommandType.CMD_HUB_NOTIFY_MODE,
    name: PropertyName.StationNotificationSwitchModeGeofence,
    label: "Notification Switch Mode Geofence",
    readable: true,
    writeable: true,
    type: "boolean",
}

export const StationNotificationSwitchModeAppProperty: PropertyMetadataBoolean = {
    key: CommandType.CMD_HUB_NOTIFY_MODE,
    name: PropertyName.StationNotificationSwitchModeApp,
    label: "Notification Switch Mode App",
    readable: true,
    writeable: true,
    type: "boolean",
}

export const StationNotificationSwitchModeKeypadProperty: PropertyMetadataBoolean = {
    key: CommandType.CMD_HUB_NOTIFY_MODE,
    name: PropertyName.StationNotificationSwitchModeKeypad,
    label: "Notification Switch Mode Keypad",
    readable: true,
    writeable: true,
    type: "boolean",
}

export const StationNotificationStartAlarmDelayProperty: PropertyMetadataBoolean = {
    key: CommandType.CMD_HUB_NOTIFY_ALARM,
    name: PropertyName.StationNotificationStartAlarmDelay,
    label: "Notification Start Alarm Delay",
    readable: true,
    writeable: true,
    type: "boolean",
}

export const StationTimeFormatProperty: PropertyMetadataNumeric = {
    key: CommandType.CMD_SET_HUB_OSD,
    name: PropertyName.StationTimeFormat,
    label: "Time Format",
    readable: true,
    writeable: true,
    type: "number",
    states: {
        0: "12h",
        1: "24h",
    },
    default: 0,
}

export const StationSwitchModeWithAccessCodeProperty: PropertyMetadataBoolean = {
    key: CommandType.CMD_KEYPAD_PSW_OPEN,
    name: PropertyName.StationSwitchModeWithAccessCode,
    label: "Switch mode with access code",
    readable: true,
    writeable: true,
    type: "boolean",
}

export const StationAutoEndAlarmProperty: PropertyMetadataBoolean = {
    key: CommandType.CMD_SET_HUB_ALARM_AUTO_END,
    name: PropertyName.StationAutoEndAlarm,
    label: "Auto End Alarm",
    readable: true,
    writeable: true,
    type: "boolean",
}

export const StationTurnOffAlarmWithButtonProperty: PropertyMetadataBoolean = {
    key: CommandType.CMD_SET_HUB_ALARM_CLOSE,
    name: PropertyName.StationTurnOffAlarmWithButton,
    label: "Turn off alarm with button",
    readable: true,
    writeable: true,
    type: "boolean",
}

export const StationAlarmProperty: PropertyMetadataBoolean = {
    key: "custom_alarm",
    name: PropertyName.StationAlarm,
    label: "Alarm",
    readable: true,
    writeable: false,
    type: "boolean",
    default: false,
}

export const StationAlarmTypeProperty: PropertyMetadataNumeric = {
    key: "custom_alarmType",
    name: PropertyName.StationAlarmType,
    label: "Alarm Type",
    readable: true,
    writeable: true,
    type: "number",
    states: {
        0: "None",
        2: "Theft",
        3: "Motion",
        4: "Manual",
        5: "Overheating",
        6: "Door",
        7: "Camera Motion",
        8: "Motion Sensor",
        9: "Camera Theft",
        10: "Camera Manual",
        11: "Camera Linkage",
        13: "Keypad",
        /*22: "App Light",
        23: "App Light Sound",
        24: "Motion App Light",
        25: "Motion App Light Alarm",*/
    },
    default: 0,
}

export const StationAlarmArmedProperty: PropertyMetadataBoolean = {
    key: "custom_alarmArmed",
    name: PropertyName.StationAlarmArmed,
    label: "Alarm Armed",
    readable: true,
    writeable: false,
    type: "boolean",
    default: false,
}

export const StationAlarmArmDelayProperty: PropertyMetadataNumeric = {
    key: "custom_alarmArmDelay",
    name: PropertyName.StationAlarmArmDelay,
    label: "Alarm Arm Delay",
    readable: true,
    writeable: true,
    type: "number",
    default: 0,
}

export const StationAlarmDelayProperty: PropertyMetadataNumeric = {
    key: "custom_alarmDelay",
    name: PropertyName.StationAlarmDelay,
    label: "Alarm Delay",
    readable: true,
    writeable: true,
    type: "number",
    default: 0,
}

export const StationAlarmDelayTypeProperty: PropertyMetadataNumeric = {
    key: "custom_alarmDelayType",
    name: PropertyName.StationAlarmDelayType,
    label: "Alarm Delay Type",
    readable: true,
    writeable: true,
    type: "number",
    states: {
        0: "None",
        2: "Theft",
        3: "Motion",
        4: "Manual",
        5: "Overheating",
        6: "Door",
        7: "Camera Motion",
        8: "Motion Sensor",
        9: "Camera Theft",
        10: "Camera Manual",
        11: "Camera Linkage",
        13: "Keypad",
        /*22: "App Light",
        23: "App Light Sound",
        24: "Motion App Light",
        25: "Motion App Light Alarm",*/
    },
    default: 0,
}

export const StationSdStatusProperty: PropertyMetadataNumeric = {
    key: CommandType.CMD_GET_TFCARD_STATUS,
    name: PropertyName.StationSdStatus,
    label: "SD Status",
    readable: true,
    writeable: false,
    type: "number",
    default: undefined,
}

export const StationSdCapacityProperty: PropertyMetadataNumeric = {
    key: "sd_capacity",
    name: PropertyName.StationSdCapacity,
    label: "SD Capacity",
    readable: true,
    writeable: false,
    type: "number",
    default: undefined,
}

export const StationSdAvailableCapacityProperty: PropertyMetadataNumeric = {
    key: "sd_capacity_available",
    name: PropertyName.StationSdCapacityAvailable,
    label: "SD Capacity Available",
    readable: true,
    writeable: false,
    type: "number",
    default: undefined,
}

export const StationProperties: Properties = {
    [DeviceType.STATION]: {
        ...BaseStationProperties,
        [PropertyName.StationLANIpAddress]: StationLanIpAddressProperty,
        [PropertyName.StationMacAddress]: StationMacAddressProperty,
        [PropertyName.StationGuardMode]: StationGuardModeProperty,
        [PropertyName.StationCurrentMode]: StationCurrentModeProperty,
        [PropertyName.StationTimeFormat]: StationTimeFormatProperty,
        [PropertyName.StationPromptVolume]: StationPromptVolumeProperty,
        [PropertyName.StationAlarmVolume]: StationAlarmVolumeProperty,
        [PropertyName.StationAlarmTone]: StationAlarmToneProperty,
        [PropertyName.StationNotificationSwitchModeSchedule]: StationNotificationSwitchModeScheduleProperty,
        [PropertyName.StationNotificationSwitchModeGeofence]: StationNotificationSwitchModeGeofenceProperty,
        [PropertyName.StationNotificationSwitchModeApp]: StationNotificationSwitchModeAppProperty,
        [PropertyName.StationNotificationSwitchModeKeypad]: StationNotificationSwitchModeKeypadProperty,
        [PropertyName.StationNotificationStartAlarmDelay]: StationNotificationStartAlarmDelayProperty,
        [PropertyName.StationHomeSecuritySettings]: StationHomeSecuritySettings,
        [PropertyName.StationAwaySecuritySettings]: StationAwaySecuritySettings,
        [PropertyName.StationCustom1SecuritySettings]: StationCustom1SecuritySettings,
        [PropertyName.StationCustom2SecuritySettings]: StationCustom2SecuritySettings,
        [PropertyName.StationCustom3SecuritySettings]: StationCustom3SecuritySettings,
        [PropertyName.StationOffSecuritySettings]: StationOffSecuritySettings,
        [PropertyName.StationAlarm]: StationAlarmProperty,
        [PropertyName.StationAlarmType]: StationAlarmTypeProperty,
        [PropertyName.StationAlarmArmed]: StationAlarmArmedProperty,
        [PropertyName.StationAlarmArmDelay]: StationAlarmArmDelayProperty,
        [PropertyName.StationAlarmDelay]: StationAlarmDelayProperty,
        [PropertyName.StationAlarmDelayType]: StationAlarmDelayTypeProperty,
        [PropertyName.StationSdStatus]: StationSdStatusProperty,
        [PropertyName.StationSdCapacity]: StationSdCapacityProperty,
        [PropertyName.StationSdCapacityAvailable]: StationSdAvailableCapacityProperty,
    },
    [DeviceType.HB3]: {
        ...BaseStationProperties,
        [PropertyName.StationLANIpAddress]: StationLanIpAddressProperty,
        [PropertyName.StationMacAddress]: StationMacAddressProperty,
        [PropertyName.StationGuardMode]: StationGuardModeProperty,
        [PropertyName.StationCurrentMode]: StationCurrentModeProperty,
        [PropertyName.StationTimeFormat]: StationTimeFormatProperty,
        [PropertyName.StationPromptVolume]: StationPromptVolumeProperty,
        [PropertyName.StationAlarmVolume]: StationAlarmVolumeProperty,
        [PropertyName.StationAlarmTone]: StationAlarmToneProperty,
        [PropertyName.StationNotificationSwitchModeSchedule]: StationNotificationSwitchModeScheduleProperty,
        [PropertyName.StationNotificationSwitchModeGeofence]: StationNotificationSwitchModeGeofenceProperty,
        [PropertyName.StationNotificationSwitchModeApp]: StationNotificationSwitchModeAppProperty,
        [PropertyName.StationNotificationSwitchModeKeypad]: StationNotificationSwitchModeKeypadProperty,
        [PropertyName.StationNotificationStartAlarmDelay]: StationNotificationStartAlarmDelayProperty,
        [PropertyName.StationHomeSecuritySettings]: StationHomeSecuritySettings,
        [PropertyName.StationAwaySecuritySettings]: StationAwaySecuritySettings,
        [PropertyName.StationCustom1SecuritySettings]: StationCustom1SecuritySettings,
        [PropertyName.StationCustom2SecuritySettings]: StationCustom2SecuritySettings,
        [PropertyName.StationCustom3SecuritySettings]: StationCustom3SecuritySettings,
        [PropertyName.StationOffSecuritySettings]: StationOffSecuritySettings,
        [PropertyName.StationAlarm]: StationAlarmProperty,
        [PropertyName.StationAlarmType]: StationAlarmTypeProperty,
        [PropertyName.StationAlarmArmed]: StationAlarmArmedProperty,
        [PropertyName.StationAlarmArmDelay]: StationAlarmArmDelayProperty,
        [PropertyName.StationAlarmDelay]: StationAlarmDelayProperty,
        [PropertyName.StationAlarmDelayType]: StationAlarmDelayTypeProperty,
        [PropertyName.StationSdStatus]: StationSdStatusProperty,
        [PropertyName.StationSdCapacity]: StationSdCapacityProperty,
        [PropertyName.StationSdCapacityAvailable]: StationSdAvailableCapacityProperty,
    },
    [DeviceType.INDOOR_CAMERA]: {
        ...BaseStationProperties,
        [PropertyName.StationLANIpAddress]: StationLanIpAddressStandaloneProperty,
        [PropertyName.StationMacAddress]: StationMacAddressProperty,
        [PropertyName.StationGuardMode]: StationGuardModeProperty,
        [PropertyName.StationCurrentMode]: StationCurrentModeProperty,
        [PropertyName.StationTimeFormat]: StationTimeFormatProperty,
        [PropertyName.StationAlarm]: StationAlarmProperty,
        [PropertyName.StationAlarmType]: StationAlarmTypeProperty,
    },
    [DeviceType.INDOOR_CAMERA_1080]: {
        ...BaseStationProperties,
        [PropertyName.StationLANIpAddress]: StationLanIpAddressStandaloneProperty,
        [PropertyName.StationMacAddress]: StationMacAddressProperty,
        [PropertyName.StationGuardMode]: StationGuardModeProperty,
        [PropertyName.StationCurrentMode]: StationCurrentModeProperty,
        [PropertyName.StationTimeFormat]: StationTimeFormatProperty,
        [PropertyName.StationAlarm]: StationAlarmProperty,
        [PropertyName.StationAlarmType]: StationAlarmTypeProperty,
    },
    [DeviceType.INDOOR_PT_CAMERA]: {
        ...BaseStationProperties,
        [PropertyName.StationLANIpAddress]: StationLanIpAddressStandaloneProperty,
        [PropertyName.StationMacAddress]: StationMacAddressProperty,
        [PropertyName.StationGuardMode]: StationGuardModeProperty,
        [PropertyName.StationCurrentMode]: StationCurrentModeProperty,
        [PropertyName.StationTimeFormat]: StationTimeFormatProperty,
        [PropertyName.StationAlarm]: StationAlarmProperty,
        [PropertyName.StationAlarmType]: StationAlarmTypeProperty,
        [PropertyName.StationSdStatus]: StationSdStatusProperty,
        [PropertyName.StationSdCapacity]: StationSdCapacityProperty,
        [PropertyName.StationSdCapacityAvailable]: StationSdAvailableCapacityProperty,
    },
    [DeviceType.INDOOR_COST_DOWN_CAMERA]: {
        ...BaseStationProperties,
        [PropertyName.StationLANIpAddress]: StationLanIpAddressStandaloneProperty,
        [PropertyName.StationMacAddress]: StationMacAddressProperty,
        [PropertyName.StationGuardMode]: StationGuardModeProperty,
        [PropertyName.StationCurrentMode]: StationCurrentModeProperty,
        [PropertyName.StationTimeFormat]: StationTimeFormatProperty,
        [PropertyName.StationAlarm]: StationAlarmProperty,
        [PropertyName.StationAlarmType]: StationAlarmTypeProperty,
    },
    [DeviceType.INDOOR_PT_CAMERA_1080]: {
        ...BaseStationProperties,
        [PropertyName.StationLANIpAddress]: StationLanIpAddressStandaloneProperty,
        [PropertyName.StationMacAddress]: StationMacAddressProperty,
        [PropertyName.StationGuardMode]: StationGuardModeProperty,
        [PropertyName.StationCurrentMode]: StationCurrentModeProperty,
        [PropertyName.StationTimeFormat]: StationTimeFormatProperty,
        [PropertyName.StationAlarm]: StationAlarmProperty,
        [PropertyName.StationAlarmType]: StationAlarmTypeProperty,
    },
    [DeviceType.INDOOR_OUTDOOR_CAMERA_1080P]: {
        ...BaseStationProperties,
        [PropertyName.StationLANIpAddress]: StationLanIpAddressStandaloneProperty,
        [PropertyName.StationMacAddress]: StationMacAddressProperty,
        [PropertyName.StationGuardMode]: StationGuardModeProperty,
        [PropertyName.StationCurrentMode]: StationCurrentModeProperty,
        [PropertyName.StationTimeFormat]: StationTimeFormatProperty,
        [PropertyName.StationAlarm]: StationAlarmProperty,
        [PropertyName.StationAlarmType]: StationAlarmTypeProperty,
    },
    [DeviceType.INDOOR_OUTDOOR_CAMERA_1080P_NO_LIGHT]: {
        ...BaseStationProperties,
        [PropertyName.StationLANIpAddress]: StationLanIpAddressStandaloneProperty,
        [PropertyName.StationMacAddress]: StationMacAddressProperty,
        [PropertyName.StationGuardMode]: StationGuardModeProperty,
        [PropertyName.StationCurrentMode]: StationCurrentModeProperty,
        [PropertyName.StationTimeFormat]: StationTimeFormatProperty,
        [PropertyName.StationAlarm]: StationAlarmProperty,
        [PropertyName.StationAlarmType]: StationAlarmTypeProperty,
    },
    [DeviceType.INDOOR_OUTDOOR_CAMERA_2K]: {
        ...BaseStationProperties,
        [PropertyName.StationLANIpAddress]: StationLanIpAddressStandaloneProperty,
        [PropertyName.StationMacAddress]: StationMacAddressProperty,
        [PropertyName.StationGuardMode]: StationGuardModeProperty,
        [PropertyName.StationCurrentMode]: StationCurrentModeProperty,
        [PropertyName.StationTimeFormat]: StationTimeFormatProperty,
        [PropertyName.StationAlarm]: StationAlarmProperty,
        [PropertyName.StationAlarmType]: StationAlarmTypeProperty,
    },
    [DeviceType.DOORBELL]: {
        ...BaseStationProperties,
        [PropertyName.StationLANIpAddress]: StationLanIpAddressStandaloneProperty,
        [PropertyName.StationMacAddress]: StationMacAddressProperty,
        [PropertyName.StationGuardMode]: StationGuardModeProperty,
        [PropertyName.StationCurrentMode]: StationCurrentModeProperty,
        [PropertyName.StationTimeFormat]: StationTimeFormatProperty,
    },
    [DeviceType.DOORBELL_SOLO]: {
        ...BaseStationProperties,
        [PropertyName.StationLANIpAddress]: StationLanIpAddressStandaloneProperty,
        [PropertyName.StationMacAddress]: StationMacAddressProperty,
        [PropertyName.StationGuardMode]: StationGuardModeProperty,
        [PropertyName.StationCurrentMode]: StationCurrentModeProperty,
        [PropertyName.StationTimeFormat]: StationTimeFormatProperty,
    },
    [DeviceType.CAMERA_FG]: {
        ...BaseStationProperties,
        [PropertyName.StationLANIpAddress]: StationLanIpAddressStandaloneProperty,
        [PropertyName.StationMacAddress]: StationMacAddressProperty,
        [PropertyName.StationGuardMode]: StationGuardModeProperty,
        [PropertyName.StationCurrentMode]: StationCurrentModeProperty,
        [PropertyName.StationTimeFormat]: StationTimeFormatProperty,
        [PropertyName.StationAlarm]: StationAlarmProperty,
        [PropertyName.StationAlarmType]: StationAlarmTypeProperty,
        //[PropertyName.StationNotificationSwitchModeSchedule]: StationNotificationSwitchModeScheduleProperty,
        //[PropertyName.StationNotificationSwitchModeApp]: StationNotificationSwitchModeAppProperty,
    },
    [DeviceType.SOLO_CAMERA]: {
        ...BaseStationProperties,
        [PropertyName.StationLANIpAddress]: StationLanIpAddressStandaloneProperty,
        [PropertyName.StationMacAddress]: StationMacAddressProperty,
        [PropertyName.StationGuardMode]: StationGuardModeProperty,
        [PropertyName.StationCurrentMode]: StationCurrentModeProperty,
        [PropertyName.StationTimeFormat]: StationTimeFormatProperty,
        [PropertyName.StationAlarm]: StationAlarmProperty,
        [PropertyName.StationAlarmType]: StationAlarmTypeProperty,
    },
    [DeviceType.SOLO_CAMERA_PRO]: {
        ...BaseStationProperties,
        [PropertyName.StationLANIpAddress]: StationLanIpAddressStandaloneProperty,
        [PropertyName.StationMacAddress]: StationMacAddressProperty,
        [PropertyName.StationGuardMode]: StationGuardModeProperty,
        [PropertyName.StationCurrentMode]: StationCurrentModeProperty,
        [PropertyName.StationTimeFormat]: StationTimeFormatProperty,
        [PropertyName.StationAlarm]: StationAlarmProperty,
        [PropertyName.StationAlarmType]: StationAlarmTypeProperty,
    },
    [DeviceType.SOLO_CAMERA_SPOTLIGHT_1080]: {
        ...BaseStationProperties,
        [PropertyName.StationLANIpAddress]: StationLanIpAddressStandaloneProperty,
        [PropertyName.StationMacAddress]: StationMacAddressProperty,
        [PropertyName.StationGuardMode]: StationGuardModeProperty,
        [PropertyName.StationCurrentMode]: StationCurrentModeProperty,
        [PropertyName.StationTimeFormat]: StationTimeFormatProperty,
        [PropertyName.StationAlarm]: StationAlarmProperty,
        [PropertyName.StationAlarmType]: StationAlarmTypeProperty,
    },
    [DeviceType.SOLO_CAMERA_SPOTLIGHT_2K]: {
        ...BaseStationProperties,
        [PropertyName.StationLANIpAddress]: StationLanIpAddressStandaloneProperty,
        [PropertyName.StationMacAddress]: StationMacAddressProperty,
        [PropertyName.StationGuardMode]: StationGuardModeProperty,
        [PropertyName.StationCurrentMode]: StationCurrentModeProperty,
        [PropertyName.StationTimeFormat]: StationTimeFormatProperty,
        [PropertyName.StationAlarm]: StationAlarmProperty,
        [PropertyName.StationAlarmType]: StationAlarmTypeProperty,
    },
    [DeviceType.SOLO_CAMERA_SPOTLIGHT_SOLAR]: {
        ...BaseStationProperties,
        [PropertyName.StationLANIpAddress]: StationLanIpAddressStandaloneProperty,
        [PropertyName.StationMacAddress]: StationMacAddressProperty,
        [PropertyName.StationGuardMode]: StationGuardModeProperty,
        [PropertyName.StationCurrentMode]: StationCurrentModeProperty,
        [PropertyName.StationTimeFormat]: StationTimeFormatProperty,
        [PropertyName.StationAlarm]: StationAlarmProperty,
        [PropertyName.StationAlarmType]: StationAlarmTypeProperty,
    },
    [DeviceType.FLOODLIGHT]: {
        ...BaseStationProperties,
        [PropertyName.StationLANIpAddress]: StationLanIpAddressStandaloneProperty,
        [PropertyName.StationMacAddress]: StationMacAddressProperty,
        [PropertyName.StationGuardMode]: StationGuardModeProperty,
        [PropertyName.StationCurrentMode]: StationCurrentModeProperty,
        [PropertyName.StationTimeFormat]: StationTimeFormatProperty,
        [PropertyName.StationAlarm]: StationAlarmProperty,
        [PropertyName.StationAlarmType]: StationAlarmTypeProperty,
    },
    [DeviceType.FLOODLIGHT_CAMERA_8422]: {
        ...BaseStationProperties,
        [PropertyName.StationLANIpAddress]: StationLanIpAddressStandaloneProperty,
        [PropertyName.StationMacAddress]: StationMacAddressProperty,
        [PropertyName.StationGuardMode]: StationGuardModeProperty,
        [PropertyName.StationCurrentMode]: StationCurrentModeProperty,
        [PropertyName.StationTimeFormat]: StationTimeFormatProperty,
        [PropertyName.StationAlarm]: StationAlarmProperty,
        [PropertyName.StationAlarmType]: StationAlarmTypeProperty,
    },
    [DeviceType.FLOODLIGHT_CAMERA_8423]: {
        ...BaseStationProperties,
        [PropertyName.StationLANIpAddress]: StationLanIpAddressStandaloneProperty,
        [PropertyName.StationMacAddress]: StationMacAddressProperty,
        [PropertyName.StationGuardMode]: StationGuardModeProperty,
        [PropertyName.StationCurrentMode]: StationCurrentModeProperty,
        [PropertyName.StationTimeFormat]: StationTimeFormatProperty,
        [PropertyName.StationAlarm]: StationAlarmProperty,
        [PropertyName.StationAlarmType]: StationAlarmTypeProperty,
    },
    [DeviceType.FLOODLIGHT_CAMERA_8424]: {
        ...BaseStationProperties,
        [PropertyName.StationLANIpAddress]: StationLanIpAddressStandaloneProperty,
        [PropertyName.StationMacAddress]: StationMacAddressProperty,
        [PropertyName.StationGuardMode]: StationGuardModeProperty,
        [PropertyName.StationCurrentMode]: StationCurrentModeProperty,
        [PropertyName.StationTimeFormat]: StationTimeFormatProperty,
        [PropertyName.StationAlarm]: StationAlarmProperty,
        [PropertyName.StationAlarmType]: StationAlarmTypeProperty,
    },
    [DeviceType.WALL_LIGHT_CAM]: {
        ...BaseStationProperties,
        [PropertyName.StationLANIpAddress]: StationLanIpAddressStandaloneProperty,
        [PropertyName.StationMacAddress]: StationMacAddressProperty,
        [PropertyName.StationGuardMode]: StationGuardModeProperty,
        [PropertyName.StationCurrentMode]: StationCurrentModeProperty,
        [PropertyName.StationTimeFormat]: StationTimeFormatProperty,
        [PropertyName.StationAlarm]: StationAlarmProperty,
        [PropertyName.StationAlarmType]: StationAlarmTypeProperty,
        [PropertyName.StationAlarmVolume]: StationAlarmVolumeWalllightProperty,
    },
    [DeviceType.LOCK_WIFI]: {
        ...BaseStationProperties,
    },
    [DeviceType.LOCK_WIFI_NO_FINGER]: {
        ...BaseStationProperties,
    },
    [DeviceType.LOCK_8503]: {
        ...BaseStationProperties,
    },
    [DeviceType.LOCK_8504]: {
        ...BaseStationProperties,
    },
    [DeviceType.LOCK_8592]: {
        ...BaseStationProperties,
    },
    [DeviceType.LOCK_BLE]: {
        ...BaseStationProperties,
    },
    [DeviceType.LOCK_BLE_NO_FINGER]: {
        ...BaseStationProperties,
    },
    [DeviceType.SMART_SAFE_7400]: {
        ...BaseStationProperties,
    },
    [DeviceType.SMART_SAFE_7401]: {
        ...BaseStationProperties,
    },
    [DeviceType.SMART_SAFE_7402]: {
        ...BaseStationProperties,
    },
    [DeviceType.SMART_SAFE_7403]: {
        ...BaseStationProperties,
    },
}

export enum CommandName {
    DeviceStartLivestream = "deviceStartLivestream",
    DeviceStopLivestream = "deviceStopLivestream",
    DeviceQuickResponse = "deviceQuickResponse",
    DevicePanAndTilt = "devicePanAndTilt",
    DeviceTriggerAlarmSound = "deviceTriggerAlarmSound",
    DeviceStartDownload = "deviceStartDownload",
    DeviceCancelDownload = "deviceCancelDownload",
    DeviceLockCalibration = "deviceLockCalibration",
    DeviceCalibrate = "deviceCalibrate",
    DeviceAddUser = "deviceAddUser",
    DeviceDeleteUser = "deviceDeleteUser",
    DeviceUpdateUserPasscode = "deviceUpdateUserPasscode",
    DeviceUpdateUserSchedule = "deviceUpdateUserSchedule",
    DeviceUpdateUsername = "deviceUpdateUsername",
    DeviceSetDefaultAngle = "deviceSetDefaultAngle",
    DeviceSetPrivacyAngle = "deviceSetPrivacyAngle",
    DeviceStartTalkback = "deviceStartTalkback",
    DeviceStopTalkback = "deviceStopTalkback",
    DeviceUnlock = "deviceUnlock",
    DeviceSnooze = "deviceSnooze",
    DeviceVerifyPIN = "deviceVerifyPIN",
    DeviceQueryAllUserId = "deviceQueryAllUserId",
    StationReboot = "stationReboot",
    StationTriggerAlarmSound = "stationTriggerAlarmSound",
    StationChime = "stationChime",
    StationDownloadImage = "stationDownloadImage",
    StationDatabaseQueryLatestInfo = "stationDatabaseQueryLatestInfo",
    StationDatabaseQueryLocal = "stationDatabaseQueryLocal",
    StationDatabaseDelete = "stationDatabaseDelete",
    StationDatabaseCountByDate = "stationDatabaseCoundByDate",
}

export const DeviceCommands: Commands = {
    [DeviceType.CAMERA]: [
        CommandName.DeviceStartLivestream,
        CommandName.DeviceStopLivestream,
        CommandName.DeviceTriggerAlarmSound,
        CommandName.DeviceStartDownload,
        CommandName.DeviceCancelDownload,
        CommandName.DeviceSnooze,
    ],
    [DeviceType.CAMERA2]: [
        CommandName.DeviceStartLivestream,
        CommandName.DeviceStopLivestream,
        CommandName.DeviceTriggerAlarmSound,
        CommandName.DeviceStartDownload,
        CommandName.DeviceCancelDownload,
        CommandName.DeviceStartTalkback,
        CommandName.DeviceStopTalkback,
        CommandName.DeviceSnooze,
    ],
    [DeviceType.CAMERA2C]: [
        CommandName.DeviceStartLivestream,
        CommandName.DeviceStopLivestream,
        CommandName.DeviceTriggerAlarmSound,
        CommandName.DeviceStartDownload,
        CommandName.DeviceCancelDownload,
        CommandName.DeviceStartTalkback,
        CommandName.DeviceStopTalkback,
        CommandName.DeviceSnooze,
    ],
    [DeviceType.CAMERA3]: [
        CommandName.DeviceStartLivestream,
        CommandName.DeviceStopLivestream,
        CommandName.DeviceTriggerAlarmSound,
        CommandName.DeviceStartDownload,
        CommandName.DeviceCancelDownload,
        CommandName.DeviceStartTalkback,
        CommandName.DeviceStopTalkback,
        CommandName.DeviceSnooze,
    ],
    [DeviceType.CAMERA3C]: [
        CommandName.DeviceStartLivestream,
        CommandName.DeviceStopLivestream,
        CommandName.DeviceTriggerAlarmSound,
        CommandName.DeviceStartDownload,
        CommandName.DeviceCancelDownload,
        CommandName.DeviceStartTalkback,
        CommandName.DeviceStopTalkback,
        CommandName.DeviceSnooze,
    ],
    [DeviceType.CAMERA2C_PRO]: [
        CommandName.DeviceStartLivestream,
        CommandName.DeviceStopLivestream,
        CommandName.DeviceTriggerAlarmSound,
        CommandName.DeviceStartDownload,
        CommandName.DeviceCancelDownload,
        CommandName.DeviceStartTalkback,
        CommandName.DeviceStopTalkback,
        CommandName.DeviceSnooze,
    ],
    [DeviceType.CAMERA2_PRO]: [
        CommandName.DeviceStartLivestream,
        CommandName.DeviceStopLivestream,
        CommandName.DeviceTriggerAlarmSound,
        CommandName.DeviceStartDownload,
        CommandName.DeviceCancelDownload,
        CommandName.DeviceStartTalkback,
        CommandName.DeviceStopTalkback,
        CommandName.DeviceSnooze,
    ],
    [DeviceType.CAMERA_E]: [
        CommandName.DeviceStartLivestream,
        CommandName.DeviceStopLivestream,
        CommandName.DeviceTriggerAlarmSound,
        CommandName.DeviceStartDownload,
        CommandName.DeviceCancelDownload,
        CommandName.DeviceSnooze,
    ],
    [DeviceType.DOORBELL]: [
        CommandName.DeviceStartLivestream,
        CommandName.DeviceStopLivestream,
        CommandName.DeviceQuickResponse,
        CommandName.DeviceStartDownload,
        CommandName.DeviceCancelDownload,
        CommandName.DeviceStartTalkback,
        CommandName.DeviceStopTalkback,
        CommandName.DeviceSnooze,
    ],
    [DeviceType.BATTERY_DOORBELL]: [
        CommandName.DeviceStartLivestream,
        CommandName.DeviceStopLivestream,
        CommandName.DeviceQuickResponse,
        CommandName.DeviceStartDownload,
        CommandName.DeviceCancelDownload,
        CommandName.DeviceStartTalkback,
        CommandName.DeviceStopTalkback,
        CommandName.DeviceSnooze,
    ],
    [DeviceType.BATTERY_DOORBELL_2]: [
        CommandName.DeviceStartLivestream,
        CommandName.DeviceStopLivestream,
        CommandName.DeviceQuickResponse,
        CommandName.DeviceStartDownload,
        CommandName.DeviceCancelDownload,
        CommandName.DeviceStartTalkback,
        CommandName.DeviceStopTalkback,
        CommandName.DeviceSnooze,
    ],
    [DeviceType.BATTERY_DOORBELL_PLUS]: [
        CommandName.DeviceStartLivestream,
        CommandName.DeviceStopLivestream,
        CommandName.DeviceQuickResponse,
        CommandName.DeviceStartDownload,
        CommandName.DeviceCancelDownload,
        CommandName.DeviceStartTalkback,
        CommandName.DeviceStopTalkback,
        CommandName.DeviceSnooze,
    ],
    [DeviceType.DOORBELL_SOLO]: [
        CommandName.DeviceStartLivestream,
        CommandName.DeviceStopLivestream,
        CommandName.DeviceQuickResponse,
        CommandName.DeviceStartDownload,
        CommandName.DeviceCancelDownload,
        CommandName.DeviceStartTalkback,
        CommandName.DeviceStopTalkback,
        CommandName.DeviceSnooze,
    ],
    [DeviceType.INDOOR_CAMERA]: [
        CommandName.DeviceStartLivestream,
        CommandName.DeviceStopLivestream,
        CommandName.DeviceStartDownload,
        CommandName.DeviceCancelDownload,
        CommandName.DeviceStartTalkback,
        CommandName.DeviceStopTalkback,
        CommandName.DeviceSnooze,
    ],
    [DeviceType.INDOOR_CAMERA_1080]: [
        CommandName.DeviceStartLivestream,
        CommandName.DeviceStopLivestream,
        CommandName.DeviceStartDownload,
        CommandName.DeviceCancelDownload,
        CommandName.DeviceStartTalkback,
        CommandName.DeviceStopTalkback,
        CommandName.DeviceSnooze,
    ],
    [DeviceType.INDOOR_OUTDOOR_CAMERA_1080P]: [
        CommandName.DeviceStartLivestream,
        CommandName.DeviceStopLivestream,
        CommandName.DeviceStartDownload,
        CommandName.DeviceCancelDownload,
        CommandName.DeviceStartTalkback,
        CommandName.DeviceStopTalkback,
        CommandName.DeviceSnooze,
    ],
    [DeviceType.INDOOR_OUTDOOR_CAMERA_1080P_NO_LIGHT]: [
        CommandName.DeviceStartLivestream,
        CommandName.DeviceStopLivestream,
        CommandName.DeviceStartDownload,
        CommandName.DeviceCancelDownload,
        CommandName.DeviceStartTalkback,
        CommandName.DeviceStopTalkback,
        CommandName.DeviceSnooze,
    ],
    [DeviceType.INDOOR_OUTDOOR_CAMERA_2K]: [
        CommandName.DeviceStartLivestream,
        CommandName.DeviceStopLivestream,
        CommandName.DeviceStartDownload,
        CommandName.DeviceCancelDownload,
        CommandName.DeviceStartTalkback,
        CommandName.DeviceStopTalkback,
        CommandName.DeviceSnooze,
    ],
    [DeviceType.INDOOR_PT_CAMERA]: [
        CommandName.DeviceStartLivestream,
        CommandName.DeviceStopLivestream,
        CommandName.DevicePanAndTilt,
        CommandName.DeviceStartDownload,
        CommandName.DeviceCancelDownload,
        CommandName.DeviceCalibrate,
        CommandName.DeviceStartTalkback,
        CommandName.DeviceStopTalkback,
        CommandName.DeviceSnooze,
    ],
    [DeviceType.INDOOR_PT_CAMERA_1080]: [
        CommandName.DeviceStartLivestream,
        CommandName.DeviceStopLivestream,
        CommandName.DevicePanAndTilt,
        CommandName.DeviceStartDownload,
        CommandName.DeviceCancelDownload,
        CommandName.DeviceCalibrate,
        CommandName.DeviceStartTalkback,
        CommandName.DeviceStopTalkback,
        CommandName.DeviceSnooze,
    ],
    [DeviceType.INDOOR_COST_DOWN_CAMERA]: [
        CommandName.DeviceStartLivestream,
        CommandName.DeviceStopLivestream,
        CommandName.DevicePanAndTilt,
        CommandName.DeviceStartDownload,
        CommandName.DeviceCancelDownload,
        CommandName.DeviceCalibrate,
        CommandName.DeviceSetDefaultAngle,
        CommandName.DeviceSetPrivacyAngle,
        CommandName.DeviceStartTalkback,
        CommandName.DeviceStopTalkback,
        CommandName.DeviceSnooze,
    ],
    [DeviceType.CAMERA_FG]: [
        CommandName.DeviceStartLivestream,
        CommandName.DeviceStopLivestream,
        CommandName.DeviceStartDownload,
        CommandName.DeviceCancelDownload,
        CommandName.DeviceStartTalkback,
        CommandName.DeviceStopTalkback,
        CommandName.DeviceSnooze,
    ],
    [DeviceType.SOLO_CAMERA]: [
        CommandName.DeviceStartLivestream,
        CommandName.DeviceStopLivestream,
        CommandName.DeviceStartDownload,
        CommandName.DeviceCancelDownload,
        CommandName.DeviceStartTalkback,
        CommandName.DeviceStopTalkback,
        CommandName.DeviceSnooze,
    ],
    [DeviceType.SOLO_CAMERA_PRO]: [
        CommandName.DeviceStartLivestream,
        CommandName.DeviceStopLivestream,
        CommandName.DeviceStartDownload,
        CommandName.DeviceCancelDownload,
        CommandName.DeviceStartTalkback,
        CommandName.DeviceStopTalkback,
        CommandName.DeviceSnooze,
    ],
    [DeviceType.SOLO_CAMERA_SPOTLIGHT_1080]: [
        CommandName.DeviceStartLivestream,
        CommandName.DeviceStopLivestream,
        CommandName.DeviceStartDownload,
        CommandName.DeviceCancelDownload,
        CommandName.DeviceStartTalkback,
        CommandName.DeviceStopTalkback,
        CommandName.DeviceSnooze,
    ],
    [DeviceType.SOLO_CAMERA_SPOTLIGHT_2K]: [
        CommandName.DeviceStartLivestream,
        CommandName.DeviceStopLivestream,
        CommandName.DeviceStartDownload,
        CommandName.DeviceCancelDownload,
        CommandName.DeviceStartTalkback,
        CommandName.DeviceStopTalkback,
        CommandName.DeviceSnooze,
    ],
    [DeviceType.SOLO_CAMERA_SPOTLIGHT_SOLAR]: [
        CommandName.DeviceStartLivestream,
        CommandName.DeviceStopLivestream,
        CommandName.DeviceStartDownload,
        CommandName.DeviceCancelDownload,
        CommandName.DeviceStartTalkback,
        CommandName.DeviceStopTalkback,
        CommandName.DeviceSnooze,
    ],
    [DeviceType.FLOODLIGHT]: [
        CommandName.DeviceStartLivestream,
        CommandName.DeviceStopLivestream,
        CommandName.DeviceStartDownload,
        CommandName.DeviceCancelDownload,
        CommandName.DeviceStartTalkback,
        CommandName.DeviceStopTalkback,
        CommandName.DeviceSnooze,
    ],
    [DeviceType.FLOODLIGHT_CAMERA_8422]: [
        CommandName.DeviceStartLivestream,
        CommandName.DeviceStopLivestream,
        CommandName.DeviceStartDownload,
        CommandName.DeviceCancelDownload,
        CommandName.DeviceStartTalkback,
        CommandName.DeviceStopTalkback,
        CommandName.DeviceSnooze,
    ],
    [DeviceType.FLOODLIGHT_CAMERA_8423]: [
        CommandName.DeviceStartLivestream,
        CommandName.DeviceStopLivestream,
        CommandName.DevicePanAndTilt,
        CommandName.DeviceStartDownload,
        CommandName.DeviceCancelDownload,
        CommandName.DeviceCalibrate,
        CommandName.DeviceStartTalkback,
        CommandName.DeviceStopTalkback,
        CommandName.DeviceSnooze,
    ],
    [DeviceType.FLOODLIGHT_CAMERA_8424]: [
        CommandName.DeviceStartLivestream,
        CommandName.DeviceStopLivestream,
        CommandName.DeviceStartDownload,
        CommandName.DeviceCancelDownload,
        CommandName.DeviceStartTalkback,
        CommandName.DeviceStopTalkback,
        CommandName.DeviceSnooze,
    ],
    [DeviceType.WALL_LIGHT_CAM]: [
        CommandName.DeviceStartLivestream,
        CommandName.DeviceStopLivestream,
        CommandName.DeviceStartDownload,
        CommandName.DeviceCancelDownload,
        CommandName.DeviceStartTalkback,
        CommandName.DeviceStopTalkback,
        CommandName.DeviceSnooze,
    ],
    [DeviceType.KEYPAD]: [],
    [DeviceType.LOCK_BLE]: [],
    [DeviceType.LOCK_BLE_NO_FINGER]: [],
    [DeviceType.LOCK_WIFI]: [
        CommandName.DeviceLockCalibration,
        CommandName.DeviceAddUser,
        CommandName.DeviceDeleteUser,
        CommandName.DeviceUpdateUserPasscode,
        CommandName.DeviceUpdateUserSchedule,
        CommandName.DeviceUpdateUsername,
    ],
    [DeviceType.LOCK_8503]: [
        CommandName.DeviceLockCalibration,
        CommandName.DeviceAddUser,
        CommandName.DeviceDeleteUser,
        CommandName.DeviceUpdateUserPasscode,
        CommandName.DeviceUpdateUserSchedule,
        CommandName.DeviceUpdateUsername,
    ],
    [DeviceType.LOCK_8504]: [
        CommandName.DeviceLockCalibration,
        CommandName.DeviceAddUser,
        CommandName.DeviceDeleteUser,
        CommandName.DeviceUpdateUserPasscode,
        CommandName.DeviceUpdateUserSchedule,
        CommandName.DeviceUpdateUsername,
    ],
    [DeviceType.LOCK_WIFI_NO_FINGER]: [
        CommandName.DeviceLockCalibration,
        CommandName.DeviceAddUser,
        CommandName.DeviceDeleteUser,
        CommandName.DeviceUpdateUserPasscode,
        CommandName.DeviceUpdateUserSchedule,
        CommandName.DeviceUpdateUsername,
    ],
    [DeviceType.MOTION_SENSOR]: [],
    [DeviceType.SENSOR]: [],
    [DeviceType.SMART_SAFE_7400]: [
        CommandName.DeviceUnlock,
        CommandName.DeviceVerifyPIN,
    ],
    [DeviceType.SMART_SAFE_7401]: [
        CommandName.DeviceUnlock,
        CommandName.DeviceVerifyPIN,
    ],
    [DeviceType.SMART_SAFE_7402]: [
        CommandName.DeviceUnlock,
        CommandName.DeviceVerifyPIN,
    ],
    [DeviceType.SMART_SAFE_7403]: [
        CommandName.DeviceUnlock,
        CommandName.DeviceVerifyPIN,
    ],
}

export const StationCommands: Commands = {
    [DeviceType.STATION]: [
        CommandName.StationReboot,
        CommandName.StationTriggerAlarmSound,
        CommandName.StationChime,
        CommandName.StationDownloadImage,
        CommandName.StationDatabaseQueryLatestInfo,
        CommandName.StationDatabaseQueryLocal,
        CommandName.StationDatabaseCountByDate,
        CommandName.StationDatabaseDelete,
    ],
    [DeviceType.HB3]: [
        CommandName.StationReboot,
        CommandName.StationTriggerAlarmSound,
        CommandName.StationDownloadImage,
        CommandName.StationDatabaseQueryLatestInfo,
        CommandName.StationDatabaseQueryLocal,
        CommandName.StationDatabaseCountByDate,
        CommandName.StationDatabaseDelete,
    ],
    [DeviceType.INDOOR_CAMERA]: [
        CommandName.StationReboot,
        CommandName.StationTriggerAlarmSound,
        CommandName.StationDownloadImage,
        CommandName.StationDatabaseQueryLatestInfo,
        CommandName.StationDatabaseQueryLocal,
        CommandName.StationDatabaseCountByDate,
        CommandName.StationDatabaseDelete,
    ],
    [DeviceType.INDOOR_CAMERA_1080]: [
        CommandName.StationReboot,
        CommandName.StationTriggerAlarmSound,
        CommandName.StationDownloadImage,
        CommandName.StationDatabaseQueryLatestInfo,
        CommandName.StationDatabaseQueryLocal,
        CommandName.StationDatabaseCountByDate,
        CommandName.StationDatabaseDelete,
    ],
    [DeviceType.INDOOR_COST_DOWN_CAMERA]: [
        CommandName.StationReboot,
        CommandName.StationTriggerAlarmSound,
        CommandName.StationDownloadImage,
        CommandName.StationDatabaseQueryLatestInfo,
        CommandName.StationDatabaseQueryLocal,
        CommandName.StationDatabaseCountByDate,
        CommandName.StationDatabaseDelete,
    ],
    [DeviceType.INDOOR_OUTDOOR_CAMERA_1080P]: [
        CommandName.StationReboot,
        CommandName.StationTriggerAlarmSound,
        CommandName.StationDownloadImage,
        CommandName.StationDatabaseQueryLatestInfo,
        CommandName.StationDatabaseQueryLocal,
        CommandName.StationDatabaseCountByDate,
        CommandName.StationDatabaseDelete,
    ],
    [DeviceType.INDOOR_OUTDOOR_CAMERA_1080P_NO_LIGHT]: [
        CommandName.StationReboot,
        CommandName.StationTriggerAlarmSound,
        CommandName.StationDownloadImage,
        CommandName.StationDatabaseQueryLatestInfo,
        CommandName.StationDatabaseQueryLocal,
        CommandName.StationDatabaseCountByDate,
        CommandName.StationDatabaseDelete,
    ],
    [DeviceType.INDOOR_OUTDOOR_CAMERA_2K]: [
        CommandName.StationReboot,
        CommandName.StationTriggerAlarmSound,
        CommandName.StationDownloadImage,
        CommandName.StationDatabaseQueryLatestInfo,
        CommandName.StationDatabaseQueryLocal,
        CommandName.StationDatabaseCountByDate,
        CommandName.StationDatabaseDelete,
    ],
    [DeviceType.INDOOR_PT_CAMERA]: [
        CommandName.StationReboot,
        CommandName.StationTriggerAlarmSound,
        CommandName.StationDownloadImage,
        CommandName.StationDatabaseQueryLatestInfo,
        CommandName.StationDatabaseQueryLocal,
        CommandName.StationDatabaseCountByDate,
        CommandName.StationDatabaseDelete,
    ],
    [DeviceType.INDOOR_PT_CAMERA_1080]: [
        CommandName.StationReboot,
        CommandName.StationTriggerAlarmSound,
        CommandName.StationDownloadImage,
        CommandName.StationDatabaseQueryLatestInfo,
        CommandName.StationDatabaseQueryLocal,
        CommandName.StationDatabaseCountByDate,
        CommandName.StationDatabaseDelete,
    ],
    [DeviceType.DOORBELL]: [
        CommandName.StationReboot,
        CommandName.StationDownloadImage,
        CommandName.StationDatabaseQueryLatestInfo,
        CommandName.StationDatabaseQueryLocal,
        CommandName.StationDatabaseCountByDate,
        CommandName.StationDatabaseDelete,
    ],
    [DeviceType.DOORBELL_SOLO]: [
        CommandName.StationReboot,
        CommandName.StationDownloadImage,
        CommandName.StationDatabaseQueryLatestInfo,
        CommandName.StationDatabaseQueryLocal,
        CommandName.StationDatabaseCountByDate,
        CommandName.StationDatabaseDelete,
    ],
    [DeviceType.SOLO_CAMERA]: [
        CommandName.StationReboot,
        CommandName.StationTriggerAlarmSound,
        CommandName.StationDownloadImage,
        CommandName.StationDatabaseQueryLatestInfo,
        CommandName.StationDatabaseQueryLocal,
        CommandName.StationDatabaseCountByDate,
        CommandName.StationDatabaseDelete,
    ],
    [DeviceType.SOLO_CAMERA_PRO]: [
        CommandName.StationReboot,
        CommandName.StationTriggerAlarmSound,
        CommandName.StationDownloadImage,
        CommandName.StationDatabaseQueryLatestInfo,
        CommandName.StationDatabaseQueryLocal,
        CommandName.StationDatabaseCountByDate,
        CommandName.StationDatabaseDelete,
    ],
    [DeviceType.SOLO_CAMERA_SPOTLIGHT_1080]: [
        CommandName.StationReboot,
        CommandName.StationTriggerAlarmSound,
        CommandName.StationDownloadImage,
        CommandName.StationDatabaseQueryLatestInfo,
        CommandName.StationDatabaseQueryLocal,
        CommandName.StationDatabaseCountByDate,
        CommandName.StationDatabaseDelete,
    ],
    [DeviceType.SOLO_CAMERA_SPOTLIGHT_2K]: [
        CommandName.StationReboot,
        CommandName.StationTriggerAlarmSound,
        CommandName.StationDownloadImage,
        CommandName.StationDatabaseQueryLatestInfo,
        CommandName.StationDatabaseQueryLocal,
        CommandName.StationDatabaseCountByDate,
        CommandName.StationDatabaseDelete,
    ],
    [DeviceType.SOLO_CAMERA_SPOTLIGHT_SOLAR]: [
        CommandName.StationReboot,
        CommandName.StationTriggerAlarmSound,
        CommandName.StationDownloadImage,
        CommandName.StationDatabaseQueryLatestInfo,
        CommandName.StationDatabaseQueryLocal,
        CommandName.StationDatabaseCountByDate,
        CommandName.StationDatabaseDelete,
    ],
    [DeviceType.FLOODLIGHT]: [
        CommandName.StationReboot,
        CommandName.StationTriggerAlarmSound,
        CommandName.StationDownloadImage,
        CommandName.StationDatabaseQueryLatestInfo,
        CommandName.StationDatabaseQueryLocal,
        CommandName.StationDatabaseCountByDate,
        CommandName.StationDatabaseDelete,
    ],
    [DeviceType.FLOODLIGHT_CAMERA_8422]: [
        CommandName.StationReboot,
        CommandName.StationTriggerAlarmSound,
        CommandName.StationDownloadImage,
        CommandName.StationDatabaseQueryLatestInfo,
        CommandName.StationDatabaseQueryLocal,
        CommandName.StationDatabaseCountByDate,
        CommandName.StationDatabaseDelete,
    ],
    [DeviceType.FLOODLIGHT_CAMERA_8423]: [
        CommandName.StationReboot,
        CommandName.StationTriggerAlarmSound,
        CommandName.StationDownloadImage,
        CommandName.StationDatabaseQueryLatestInfo,
        CommandName.StationDatabaseQueryLocal,
        CommandName.StationDatabaseCountByDate,
        CommandName.StationDatabaseDelete,
    ],
    [DeviceType.FLOODLIGHT_CAMERA_8424]: [
        CommandName.StationReboot,
        CommandName.StationTriggerAlarmSound,
        CommandName.StationDownloadImage,
        CommandName.StationDatabaseQueryLatestInfo,
        CommandName.StationDatabaseQueryLocal,
        CommandName.StationDatabaseCountByDate,
        CommandName.StationDatabaseDelete,
    ],
<<<<<<< HEAD
    [DeviceType.CAMERA_FG]: [
=======
    [DeviceType.WALL_LIGHT_CAM]: [
>>>>>>> 75c0f8fd
        CommandName.StationReboot,
        CommandName.StationTriggerAlarmSound,
        CommandName.StationDownloadImage,
        CommandName.StationDatabaseQueryLatestInfo,
        CommandName.StationDatabaseQueryLocal,
        CommandName.StationDatabaseCountByDate,
        CommandName.StationDatabaseDelete,
    ],
    [DeviceType.KEYPAD]: [],
    [DeviceType.LOCK_BLE]: [],
    [DeviceType.LOCK_BLE_NO_FINGER]: [],
    [DeviceType.LOCK_WIFI]: [],
    [DeviceType.LOCK_WIFI_NO_FINGER]: [],
}<|MERGE_RESOLUTION|>--- conflicted
+++ resolved
@@ -6896,11 +6896,16 @@
         CommandName.StationDatabaseCountByDate,
         CommandName.StationDatabaseDelete,
     ],
-<<<<<<< HEAD
     [DeviceType.CAMERA_FG]: [
-=======
+        CommandName.StationReboot,
+        CommandName.StationTriggerAlarmSound,
+        CommandName.StationDownloadImage,
+        CommandName.StationDatabaseQueryLatestInfo,
+        CommandName.StationDatabaseQueryLocal,
+        CommandName.StationDatabaseCountByDate,
+        CommandName.StationDatabaseDelete,
+    ],
     [DeviceType.WALL_LIGHT_CAM]: [
->>>>>>> 75c0f8fd
         CommandName.StationReboot,
         CommandName.StationTriggerAlarmSound,
         CommandName.StationDownloadImage,
