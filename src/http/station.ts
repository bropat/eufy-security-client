--- conflicted
+++ resolved
@@ -67,14 +67,11 @@
         this.p2pSession.on("charging state", (channel: number, chargeType: ChargingType, batteryLevel: number) => this.onChargingState(channel, chargeType, batteryLevel));
         this.p2pSession.on("floodlight manual switch", (channel: number, enabled: boolean) => this.onFloodlightManualSwitch(channel, enabled));
         this.p2pSession.on("alarm delay", (alarmDelayEvent: AlarmEvent, alarmDelay: number) => this.onAlarmDelay(alarmDelayEvent, alarmDelay));
-<<<<<<< HEAD
         this.p2pSession.on("alarm armed", () => this.onAlarmArmed());
         this.p2pSession.on("alarm event", (alarmEvent: AlarmEvent) => this.onAlarmEvent(alarmEvent));
-=======
         this.p2pSession.on("talkback started", (channel: number, talkbackStream: TalkbackStream) => this.onTalkbackStarted(channel, talkbackStream));
         this.p2pSession.on("talkback stopped", (channel: number) => this.onTalkbackStopped(channel));
         this.p2pSession.on("talkback error", (channel: number, error: Error) => this.onTalkbackError(channel, error));
->>>>>>> af227ff0
         this.update(this.rawStation);
         this.ready = true;
         setImmediate(() => {
