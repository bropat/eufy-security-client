--- conflicted
+++ resolved
@@ -1324,6 +1324,29 @@
         }
     }
 
+    public async setMotionZone(device: Device, value: string): Promise<void> {
+        const propertyData: PropertyData = {
+            name: PropertyName.DeviceMotionZone,
+            value: value
+        };
+        if (device.getStationSerial() !== this.getSerial()) {
+            throw new WrongStationError(`Device ${device.getSerial()} is not managed by this station ${this.getSerial()}`);
+        }
+        if (!device.hasProperty(propertyData.name)) {
+            throw new NotSupportedError(`This functionality is not implemented or supported by ${device.getSerial()}`);
+        }
+        this.log.debug(`Sending motion zone command to station ${this.getSerial()} for device ${device.getSerial()} with value: ${value}`);
+
+        await this.p2pSession.sendCommandWithStringPayload({
+            commandType: CommandType.CMD_DOORBELL_SET_PAYLOAD,
+            value: JSON.stringify({
+                "commandType": CommandType.CMD_INDOOR_DET_SET_ACTIVE_ZONE,
+                "data": JSON.parse(value)
+            }),
+            channel: device.getChannel()
+        });
+    }
+
     public async setMotionTracking(device: Device, value: boolean): Promise<void> {
         const propertyData: PropertyData = {
             name: PropertyName.DeviceMotionTracking,
@@ -1355,39 +1378,12 @@
         }, propertyData);
     }
 
-<<<<<<< HEAD
-    public async setMotionZone(device: Device, value: string): Promise<void> {
-        const propertyData: PropertyData = {
-            name: PropertyName.DeviceMotionZone,
-            value: value
-        };
-        if (device.getStationSerial() !== this.getSerial()) {
-            throw new WrongStationError(`Device ${device.getSerial()} is not managed by this station ${this.getSerial()}`);
-        }
-        if (!device.hasProperty(propertyData.name)) {
-            throw new NotSupportedError(`This functionality is not implemented or supported by ${device.getSerial()}`);
-        }
-        this.log.debug(`Sending motion zone command to station ${this.getSerial()} for device ${device.getSerial()} with value: ${value}`);
-
-        await this.p2pSession.sendCommandWithStringPayload({
-            commandType: CommandType.CMD_DOORBELL_SET_PAYLOAD,
-            value: JSON.stringify({
-                "commandType": CommandType.CMD_INDOOR_DET_SET_ACTIVE_ZONE,
-                "data": JSON.parse(value)
-            }),
-            channel: device.getChannel()
-        });
-    }
-
-    public async setMotionTracking(device: Device, value: boolean): Promise<void> {
-=======
     public async setPanAndTiltRotationSpeed(device: Device, value: number): Promise<void> {
         //TODO: Check if other devices support this functionality
         const propertyData: PropertyData = {
             name: PropertyName.DeviceRotationSpeed,
             value: value
         };
->>>>>>> 6b58c66a
         if (device.getStationSerial() !== this.getSerial()) {
             throw new WrongStationError(`Device ${device.getSerial()} is not managed by this station ${this.getSerial()}`);
         }
