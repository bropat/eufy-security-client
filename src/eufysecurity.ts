import { TypedEmitter } from "tiny-typed-emitter";
import * as fse from "fs-extra";
import * as path from "path";
import { Readable } from "stream";
import EventEmitter from "events";

import { EufySecurityEvents, EufySecurityConfig, EufySecurityPersistentData } from "./interfaces";
import { HTTPApi } from "./http/api";
import { Devices, FullDevices, Hubs, PropertyValue, RawValues, Stations, Houses, LoginOptions, Schedule, Picture } from "./http/interfaces";
import { Station } from "./http/station";
import { ConfirmInvite, DeviceListResponse, HouseInviteListResponse, Invite, StationListResponse } from "./http/models";
import { CommandName, DeviceType, FloodlightT8425NotificationTypes, HB3DetectionTypes, IndoorS350NotificationTypes, NotificationSwitchMode, NotificationType, PropertyName, SoloCameraDetectionTypes, T8170DetectionTypes, UserPasswordType } from "./http/types";
import { PushNotificationService } from "./push/service";
import { Credentials, PushMessage } from "./push/models";
<<<<<<< HEAD
import { BatteryDoorbellCamera, Camera, Device, EntrySensor, FloodlightCamera, GarageCamera, IndoorCamera, Keypad, Lock, MotionSensor, SmartSafe, SoloCamera, UnknownDevice, WallLightCam, WiredDoorbellCamera, Tracker, SmartDrop } from "./http/device";
import { AlarmEvent, ChargingType, CommandType, DatabaseReturnCode, P2PConnectionType, SmartSafeAlarm911Event, SmartSafeShakeAlarmEvent, TFCardStatus } from "./p2p/types";
import { DatabaseCountByDate, DatabaseQueryLatestInfo, DatabaseQueryLocal, StreamMetadata, DatabaseQueryLatestInfoLocal, DatabaseQueryLatestInfoCloud, RGBColor, DynamicLighting, MotionZone } from "./p2p/interfaces";
=======
import { BatteryDoorbellCamera, Camera, Device, EntrySensor, FloodlightCamera, GarageCamera, IndoorCamera, Keypad, Lock, MotionSensor, SmartSafe, SoloCamera, UnknownDevice, WallLightCam, WiredDoorbellCamera, Tracker, DoorbellLock, LockKeypad } from "./http/device";
import { AlarmEvent, CommandType, DatabaseReturnCode, P2PConnectionType, SmartSafeAlarm911Event, SmartSafeShakeAlarmEvent, TFCardStatus } from "./p2p/types";
import { DatabaseCountByDate, DatabaseQueryLatestInfo, DatabaseQueryLocal, StreamMetadata, DatabaseQueryLatestInfoLocal, DatabaseQueryLatestInfoCloud, RGBColor, DynamicLighting, MotionZone, CrossTrackingGroupEntry } from "./p2p/interfaces";
>>>>>>> ad2544ff
import { CommandResult, StorageInfoBodyHB3 } from "./p2p/models";
import { generateSerialnumber, generateUDID, getError, handleUpdate, isValidUrl, md5, parseValue, removeLastChar, waitForEvent } from "./utils";
import { DeviceNotFoundError, StationNotFoundError, ReadOnlyPropertyError, NotSupportedError, AddUserError, DeleteUserError, UpdateUserUsernameError, UpdateUserPasscodeError, UpdateUserScheduleError, ensureError } from "./error";
import { libVersion } from ".";
import { InvalidPropertyError } from "./http/error";
import { ServerPushEvent } from "./push/types";
import { MQTTService } from "./mqtt/service";
import { TalkbackStream } from "./p2p/talkback";
import { PhoneModels } from "./http/const";
import { hexStringScheduleToSchedule, randomNumber } from "./http/utils";
import { Logger, dummyLogger, InternalLogger, rootMainLogger, setLoggingLevel, LoggingCategories } from "./logging"
import { LogLevel } from "typescript-logging";
import { isCharging } from "./p2p/utils";

export class EufySecurity extends TypedEmitter<EufySecurityEvents> {

    private config: EufySecurityConfig;

    private api!: HTTPApi;

    private houses: Houses = {};
    private stations: Stations = {};
    private devices: Devices = {};

    private readonly P2P_REFRESH_INTERVAL_MIN = 720;

    private cameraMaxLivestreamSeconds = 30;
    private cameraStationLivestreamTimeout: Map<string, NodeJS.Timeout> = new Map<string, NodeJS.Timeout>();

    private pushService!: PushNotificationService;
    private mqttService!: MQTTService;
    private pushCloudRegistered = false;
    private pushCloudChecked = false;
    private persistentFile!: string;
    private persistentData: EufySecurityPersistentData = {
        country: "",
        openudid: "",
        serial_number: "",
        push_credentials: undefined,
        push_persistentIds: [],
        login_hash: "",
        version: "",
        httpApi: undefined
    };
    private connected = false;
    private retries = 0;

    private refreshEufySecurityCloudTimeout?: NodeJS.Timeout;
    private refreshEufySecurityP2PTimeout: {
        [dataType: string]: NodeJS.Timeout;
    } = {};
    private deviceSnoozeTimeout: {
        [dataType: string]: NodeJS.Timeout;
    } = {};

    private loadingEmitter = new EventEmitter();
    private stationsLoaded?: Promise<void> = waitForEvent<void>(this.loadingEmitter, "stations loaded");
    private devicesLoaded?: Promise<void> = waitForEvent<void>(this.loadingEmitter, "devices loaded");

    private constructor(config: EufySecurityConfig, log: Logger = dummyLogger) {
        super();

        this.config = config;
        InternalLogger.logger = log;
    }

    static async initialize(config: EufySecurityConfig, log: Logger = dummyLogger): Promise<EufySecurity> {
        const eufySecurity = new EufySecurity(config, log);
        await eufySecurity._initializeInternals();
        return eufySecurity;
    }

    protected async _initializeInternals(): Promise<void> {
        if (this.config.logging) {
            if (this.config.logging.level !== undefined && typeof this.config.logging.level === "number" && Object.values(LogLevel).includes(this.config.logging.level))
                setLoggingLevel("all", this.config.logging.level);
            if (this.config.logging.categories !== undefined && Array.isArray(this.config.logging.categories)) {
                for(const category of this.config.logging.categories) {
                    if (
                        typeof category === "object" &&
                        "category" in category &&
                        "level" in category &&
                        typeof category.level === "number" &&
                        Object.values(LogLevel).includes(category.level) &&
                        typeof category.category === "string" &&
                        ["main", "http", "p2p" , "push", "mqtt"].includes(category.category.toLowerCase())
                    ) {
                        setLoggingLevel(category.category.toLocaleLowerCase() as LoggingCategories, category.level);
                    }
                }
            }
        }
        if (this.config.country === undefined) {
            this.config.country = "US";
        } else {
            this.config.country = this.config.country.toUpperCase();
        }
        if (this.config.language === undefined) {
            this.config.language = "en";
        }
        if (this.config.eventDurationSeconds === undefined) {
            this.config.eventDurationSeconds = 10;
        }
        if (this.config.p2pConnectionSetup === undefined) {
            this.config.p2pConnectionSetup = P2PConnectionType.QUICKEST;
        } else if (!Object.values(P2PConnectionType).includes(this.config.p2pConnectionSetup)) {
            this.config.p2pConnectionSetup = P2PConnectionType.QUICKEST;
        }
        if (this.config.pollingIntervalMinutes === undefined) {
            this.config.pollingIntervalMinutes = 10;
        }
        if (this.config.acceptInvitations === undefined) {
            this.config.acceptInvitations = false;
        }
        if (this.config.persistentDir === undefined) {
            this.config.persistentDir = path.resolve(__dirname, "../../..");
        } else if (!fse.existsSync(this.config.persistentDir)) {
            this.config.persistentDir = path.resolve(__dirname, "../../..");
        }

        if (this.config.persistentData) {
            this.persistentData = JSON.parse(this.config.persistentData) as EufySecurityPersistentData;
        } else {
            this.persistentFile = path.join(this.config.persistentDir, "persistent.json");
        }

        try {
            if (!this.config.persistentData && fse.statSync(this.persistentFile).isFile()) {
                const fileContent = fse.readFileSync(this.persistentFile, "utf8");
                this.persistentData = JSON.parse(fileContent) as EufySecurityPersistentData;
            }
        } catch (err) {
            const error = ensureError(err);
            rootMainLogger.debug("No stored data from last exit found", { error: getError(error) });
        }

        rootMainLogger.debug("Loaded persistent data", { persistentData: this.persistentData });
        try {
            if (this.persistentData.version !== libVersion) {
                const currentVersion = Number.parseFloat(removeLastChar(libVersion, "."));
                const previousVersion = this.persistentData.version !== "" && this.persistentData.version !== undefined ? Number.parseFloat(removeLastChar(this.persistentData.version, ".")) : 0;
                rootMainLogger.debug("Handling of driver update", { currentVersion: currentVersion, previousVersion: previousVersion });

                if (previousVersion < currentVersion) {
                    this.persistentData = handleUpdate(this.persistentData, previousVersion);
                    this.persistentData.version = libVersion;
                }
            }
        } catch(err) {
            const error = ensureError(err);
            rootMainLogger.error("Handling update - Error", { error: getError(error) });
        }

        if (this.config.trustedDeviceName === undefined || this.config.trustedDeviceName === "") {
            if (this.persistentData.fallbackTrustedDeviceName !== undefined) {
                this.config.trustedDeviceName = this.persistentData.fallbackTrustedDeviceName;
            } else {
                const rnd = randomNumber(0, PhoneModels.length);
                this.persistentData.fallbackTrustedDeviceName = PhoneModels[rnd];
                this.config.trustedDeviceName = this.persistentData.fallbackTrustedDeviceName;
            }
        }

        if (this.persistentData.login_hash && this.persistentData.login_hash != "") {
            rootMainLogger.debug("Load previous login_hash", { login_hash: this.persistentData.login_hash });
            if (md5(`${this.config.username}:${this.config.password}`) != this.persistentData.login_hash) {
                rootMainLogger.info("Authentication properties changed, invalidate saved cloud token.");
                this.persistentData.cloud_token = "";
                this.persistentData.cloud_token_expiration = 0;
                this.persistentData.httpApi = undefined;
            }
        } else {
            this.persistentData.cloud_token = "";
            this.persistentData.cloud_token_expiration = 0;
            this.persistentData.httpApi = undefined;
        }
        if (this.persistentData.country !== undefined && this.persistentData.country !== "" && this.persistentData.country !== this.config.country) {
            rootMainLogger.info("Country property changed, invalidate saved cloud token.");
            this.persistentData.cloud_token = "";
            this.persistentData.cloud_token_expiration = 0;
            this.persistentData.httpApi = undefined;
        }
        if (this.persistentData.httpApi !== undefined && (this.persistentData.httpApi.clientPrivateKey === undefined || this.persistentData.httpApi.clientPrivateKey === "" || this.persistentData.httpApi.serverPublicKey === undefined || this.persistentData.httpApi.serverPublicKey === "")) {
            rootMainLogger.debug("Incomplete persistent data for v2 encrypted cloud api communication. Invalidate authenticated session data.");
            this.persistentData.cloud_token = "";
            this.persistentData.cloud_token_expiration = 0;
            this.persistentData.httpApi = undefined;
        }

        this.api = await HTTPApi.initialize(this.config.country, this.config.username, this.config.password, this.persistentData.httpApi);
        this.api.setLanguage(this.config.language);
        this.api.setPhoneModel(this.config.trustedDeviceName);

        this.api.on("houses", (houses: Houses) => this.handleHouses(houses));
        this.api.on("hubs", (hubs: Hubs) => this.handleHubs(hubs));
        this.api.on("devices", (devices: FullDevices) => this.handleDevices(devices));
        this.api.on("close", () => this.onAPIClose());
        this.api.on("connect", () => this.onAPIConnect());
        this.api.on("captcha request", (id: string, captcha: string) => this.onCaptchaRequest(id, captcha));
        this.api.on("auth token invalidated", () => this.onAuthTokenInvalidated());
        this.api.on("tfa request", () => this.onTfaRequest());
        this.api.on("connection error", (error: Error) => this.onAPIConnectionError(error));

        if (this.persistentData.cloud_token && this.persistentData.cloud_token != "" && this.persistentData.cloud_token_expiration) {
            rootMainLogger.debug("Load previous token", { token: this.persistentData.cloud_token, tokenExpiration: this.persistentData.cloud_token_expiration, persistentHttpApi: this.persistentData.httpApi });
            this.api.setToken(this.persistentData.cloud_token);
            this.api.setTokenExpiration(new Date(this.persistentData.cloud_token_expiration));
        }
        if (!this.persistentData.openudid || this.persistentData.openudid == "") {
            this.persistentData.openudid = generateUDID();
            rootMainLogger.debug("Generated new openudid", { openudid: this.persistentData.openudid });
        }
        this.api.setOpenUDID(this.persistentData.openudid);
        if (!this.persistentData.serial_number || this.persistentData.serial_number == "") {
            this.persistentData.serial_number = generateSerialnumber(12);
            rootMainLogger.debug("Generated new serial_number", { serialnumber: this.persistentData.serial_number });
        }
        this.api.setSerialNumber(this.persistentData.serial_number);

        this.pushService = await PushNotificationService.initialize();
        this.pushService.on("connect", async (token: string) => {
            this.pushCloudRegistered = await this.api.registerPushToken(token);
            this.pushCloudChecked = await this.api.checkPushToken();
            //TODO: Retry if failed with max retry to not lock account

            if (this.pushCloudRegistered && this.pushCloudChecked) {
                rootMainLogger.info("Push notification connection successfully established");
                this.emit("push connect");
            } else {
                rootMainLogger.info("Push notification connection closed");
                this.emit("push close");
            }
        });
        this.pushService.on("credential", (credentials: Credentials) => {
            this.savePushCredentials(credentials);
        });
        this.pushService.on("message", (message: PushMessage) => this.onPushMessage(message));
        this.pushService.on("close", () => {
            rootMainLogger.info("Push notification connection closed");
            this.emit("push close");
        });

        await this.initMQTT();
    }

    private async initMQTT(): Promise<void> {
        this.mqttService = await MQTTService.init();
        this.mqttService.on("connect", () => {
            rootMainLogger.info("MQTT connection successfully established");
            this.emit("mqtt connect");
        });
        this.mqttService.on("close", () => {
            rootMainLogger.info("MQTT connection closed");
            this.emit("mqtt close");
        });
        this.mqttService.on("lock message", (message) => {
            this.getDevice(message.data.data.deviceSn).then((device: Device) => {
                (device as Lock).processMQTTNotification(message.data.data, this.config.eventDurationSeconds);
            }).catch((err) => {
                const error = ensureError(err);
                if (!(error instanceof DeviceNotFoundError)) {
                    rootMainLogger.error("Lock MQTT Message Error", { error: getError(error) });
                }
            }).finally(() => {
                this.emit("mqtt lock message", message);
            });
        });
    }

    public updateLogging(category: LoggingCategories, level: LogLevel): void {
        if (typeof level === "number" &&
        Object.values(LogLevel).includes(level) &&
        typeof category === "string" &&
        ["main", "http", "p2p" , "push", "mqtt"].includes(category.toLowerCase())) {
            setLoggingLevel(category, level);
        }
    }

    public getPushService(): PushNotificationService {
        return this.pushService;
    }

    private addStation(station: Station): void {
        const serial = station.getSerial();
        if (serial && !Object.keys(this.stations).includes(serial)) {
            this.stations[serial] = station;
            this.getStorageInfo(serial);
            this.emit("station added", station);
        } else {
            rootMainLogger.debug(`Station with this serial ${station.getSerial()} exists already and couldn't be added again!`);
        }
    }

    private removeStation(station: Station): void {
        const serial = station.getSerial();
        if (serial && Object.keys(this.stations).includes(serial)) {
            delete this.stations[serial];
            station.removeAllListeners();
            if (station.isConnected())
                station.close();
            this.emit("station removed", station);
        } else {
            rootMainLogger.debug(`Station with this serial ${station.getSerial()} doesn't exists and couldn't be removed!`);
        }
    }

    private async updateStation(hub: StationListResponse): Promise<void> {
        if (this.stationsLoaded)
            await this.stationsLoaded;
        if (Object.keys(this.stations).includes(hub.station_sn)) {
            this.stations[hub.station_sn].update(hub);
            if (!this.stations[hub.station_sn].isConnected() && !this.stations[hub.station_sn].isEnergySavingDevice() && this.stations[hub.station_sn].isP2PConnectableDevice()) {
                this.stations[hub.station_sn].setConnectionType(this.config.p2pConnectionSetup);
                this.stations[hub.station_sn].connect();
            }
            this.getStorageInfo(hub.station_sn);
        } else {
            rootMainLogger.debug(`Station with this serial ${hub.station_sn} doesn't exists and couldn't be updated!`);
        }
    }

    private async getStorageInfo(stationSerial : string) : Promise<void> {
        try {
            const station = await this.getStation(stationSerial);
            if (station.isStation() || (station.hasProperty(PropertyName.StationSdStatus) && station.getPropertyValue(PropertyName.StationSdStatus) !== undefined && station.getPropertyValue(PropertyName.StationSdStatus) !== TFCardStatus.REMOVE)) {
                station.getStorageInfoEx();
            }
        } catch (err) {
            const error = ensureError(err);
            rootMainLogger.error("getStorageInfo Error", { error: getError(error), stationSN: stationSerial });
        }
    }

    private addDevice(device: Device): void {
        const serial = device.getSerial()
        if (serial && !Object.keys(this.devices).includes(serial)) {
            this.devices[serial] = device;
            this.emit("device added", device);

            if (device.isLock())
                this.mqttService.subscribeLock(device.getSerial());
        } else {
            rootMainLogger.debug(`Device with this serial ${device.getSerial()} exists already and couldn't be added again!`);
        }
    }

    private removeDevice(device: Device): void {
        const serial = device.getSerial()
        if (serial && Object.keys(this.devices).includes(serial)) {
            delete this.devices[serial];
            device.removeAllListeners();
            this.emit("device removed", device);
        } else {
            rootMainLogger.debug(`Device with this serial ${device.getSerial()} doesn't exists and couldn't be removed!`);
        }
    }

    private async updateDevice(device: DeviceListResponse): Promise<void> {
        if (this.devicesLoaded)
            await this.devicesLoaded;
        if (Object.keys(this.devices).includes(device.device_sn))
            this.devices[device.device_sn].update(device)
        else
            rootMainLogger.debug(`Device with this serial ${device.device_sn} doesn't exists and couldn't be updated!`);
    }

    public async getDevices(): Promise<Array<Device>> {
        if (this.devicesLoaded)
            await this.devicesLoaded;
        const arr: Array<Device> = [];
        Object.keys(this.devices).forEach((serialNumber: string) => {
            arr.push(this.devices[serialNumber]);
        });
        return arr;
    }

    public async getDevicesFromStation(stationSN: string): Promise<Array<Device>> {
        if (this.devicesLoaded)
            await this.devicesLoaded;
        const arr: Array<Device> = [];
        Object.keys(this.devices).forEach((serialNumber: string) => {
            if (this.devices[serialNumber].getStationSerial() === stationSN)
                arr.push(this.devices[serialNumber]);
        });
        return arr;
    }

    public async getDevice(deviceSN: string): Promise<Device> {
        if (this.devicesLoaded)
            await this.devicesLoaded;
        if (Object.keys(this.devices).includes(deviceSN))
            return this.devices[deviceSN];
        throw new DeviceNotFoundError("Device doesn't exists", { context: { device: deviceSN } });
    }

    public async getStationDevice(stationSN: string, channel: number): Promise<Device> {
        if (this.devicesLoaded)
            await this.devicesLoaded;
        for (const device of Object.values(this.devices)) {
            if ((device.getStationSerial() === stationSN && device.getChannel() === channel) || (device.getStationSerial() === stationSN && device.getSerial() === stationSN)) {
                return device;
            }
        }
        throw new DeviceNotFoundError("No device with passed channel found on station", { context: { station: stationSN, channel: channel } });
    }

    public async getStations(): Promise<Array<Station>> {
        if (this.stationsLoaded)
            await this.stationsLoaded;
        const arr: Array<Station> = [];
        Object.keys(this.stations).forEach((serialNumber: string) => {
            arr.push(this.stations[serialNumber]);
        });
        return arr;
    }

    public async getStation(stationSN: string): Promise<Station> {
        if (this.stationsLoaded)
            await this.stationsLoaded;
        if (Object.keys(this.stations).includes(stationSN))
            return this.stations[stationSN];
        throw new StationNotFoundError("Station doesn't exists", { context: { station: stationSN } });
    }

    public getApi(): HTTPApi {
        return this.api;
    }

    public async connectToStation(stationSN: string, p2pConnectionType: P2PConnectionType = P2PConnectionType.QUICKEST): Promise<void> {
        const station = await this.getStation(stationSN);
        if (station.isP2PConnectableDevice()) {
            station.setConnectionType(p2pConnectionType);
            await station.connect();
        }
    }

    public async isStationConnected(stationSN: string): Promise<boolean> {
        const station = await this.getStation(stationSN);
        return station.isConnected();
    }

    public async isStationEnergySavingDevice(stationSN: string): Promise<boolean> {
        const station = await this.getStation(stationSN);
        return station.isEnergySavingDevice();
    }

    private handleHouses(houses: Houses): void {
        rootMainLogger.debug("Got houses", { houses: houses });
        //TODO: Finish implementation
        this.houses = houses;
    }

    private handleHubs(hubs: Hubs): void {
        rootMainLogger.debug("Got hubs", { hubs: hubs });
        const stationsSNs: string[] = Object.keys(this.stations);
        const newStationsSNs = Object.keys(hubs);
        const promises: Array<Promise<Station>> = [];
        for (const hub of Object.values(hubs)) {
            if (stationsSNs.includes(hub.station_sn)) {
                this.updateStation(hub);
            } else {
                if (this.stationsLoaded === undefined)
                    this.stationsLoaded = waitForEvent<void>(this.loadingEmitter, "stations loaded");
                let ipAddress: string | undefined;
                if (this.config.stationIPAddresses !== undefined) {
                    ipAddress = this.config.stationIPAddresses[hub.station_sn];
                }
                const station = Station.getInstance(this.api, hub, ipAddress);
                promises.push(station.then((station: Station) => {
                    try {
                        station.on("connect", (station: Station) => this.onStationConnect(station));
                        station.on("connection error", (station: Station, error: Error) => this.onStationConnectionError(station, error));
                        station.on("close", (station: Station) => this.onStationClose(station));
                        station.on("raw device property changed", (deviceSN: string, params: RawValues) => this.updateDeviceProperties(deviceSN, params));
                        station.on("livestream start", (station: Station, channel:number, metadata: StreamMetadata, videostream: Readable, audiostream: Readable) => this.onStartStationLivestream(station, channel, metadata, videostream, audiostream));
                        station.on("livestream stop", (station: Station, channel:number) => this.onStopStationLivestream(station, channel));
                        station.on("livestream error", (station: Station, channel:number, error: Error) => this.onErrorStationLivestream(station, channel, error));
                        station.on("download start", (station: Station, channel: number, metadata: StreamMetadata, videoStream: Readable, audioStream: Readable) => this.onStationStartDownload(station, channel, metadata, videoStream, audioStream));
                        station.on("download finish", (station: Station, channel: number) => this.onStationFinishDownload(station, channel));
                        station.on("command result", (station: Station, result: CommandResult) => this.onStationCommandResult(station, result));
                        station.on("guard mode", (station: Station, guardMode: number) => this.onStationGuardMode(station, guardMode));
                        station.on("current mode", (station: Station, currentMode: number) => this.onStationCurrentMode(station, currentMode));
                        station.on("rtsp livestream start", (station: Station, channel:number) => this.onStartStationRTSPLivestream(station, channel));
                        station.on("rtsp livestream stop", (station: Station, channel:number) => this.onStopStationRTSPLivestream(station, channel));
                        station.on("rtsp url", (station: Station, channel:number, value: string) => this.onStationRtspUrl(station, channel, value));
                        station.on("property changed", (station: Station, name: string, value: PropertyValue, ready: boolean) => this.onStationPropertyChanged(station, name, value, ready));
                        station.on("raw property changed", (station: Station, type: number, value: string) => this.onStationRawPropertyChanged(station, type, value));
                        station.on("alarm event", (station: Station, alarmEvent: AlarmEvent) => this.onStationAlarmEvent(station, alarmEvent));
                        station.on("runtime state", (station: Station, channel: number, batteryLevel: number, temperature: number) => this.onStationRuntimeState(station, channel, batteryLevel, temperature,));
                        station.on("charging state", (station: Station, channel: number, chargeType: number, batteryLevel: number) => this.onStationChargingState(station, channel, chargeType, batteryLevel));
                        station.on("wifi rssi", (station: Station, channel: number, rssi: number) => this.onStationWifiRssi(station, channel, rssi));
                        station.on("floodlight manual switch", (station: Station, channel: number, enabled: boolean) => this.onFloodlightManualSwitch(station, channel, enabled));
                        station.on("alarm delay event", (station: Station, alarmDelayEvent: AlarmEvent, alarmDelay: number) => this.onStationAlarmDelayEvent(station, alarmDelayEvent, alarmDelay));
                        station.on("talkback started", (station: Station, channel: number, talkbackStream: TalkbackStream) => this.onStationTalkbackStart(station, channel, talkbackStream));
                        station.on("talkback stopped", (station: Station, channel: number) => this.onStationTalkbackStop(station, channel));
                        station.on("talkback error", (station: Station, channel: number, error: Error) => this.onStationTalkbackError(station, channel, error));
                        station.on("alarm armed event", (station: Station) => this.onStationAlarmArmedEvent(station));
                        station.on("alarm arm delay event", (station: Station, armDelay: number) => this.onStationArmDelayEvent(station, armDelay));
                        station.on("secondary command result", (station: Station, result: CommandResult) => this.onStationSecondaryCommandResult(station, result));
                        station.on("device shake alarm", (deviceSN: string, event: SmartSafeShakeAlarmEvent) => this.onStationDeviceShakeAlarm(deviceSN, event));
                        station.on("device 911 alarm", (deviceSN: string, event: SmartSafeAlarm911Event) => this.onStationDevice911Alarm(deviceSN, event));
                        station.on("device jammed", (deviceSN: string) => this.onStationDeviceJammed(deviceSN));
                        station.on("device low battery", (deviceSN: string) => this.onStationDeviceLowBattery(deviceSN));
                        station.on("device wrong try-protect alarm", (deviceSN: string) => this.onStationDeviceWrongTryProtectAlarm(deviceSN));
                        station.on("device pin verified", (deviceSN: string, successfull: boolean) => this.onStationDevicePinVerified(deviceSN, successfull));
                        station.on("sd info ex", (station: Station, sdStatus: TFCardStatus, sdCapacity: number, sdCapacityAvailable: number) => this.onStationSdInfoEx(station, sdStatus, sdCapacity, sdCapacityAvailable));
                        station.on("image download", (station: Station, file: string, image: Buffer) => this.onStationImageDownload(station, file, image));
                        station.on("database query latest", (station: Station, returnCode: DatabaseReturnCode, data: Array<DatabaseQueryLatestInfo>) => this.onStationDatabaseQueryLatest(station, returnCode, data));
                        station.on("database query local", (station: Station, returnCode: DatabaseReturnCode, data: Array<DatabaseQueryLocal>) => this.onStationDatabaseQueryLocal(station, returnCode, data));
                        station.on("database count by date", (station: Station, returnCode: DatabaseReturnCode, data: Array<DatabaseCountByDate>) => this.onStationDatabaseCountByDate(station, returnCode, data));
                        station.on("database delete", (station: Station, returnCode: DatabaseReturnCode, failedIds: Array<unknown>) => this.onStationDatabaseDelete(station, returnCode, failedIds));
                        station.on("sensor status", (station: Station, channel: number, status: number) => this.onStationSensorStatus(station, channel, status));
                        station.on("garage door status", (station: Station, channel: number, doorId: number, status: number) => this.onStationGarageDoorStatus(station, channel, doorId, status));
                        station.on("storage info hb3", (station: Station, channel: number, storageInfo: StorageInfoBodyHB3) => this.onStorageInfoHb3(station, channel, storageInfo));
                        this.addStation(station);
                        station.initialize();
                    } catch (err) {
                        const error = ensureError(err);
                        rootMainLogger.error("HandleHubs Error", { error: getError(error), stationSN: station.getSerial() });
                    }
                    return station;
                }));
            }
        }
        Promise.all(promises).then(() => {
            this.loadingEmitter.emit("stations loaded");
            this.stationsLoaded = undefined;
        });
        if (promises.length === 0) {
            this.loadingEmitter.emit("stations loaded");
            this.stationsLoaded = undefined;
        }
        for (const stationSN of stationsSNs) {
            if (!newStationsSNs.includes(stationSN)) {
                this.getStation(stationSN).then((station: Station) => {
                    this.removeStation(station);
                }).catch((err) => {
                    const error = ensureError(err);
                    rootMainLogger.error("Error removing station", { error: getError(error), stationSN: stationSN });
                });
            }
        }
    }

    private onStationConnect(station: Station): void {
        this.emit("station connect", station);
        if (Station.isStation(station.getDeviceType()) || (Device.isCamera(station.getDeviceType()) && !Device.isWiredDoorbell(station.getDeviceType()) || Device.isSmartSafe(station.getDeviceType()))) {
            station.getCameraInfo();
            if (this.refreshEufySecurityP2PTimeout[station.getSerial()] !== undefined) {
                clearTimeout(this.refreshEufySecurityP2PTimeout[station.getSerial()]);
                delete this.refreshEufySecurityP2PTimeout[station.getSerial()];
            }
            this.refreshEufySecurityP2PTimeout[station.getSerial()] = setTimeout(() => {
                station.getCameraInfo();
            }, this.P2P_REFRESH_INTERVAL_MIN * 60 * 1000);
        } else if (Device.isLock(station.getDeviceType())) {
            station.getLockParameters();
            station.getLockStatus();
            if (this.refreshEufySecurityP2PTimeout[station.getSerial()] !== undefined) {
                clearTimeout(this.refreshEufySecurityP2PTimeout[station.getSerial()]);
                delete this.refreshEufySecurityP2PTimeout[station.getSerial()];
            }
            this.refreshEufySecurityP2PTimeout[station.getSerial()] = setTimeout(() => {
                station.getLockParameters();
                station.getLockStatus();
            }, this.P2P_REFRESH_INTERVAL_MIN * 60 * 1000);
        }
    }

    private onStationConnectionError(station: Station, error: Error): void {
        this.emit("station connection error", station, error);
    }

    private onStationClose(station: Station): void {
        this.emit("station close", station);
        for (const device_sn of this.cameraStationLivestreamTimeout.keys()) {
            this.getDevice(device_sn).then((device: Device) => {
                if (device !== null && device.getStationSerial() === station.getSerial()) {
                    clearTimeout(this.cameraStationLivestreamTimeout.get(device_sn)!);
                    this.cameraStationLivestreamTimeout.delete(device_sn);
                }
            }).catch((err) => {
                const error = ensureError(err);
                rootMainLogger.error(`Station close Error`, { error: getError(error), stationSN: station.getSerial() });
            });
        }
    }

    private handleDevices(devices: FullDevices): void {
        rootMainLogger.debug("Got devices", { devices: devices });
        const deviceSNs: string[] = Object.keys(this.devices);
        const newDeviceSNs = Object.keys(devices);
        const promises: Array<Promise<Device>> = [];
        for (const device of Object.values(devices)) {

            if (deviceSNs.includes(device.device_sn)) {
                this.updateDevice(device);
            } else {
                if (this.devicesLoaded === undefined)
                    this.devicesLoaded = waitForEvent<void>(this.loadingEmitter, "devices loaded");
                let new_device: Promise<Device>;

                if (Device.isIndoorCamera(device.device_type)) {
                    new_device = IndoorCamera.getInstance(this.api, device);
                } else if (Device.isSoloCameras(device.device_type)) {
                    new_device = SoloCamera.getInstance(this.api, device);
                } else if (Device.isLockWifiVideo(device.device_type)) {
                    new_device = DoorbellLock.getInstance(this.api, device);
                } else if (Device.isBatteryDoorbell(device.device_type)) {
                    new_device = BatteryDoorbellCamera.getInstance(this.api, device);
                } else if (Device.isWiredDoorbell(device.device_type) || Device.isWiredDoorbellDual(device.device_type)) {
                    new_device = WiredDoorbellCamera.getInstance(this.api, device);
                } else if (Device.isFloodLight(device.device_type)) {
                    new_device = FloodlightCamera.getInstance(this.api, device);
                } else if (Device.isWallLightCam(device.device_type)) {
                    new_device = WallLightCam.getInstance(this.api, device);
                } else if (Device.isGarageCamera(device.device_type)) {
                    new_device = GarageCamera.getInstance(this.api, device);
                } else if (Device.isSmartDrop(device.device_type)) {
                    new_device = SmartDrop.getInstance(this.api, device);
                } else if (Device.isCamera(device.device_type)) {
                    new_device = Camera.getInstance(this.api, device);
                } else if (Device.isLock(device.device_type)) {
                    new_device = Lock.getInstance(this.api, device);
                } else if (Device.isMotionSensor(device.device_type)) {
                    new_device = MotionSensor.getInstance(this.api, device);
                } else if (Device.isEntrySensor(device.device_type)) {
                    new_device = EntrySensor.getInstance(this.api, device);
                } else if (Device.isKeyPad(device.device_type)) {
                    new_device = Keypad.getInstance(this.api, device);
                } else if (Device.isSmartSafe(device.device_type)) {
                    new_device = SmartSafe.getInstance(this.api, device);
                } else if (Device.isSmartTrack(device.device_type)) {
                    new_device = Tracker.getInstance(this.api, device);
                } else if (Device.isLockKeypad(device.device_type)) {
                    new_device = LockKeypad.getInstance(this.api, device);
                } else {
                    new_device = UnknownDevice.getInstance(this.api, device);
                }

                promises.push(new_device.then((device: Device) => {
                    try {
                        device.on("property changed", (device: Device, name: string, value: PropertyValue, ready: boolean) => this.onDevicePropertyChanged(device, name, value, ready));
                        device.on("raw property changed", (device: Device, type: number, value: string) => this.onDeviceRawPropertyChanged(device, type, value));
                        device.on("crying detected", (device: Device, state: boolean) => this.onDeviceCryingDetected(device, state));
                        device.on("sound detected", (device: Device, state: boolean) => this.onDeviceSoundDetected(device, state));
                        device.on("pet detected", (device: Device, state: boolean) => this.onDevicePetDetected(device, state));
                        device.on("vehicle detected", (device: Device, state: boolean) => this.onDeviceVehicleDetected(device, state));
                        device.on("motion detected", (device: Device, state: boolean) => this.onDeviceMotionDetected(device, state));
                        device.on("person detected", (device: Device, state: boolean, person: string) => this.onDevicePersonDetected(device, state, person));
                        device.on("rings", (device: Device, state: boolean) => this.onDeviceRings(device, state));
                        device.on("locked", (device: Device, state: boolean) => this.onDeviceLocked(device, state));
                        device.on("open", (device: Device, state: boolean) => this.onDeviceOpen(device, state));
                        device.on("ready", (device: Device) => this.onDeviceReady(device));
                        device.on("package delivered", (device: Device, state: boolean) => this.onDevicePackageDelivered(device, state));
                        device.on("package stranded", (device: Device, state: boolean) => this.onDevicePackageStranded(device, state));
                        device.on("package taken", (device: Device, state: boolean) => this.onDevicePackageTaken(device, state));
                        device.on("someone loitering", (device: Device, state: boolean) => this.onDeviceSomeoneLoitering(device, state));
                        device.on("radar motion detected", (device: Device, state: boolean) => this.onDeviceRadarMotionDetected(device, state));
                        device.on("911 alarm", (device: Device, state: boolean, detail: SmartSafeAlarm911Event) => this.onDevice911Alarm(device, state, detail));
                        device.on("shake alarm", (device: Device, state: boolean, detail: SmartSafeShakeAlarmEvent) => this.onDeviceShakeAlarm(device, state, detail));
                        device.on("wrong try-protect alarm", (device: Device, state: boolean) => this.onDeviceWrongTryProtectAlarm(device, state));
                        device.on("long time not close", (device: Device, state: boolean) => this.onDeviceLongTimeNotClose(device, state));
                        device.on("low battery", (device: Device, state: boolean) => this.onDeviceLowBattery(device, state));
                        device.on("jammed", (device: Device, state: boolean) => this.onDeviceJammed(device, state));
                        device.on("stranger person detected", (device: Device, state: boolean) => this.onDeviceStrangerPersonDetected(device, state));
                        device.on("dog detected", (device: Device, state: boolean) => this.onDeviceDogDetected(device, state));
                        device.on("dog lick detected", (device: Device, state: boolean) => this.onDeviceDogLickDetected(device, state));
                        device.on("dog poop detected", (device: Device, state: boolean) => this.onDeviceDogPoopDetected(device, state));
                        device.on("tampering", (device: Device, state: boolean) => this.onDeviceTampering(device, state));
                        device.on("low temperature", (device: Device, state: boolean) => this.onDeviceLowTemperature(device, state));
                        device.on("high temperature", (device: Device, state: boolean) => this.onDeviceHighTemperature(device, state));
                        device.on("pin incorrect", (device: Device, state: boolean) => this.onDevicePinIncorrect(device, state));
                        device.on("lid stuck", (device: Device, state: boolean) => this.onDeviceLidStuck(device, state));
                        device.on("battery fully charged", (device: Device, state: boolean) => this.onDeviceBatteryFullyCharged(device, state));
                        this.addDevice(device);
                        device.initialize();
                    } catch (err) {
                        const error = ensureError(err);
                        rootMainLogger.error("HandleDevices Error", { error: getError(error), deviceSN: device.getSerial() });
                    }
                    return device;
                }));
            }
        }
        Promise.all(promises).then((devices) => {
            devices.forEach((device) => {
                this.getStation(device.getStationSerial()).then((station: Station) => {
                    if (!station.isConnected() && station.isP2PConnectableDevice()) {
                        station.setConnectionType(this.config.p2pConnectionSetup);
                        station.connect();
                    }
                }).catch((err) => {
                    const error = ensureError(err);
                    rootMainLogger.error("Error trying to connect to station afte device loaded", { error: getError(error), deviceSN: device.getSerial() });
                });
            });
            this.loadingEmitter.emit("devices loaded");
            this.devicesLoaded = undefined;
        });
        if (promises.length === 0) {
            this.loadingEmitter.emit("devices loaded");
            this.devicesLoaded = undefined;
        }
        for (const deviceSN of deviceSNs) {
            if (!newDeviceSNs.includes(deviceSN)) {
                this.getDevice(deviceSN).then((device: Device) => {
                    this.removeDevice(device);
                }).catch((err) => {
                    const error = ensureError(err);
                    rootMainLogger.error("Error removing device", { error: getError(error), deviceSN: deviceSN });
                });
            }
        }
    }

    public async refreshCloudData(): Promise<void> {
        if (this.config.acceptInvitations) {
            await this.processInvitations().catch(err => {
                const error = ensureError(err);
                rootMainLogger.error("Error in processing invitations", { error: getError(error) });
            });
        }
        await this.api.refreshAllData().catch(err => {
            const error = ensureError(err);
            rootMainLogger.error("Error during API data refreshing", { error: getError(error) });
        });
        if (this.refreshEufySecurityCloudTimeout !== undefined)
            clearTimeout(this.refreshEufySecurityCloudTimeout);
        this.refreshEufySecurityCloudTimeout = setTimeout(() => { this.refreshCloudData() }, this.config.pollingIntervalMinutes * 60 * 1000);
    }

    public close(): void {
        for (const device_sn of this.cameraStationLivestreamTimeout.keys()) {
            this.stopStationLivestream(device_sn);
        }

        if (this.refreshEufySecurityCloudTimeout !== undefined)
            clearTimeout(this.refreshEufySecurityCloudTimeout);

        Object.keys(this.refreshEufySecurityP2PTimeout).forEach(station_sn => {
            clearTimeout(this.refreshEufySecurityP2PTimeout[station_sn]);
            delete this.refreshEufySecurityP2PTimeout[station_sn];
        });

        Object.keys(this.deviceSnoozeTimeout).forEach(device_sn => {
            clearTimeout(this.deviceSnoozeTimeout[device_sn]);
            delete this.deviceSnoozeTimeout[device_sn];
        });

        this.savePushPersistentIds();

        this.pushService.close();
        this.mqttService.close();

        Object.values(this.stations).forEach(station => {
            station.close();
        });

        Object.values(this.devices).forEach(device => {
            device.destroy();
        });

        if (this.connected)
            this.emit("close");

        this.connected = false;
    }

    public setCameraMaxLivestreamDuration(seconds: number): void {
        this.cameraMaxLivestreamSeconds = seconds;
    }

    public getCameraMaxLivestreamDuration(): number {
        return this.cameraMaxLivestreamSeconds;
    }

    public async registerPushNotifications(credentials?: Credentials, persistentIds?: string[]): Promise<void> {
        if (credentials)
            this.pushService.setCredentials(credentials);
        if (persistentIds)
            this.pushService.setPersistentIds(persistentIds);

        this.pushService.open();
    }

    public async connect(options?: LoginOptions): Promise<void> {
        await this.api.login(options)
            .then(async () => {
                if (options?.verifyCode) {
                    let trusted = false;
                    const trusted_devices = await this.api.listTrustDevice();
                    trusted_devices.forEach(trusted_device => {
                        if (trusted_device.is_current_device === 1) {
                            trusted = true;
                        }
                    });
                    if (!trusted)
                        return await this.api.addTrustDevice(options?.verifyCode);
                }
            })
            .catch((err) => {
                const error = ensureError(err);
                rootMainLogger.error("Connect Error", { error: getError(error), options: options });
            });
    }

    public getPushPersistentIds(): string[] {
        return this.pushService.getPersistentIds();
    }

    private updateDeviceProperties(deviceSN: string, values: RawValues): void {
        this.getDevice(deviceSN).then((device: Device) => {
            device.updateRawProperties(values);
        }).catch((err) => {
            const error = ensureError(err);
            rootMainLogger.error("Update device properties error", { error: getError(error), deviceSN: deviceSN, values: values });
        });
    }

    private async onAPIClose(): Promise<void> {
        if (this.refreshEufySecurityCloudTimeout !== undefined)
            clearTimeout(this.refreshEufySecurityCloudTimeout);

        this.connected = false;
        this.emit("close");

        if (this.retries < 3) {
            this.retries++;
            await this.connect()
        } else {
            rootMainLogger.error(`Tried to re-authenticate to Eufy cloud, but failed in the process. Manual intervention is required!`);
        }
    }

    private async onAPIConnect(): Promise<void> {
        this.connected = true;
        this.retries = 0;

        this.saveCloudToken();
        await this.refreshCloudData();

        this.emit("connect");

        this.registerPushNotifications(this.persistentData.push_credentials, this.persistentData.push_persistentIds);

        const loginData = this.api.getPersistentData();
        if (loginData) {
            this.mqttService.connect(loginData.user_id, this.persistentData.openudid, this.api.getAPIBase(), loginData.email);
        } else {
            rootMainLogger.warn("No login data recevied to initialize MQTT connection...");
        }
    }

    private onAPIConnectionError(error: Error): void {
        this.emit("connection error", error);
    }

    public async startStationLivestream(deviceSN: string): Promise<void> {
        const device = await this.getDevice(deviceSN);
        const station = await this.getStation(device.getStationSerial());

        if (!device.hasCommand(CommandName.DeviceStartLivestream))
            throw new NotSupportedError("This functionality is not implemented or supported by this device", { context: { device: deviceSN, commandName: CommandName.DeviceStartLivestream } });

        const camera = device as Camera;
        if (!station.isLiveStreaming(camera)) {
            station.startLivestream(camera);

            if (this.cameraMaxLivestreamSeconds > 0) {
                this.cameraStationLivestreamTimeout.set(deviceSN, setTimeout(() => {
                    rootMainLogger.info(`Stopping the station stream for the device ${deviceSN}, because we have reached the configured maximum stream timeout (${this.cameraMaxLivestreamSeconds} seconds)`);
                    this.stopStationLivestream(deviceSN);
                }, this.cameraMaxLivestreamSeconds * 1000));
            }
        } else {
            rootMainLogger.warn(`The station stream for the device ${deviceSN} cannot be started, because it is already streaming!`);
        }
    }

    public async stopStationLivestream(deviceSN: string): Promise<void> {
        const device = await this.getDevice(deviceSN);
        const station = await this.getStation(device.getStationSerial());

        if (!device.hasCommand(CommandName.DeviceStopLivestream))
            throw new NotSupportedError("This functionality is not implemented or supported by this device", { context: { device: deviceSN, commandName: CommandName.DeviceStopLivestream } });

        if (station.isConnected() && station.isLiveStreaming(device)) {
            station.stopLivestream(device);
        } else {
            rootMainLogger.warn(`The station stream for the device ${deviceSN} cannot be stopped, because it isn't streaming!`);
        }

        const timeout = this.cameraStationLivestreamTimeout.get(deviceSN);
        if (timeout) {
            clearTimeout(timeout);
            this.cameraStationLivestreamTimeout.delete(deviceSN);
        }
    }

    private writePersistentData(): void {
        this.persistentData.login_hash = md5(`${this.config.username}:${this.config.password}`);
        if (this.api.isConnected()) {
            this.persistentData.httpApi = this.api?.getPersistentData();
            this.persistentData.country = this.api?.getCountry();
        }
        try {
            if(this.config.persistentData) {
                this.emit("persistent data", JSON.stringify(this.persistentData));
            } else {
                fse.writeFileSync(this.persistentFile, JSON.stringify(this.persistentData));
            }
        } catch (err) {
            const error = ensureError(err);
            rootMainLogger.error("WritePersistentData Error", { error: getError(error) });
        }
    }

    private saveCloudToken(): void {
        const token = this.api.getToken();
        const token_expiration = this.api.getTokenExpiration();

        if (!!token && !!token_expiration) {
            rootMainLogger.debug("Save cloud token and token expiration", { token: token, tokenExpiration: token_expiration });
            this.persistentData.cloud_token = token;
            this.persistentData.cloud_token_expiration = token_expiration.getTime();
            this.writePersistentData();
        }
    }

    private savePushCredentials(credentials: Credentials | undefined): void {
        this.persistentData.push_credentials = credentials;
        this.writePersistentData();
    }

    private savePushPersistentIds(): void {
        this.persistentData.push_persistentIds = this.getPushPersistentIds();
        this.writePersistentData();
    }

    public getVersion(): string {
        return libVersion;
    }

    public isPushConnected(): boolean {
        return this.pushService.isConnected();
    }

    public isMQTTConnected(): boolean {
        return this.mqttService.isConnected();
    }

    public isConnected(): boolean {
        return this.connected;
    }

    private async processInvitations(): Promise<void> {
        let refreshCloud = false;

        const invites = await this.api.getInvites().catch(err => {
            const error = ensureError(err);
            rootMainLogger.error("Error getting invites from cloud", { error: getError(error) });
            return error;
        });
        if (Object.keys(invites).length > 0) {
            const confirmInvites: Array<ConfirmInvite> = [];
            for(const invite of Object.values(invites) as Invite[]) {
                const devices: Array<string> = [];
                invite.devices.forEach(device => {
                    devices.push(device.device_sn);
                });
                if (devices.length > 0) {
                    confirmInvites.push({
                        invite_id: invite.invite_id,
                        station_sn: invite.station_sn,
                        device_sns: devices
                    });
                }
            }
            if (confirmInvites.length > 0) {
                const result = await this.api.confirmInvites(confirmInvites).catch(err => {
                    const error = ensureError(err);
                    rootMainLogger.error("Error in confirmation of invitations", { error: getError(error), confirmInvites: confirmInvites });
                    return error;
                });
                if (result) {
                    rootMainLogger.info(`Accepted received invitations`, confirmInvites);
                    refreshCloud = true;
                }
            }
        }

        const houseInvites = await this.api.getHouseInviteList().catch(err => {
            const error = ensureError(err);
            rootMainLogger.error("Error getting house invites from cloud", { error: getError(error) });
            return error;
        });
        if (Object.keys(houseInvites).length > 0) {
            for(const invite of Object.values(houseInvites) as HouseInviteListResponse[]) {
                const result = await this.api.confirmHouseInvite(invite.house_id, invite.id).catch(err => {
                    const error = ensureError(err);
                    rootMainLogger.error("Error in confirmation of house invitations", { error: getError(error) });
                    return error;
                });
                if (result) {
                    rootMainLogger.info(`Accepted received house invitation from ${invite.action_user_email}`, { invite: invite });
                    refreshCloud = true;
                }
            }
        }
        if (refreshCloud)
            this.refreshCloudData();
    }

    private onPushMessage(message: PushMessage): void {
        this.emit("push message", message);

        try {
            rootMainLogger.debug("Received push message", { message: message });
            try {
                if ((message.type === ServerPushEvent.INVITE_DEVICE || message.type === ServerPushEvent.HOUSE_INVITE) && this.config.acceptInvitations) {
                    if (this.isConnected())
                        this.processInvitations();
                }
            } catch (err) {
                const error = ensureError(err);
                rootMainLogger.error(`Error processing server push notification for device invitation`, { error: getError(error), message: message });
            }
            try {
                if (message.type === ServerPushEvent.REMOVE_DEVICE || message.type === ServerPushEvent.REMOVE_HOMEBASE || message.type === ServerPushEvent.HOUSE_REMOVE) {
                    if (this.isConnected())
                        this.refreshCloudData();
                }
            } catch (err) {
                const error = ensureError(err);
                rootMainLogger.error(`Error processing server push notification for device/station/house removal`, { error: getError(error), message: message });
            }
            this.getStations().then((stations: Station[]) => {
                stations.forEach(station => {
                    try {
                        station.processPushNotification(message);
                    } catch (err) {
                        const error = ensureError(err);
                        rootMainLogger.error(`Error processing push notification for station`, { error: getError(error), stationSN: station.getSerial(), message: message });
                    }
                });
            }).catch((err) => {
                const error = ensureError(err);
                rootMainLogger.error("Process push notification for stations", { error: getError(error), message: message });
            });
            this.getDevices().then((devices: Device[]) => {
                devices.forEach(device => {
                    this.getStation(device.getStationSerial()).then((station) => {
                        try {
                            device.processPushNotification(station, message, this.config.eventDurationSeconds);
                        } catch (err) {
                            const error = ensureError(err);
                            rootMainLogger.error(`Error processing push notification for device`, { error: getError(error), deviceSN: device.getSerial(), message: message });
                        }
                    }).catch((err) => {
                        const error = ensureError(err);
                        rootMainLogger.error("Process push notification for devices loading station", { error: getError(error), message: message });
                    });
                });
            }).catch((err) => {
                const error = ensureError(err);
                rootMainLogger.error("Process push notification for devices", { error: getError(error), message: message });
            });
        } catch (err) {
            const error = ensureError(err);
            rootMainLogger.error("OnPushMessage Generic Error", { error: getError(error), message: message });
        }
    }

    public async startStationDownload(deviceSN: string, path: string, cipherID: number): Promise<void> {
        const device = await this.getDevice(deviceSN);
        const station = await this.getStation(device.getStationSerial());

        if (!device.hasCommand(CommandName.DeviceStartDownload))
            throw new NotSupportedError("This functionality is not implemented or supported by this device", { context: { device: deviceSN, commandName: CommandName.DeviceStartDownload, path: path, cipherID: cipherID } });

        if (!station.isDownloading(device)) {
            await station.startDownload(device, path, cipherID);
        } else {
            rootMainLogger.warn(`The station is already downloading a video for the device ${deviceSN}!`);
        }
    }

    public async cancelStationDownload(deviceSN: string): Promise<void> {
        const device = await this.getDevice(deviceSN);
        const station = await this.getStation(device.getStationSerial());

        if (!device.hasCommand(CommandName.DeviceCancelDownload))
            throw new NotSupportedError("This functionality is not implemented or supported by this device", { context: { device: deviceSN, commandName: CommandName.DeviceCancelDownload } });

        if (station.isConnected() && station.isDownloading(device)) {
            station.cancelDownload(device);
        } else {
            rootMainLogger.warn(`The station isn't downloading a video for the device ${deviceSN}!`);
        }
    }

    public getConfig(): EufySecurityConfig {
        return this.config;
    }

    public async setDeviceProperty(deviceSN: string, name: string, value: unknown): Promise<void> {
        const device = await this.getDevice(deviceSN);
        const station = await this.getStation(device.getStationSerial());
        const metadata = device.getPropertyMetadata(name);

        value = parseValue(metadata, value);

        switch (name) {
            case PropertyName.DeviceEnabled:
                station.enableDevice(device, value as boolean);
                break;
            case PropertyName.DeviceStatusLed:
                station.setStatusLed(device, value as boolean);
                break;
            case PropertyName.DeviceAutoNightvision:
                station.setAutoNightVision(device, value as boolean);
                break;
            case PropertyName.DeviceMotionDetection:
                station.setMotionDetection(device, value as boolean);
                break;
            case PropertyName.DeviceSoundDetection:
                station.setSoundDetection(device, value as boolean);
                break;
            case PropertyName.DevicePetDetection:
                station.setPetDetection(device, value as boolean);
                break;
            case PropertyName.DeviceRTSPStream:
                station.setRTSPStream(device, value as boolean);
                break;
            case PropertyName.DeviceAntitheftDetection:
                station.setAntiTheftDetection(device, value as boolean);
                break;
            case PropertyName.DeviceLocked:
                station.lockDevice(device, value as boolean);
                break;
            case PropertyName.DeviceWatermark:
                station.setWatermark(device, value as number);
                break;
            case PropertyName.DeviceLight:
                station.switchLight(device, value as boolean);
                break;
            case PropertyName.DeviceLightSettingsEnable:
                station.setFloodlightLightSettingsEnable(device, value as boolean);
                break;
            case PropertyName.DeviceLightSettingsBrightnessManual:
                station.setFloodlightLightSettingsBrightnessManual(device, value as number);
                break;
            case PropertyName.DeviceLightSettingsBrightnessMotion:
                station.setFloodlightLightSettingsBrightnessMotion(device, value as number);
                break;
            case PropertyName.DeviceLightSettingsBrightnessSchedule:
                station.setFloodlightLightSettingsBrightnessSchedule(device, value as number);
                break;
            case PropertyName.DeviceLightSettingsMotionTriggered:
                station.setFloodlightLightSettingsMotionTriggered(device, value as boolean);
                break;
            case PropertyName.DeviceLightSettingsMotionTriggeredDistance:
                station.setFloodlightLightSettingsMotionTriggeredDistance(device, value as number);
                break;
            case PropertyName.DeviceLightSettingsMotionTriggeredTimer:
                station.setFloodlightLightSettingsMotionTriggeredTimer(device, value as number);
                break;
            case PropertyName.DeviceMicrophone:
                station.setMicMute(device, value as boolean);
                break;
            case PropertyName.DeviceSpeaker:
                station.enableSpeaker(device, value as boolean);
                break;
            case PropertyName.DeviceSpeakerVolume:
                station.setSpeakerVolume(device, value as number);
                break;
            case PropertyName.DeviceAudioRecording:
                station.setAudioRecording(device, value as boolean);
                break;
            case PropertyName.DevicePowerSource:
                station.setPowerSource(device, value as number);
                break;
            case PropertyName.DevicePowerWorkingMode:
                station.setPowerWorkingMode(device, value as number);
                break;
            case PropertyName.DeviceRecordingEndClipMotionStops:
                station.setRecordingEndClipMotionStops(device, value as boolean);
                break;
            case PropertyName.DeviceRecordingClipLength:
                station.setRecordingClipLength(device, value as number);
                break;
            case PropertyName.DeviceRecordingRetriggerInterval:
                station.setRecordingRetriggerInterval(device, value as number);
                break;
            case PropertyName.DeviceVideoStreamingQuality:
                station.setVideoStreamingQuality(device, value as number);
                break;
            case PropertyName.DeviceVideoRecordingQuality:
                station.setVideoRecordingQuality(device, value as number);
                break;
            case PropertyName.DeviceMotionDetectionSensitivity:
                station.setMotionDetectionSensitivity(device, value as number);
                break;
            case PropertyName.DeviceMotionTracking:
                station.setMotionTracking(device, value as boolean);
                break;
            case PropertyName.DeviceMotionDetectionType:
                station.setMotionDetectionType(device, value as number);
                break;
            case PropertyName.DeviceMotionZone:
                station.setMotionZone(device, value as MotionZone);
                break;
            case PropertyName.DeviceVideoWDR:
                station.setWDR(device, value as boolean);
                break;
            case PropertyName.DeviceRingtoneVolume:
                station.setRingtoneVolume(device, value as number);
                break;
            case PropertyName.DeviceChimeIndoor:
                station.enableIndoorChime(device, value as boolean);
                break;
            case PropertyName.DeviceChimeHomebase:
                station.enableHomebaseChime(device, value as boolean);
                break;
            case PropertyName.DeviceChimeHomebaseRingtoneVolume:
                station.setHomebaseChimeRingtoneVolume(device, value as number);
                break;
            case PropertyName.DeviceChimeHomebaseRingtoneType:
                station.setHomebaseChimeRingtoneType(device, value as number);
                break;
            case PropertyName.DeviceNotificationType:
                station.setNotificationType(device, value as NotificationType);
                break;
            case PropertyName.DeviceNotificationPerson:
                if (device.isIndoorPanAndTiltCameraS350()) {
                    station.setNotificationIndoor(device, IndoorS350NotificationTypes.HUMAN, value as boolean);
                } else if (device.isFloodLightT8425()) {
                    station.setNotificationFloodlightT8425(device, FloodlightT8425NotificationTypes.HUMAN, value as boolean);
                } else {
                    station.setNotificationPerson(device, value as boolean);
                }
                break;
            case PropertyName.DeviceNotificationPet:
                if (device.isIndoorPanAndTiltCameraS350()) {
                    station.setNotificationIndoor(device, IndoorS350NotificationTypes.PET, value as boolean);
                } else if (device.isFloodLightT8425()) {
                    station.setNotificationFloodlightT8425(device, FloodlightT8425NotificationTypes.PET, value as boolean);
                } else {
                    station.setNotificationPet(device, value as boolean);
                }
                break;
            case PropertyName.DeviceNotificationAllOtherMotion:
                if (device.isIndoorPanAndTiltCameraS350()) {
                    station.setNotificationIndoor(device, IndoorS350NotificationTypes.ALL_OTHER_MOTION, value as boolean);
                } else if (device.isFloodLightT8425()) {
                    station.setNotificationFloodlightT8425(device, FloodlightT8425NotificationTypes.ALL_OTHER_MOTION, value as boolean);
                } else {
                    station.setNotificationAllOtherMotion(device, value as boolean);
                }
                break;
            case PropertyName.DeviceNotificationAllSound:
                if (device.isIndoorPanAndTiltCameraS350()) {
                    station.setNotificationIndoor(device, IndoorS350NotificationTypes.ALL_SOUND, value as boolean);
                } else {
                    station.setNotificationAllSound(device, value as boolean);
                }
                break;
            case PropertyName.DeviceNotificationCrying:
                if (device.isIndoorPanAndTiltCameraS350()) {
                    station.setNotificationIndoor(device, IndoorS350NotificationTypes.CRYING, value as boolean);
                } else {
                    station.setNotificationCrying(device, value as boolean);
                }
                break;
            case PropertyName.DeviceNotificationVehicle:
                if (device.isFloodLightT8425()) {
                    station.setNotificationFloodlightT8425(device, FloodlightT8425NotificationTypes.VEHICLE, value as boolean);
                } else {
                    throw new InvalidPropertyError("Station has no writable property", { context: { station: station.getSerial(), propertyName: name, propertyValue: value } });
                }
                break;
            case PropertyName.DeviceNotificationMotion:
                station.setNotificationMotion(device, value as boolean);
                break;
            case PropertyName.DeviceNotificationRing:
                station.setNotificationRing(device, value as boolean);
                break;
            case PropertyName.DeviceChirpVolume:
                station.setChirpVolume(device, value as number);
                break;
            case PropertyName.DeviceChirpTone:
                station.setChirpTone(device, value as number);
                break;
            case PropertyName.DeviceVideoHDR:
                station.setHDR(device, value as boolean);
                break;
            case PropertyName.DeviceVideoDistortionCorrection:
                station.setDistortionCorrection(device, value as boolean);
                break;
            case PropertyName.DeviceVideoRingRecord:
                station.setRingRecord(device, value as number);
                break;
            case PropertyName.DeviceRotationSpeed:
                station.setPanAndTiltRotationSpeed(device, value as number);
                break;
            case PropertyName.DeviceNightvision:
                station.setNightVision(device, value as number);
                break;
            case PropertyName.DeviceMotionDetectionRange:
                station.setMotionDetectionRange(device, value as number);
                break;
            case PropertyName.DeviceMotionDetectionRangeStandardSensitivity:
                station.setMotionDetectionRangeStandardSensitivity(device, value as number);
                break;
            case PropertyName.DeviceMotionDetectionRangeAdvancedLeftSensitivity:
                station.setMotionDetectionRangeAdvancedLeftSensitivity(device, value as number);
                break;
            case PropertyName.DeviceMotionDetectionRangeAdvancedMiddleSensitivity:
                station.setMotionDetectionRangeAdvancedMiddleSensitivity(device, value as number);
                break;
            case PropertyName.DeviceMotionDetectionRangeAdvancedRightSensitivity:
                station.setMotionDetectionRangeAdvancedRightSensitivity(device, value as number);
                break;
            case PropertyName.DeviceMotionDetectionTestMode:
                station.setMotionDetectionTestMode(device, value as boolean);
                break;
            case PropertyName.DeviceMotionTrackingSensitivity:
                station.setMotionTrackingSensitivity(device, value as number);
                break;
            case PropertyName.DeviceMotionAutoCruise:
                station.setMotionAutoCruise(device, value as boolean);
                break;
            case PropertyName.DeviceMotionOutOfViewDetection:
                station.setMotionOutOfViewDetection(device, value as boolean);
                break;
            case PropertyName.DeviceLightSettingsColorTemperatureManual:
                station.setLightSettingsColorTemperatureManual(device, value as number);
                break;
            case PropertyName.DeviceLightSettingsColorTemperatureMotion:
                station.setLightSettingsColorTemperatureMotion(device, value as number);
                break;
            case PropertyName.DeviceLightSettingsColorTemperatureSchedule:
                station.setLightSettingsColorTemperatureSchedule(device, value as number);
                break;
            case PropertyName.DeviceLightSettingsMotionActivationMode:
                station.setLightSettingsMotionActivationMode(device, value as number);
                break;
            case PropertyName.DeviceVideoNightvisionImageAdjustment:
                station.setVideoNightvisionImageAdjustment(device, value as boolean);
                break;
            case PropertyName.DeviceVideoColorNightvision:
                station.setVideoColorNightvision(device, value as boolean);
                break;
            case PropertyName.DeviceAutoCalibration:
                station.setAutoCalibration(device, value as boolean);
                break;
            case PropertyName.DeviceAutoLock:
                station.setAutoLock(device, value as boolean);
                break
            case PropertyName.DeviceAutoLockSchedule:
                station.setAutoLockSchedule(device, value as boolean);
                break
            case PropertyName.DeviceAutoLockScheduleStartTime:
                station.setAutoLockScheduleStartTime(device, value as string);
                break
            case PropertyName.DeviceAutoLockScheduleEndTime:
                station.setAutoLockScheduleEndTime(device, value as string);
                break
            case PropertyName.DeviceAutoLockTimer:
                station.setAutoLockTimer(device, value as number);
                break
            case PropertyName.DeviceOneTouchLocking:
                station.setOneTouchLocking(device, value as boolean);
                break
            case PropertyName.DeviceSound:
                station.setSound(device, value as number);
                break;
            case PropertyName.DeviceNotification:
                station.setNotification(device, value as boolean);
                break;
            case PropertyName.DeviceNotificationLocked:
                station.setNotificationLocked(device, value as boolean);
                break;
            case PropertyName.DeviceNotificationUnlocked:
                station.setNotificationUnlocked(device, value as boolean);
                break;
            case PropertyName.DeviceScramblePasscode:
                station.setScramblePasscode(device,value as boolean);
                break;
            case PropertyName.DeviceWrongTryProtection:
                station.setWrongTryProtection(device, value as boolean);
                break;
            case PropertyName.DeviceWrongTryAttempts:
                station.setWrongTryAttempts(device, value as number);
                break;
            case PropertyName.DeviceWrongTryLockdownTime:
                station.setWrongTryLockdownTime(device, value as number);
                break;
            case PropertyName.DeviceLoiteringDetection:
                station.setLoiteringDetection(device, value as boolean);
                break;
            case PropertyName.DeviceLoiteringDetectionRange:
                station.setLoiteringDetectionRange(device, value as number);
                break;
            case PropertyName.DeviceLoiteringDetectionLength:
                station.setLoiteringDetectionLength(device, value as number);
                break;
            case PropertyName.DeviceLoiteringCustomResponseAutoVoiceResponse:
                station.setLoiteringCustomResponseAutoVoiceResponse(device, value as boolean);
                break;
            case PropertyName.DeviceLoiteringCustomResponseHomeBaseNotification:
                station.setLoiteringCustomResponseHomeBaseNotification(device, value as boolean);
                break;
            case PropertyName.DeviceLoiteringCustomResponsePhoneNotification:
                station.setLoiteringCustomResponsePhoneNotification(device, value as boolean);
                break;
            case PropertyName.DeviceLoiteringCustomResponseAutoVoiceResponseVoice:
                station.setLoiteringCustomResponseAutoVoiceResponseVoice(device, value as number);
                break;
            case PropertyName.DeviceLoiteringCustomResponseTimeFrom:
                station.setLoiteringCustomResponseTimeFrom(device, value as string);
                break;
            case PropertyName.DeviceLoiteringCustomResponseTimeTo:
                station.setLoiteringCustomResponseTimeTo(device, value as string);
                break;
            case PropertyName.DeviceMotionDetectionSensitivityMode:
                station.setMotionDetectionSensitivityMode(device, value as number);
                break;
            case PropertyName.DeviceMotionDetectionSensitivityStandard:
                station.setMotionDetectionSensitivityStandard(device, value as number);
                break;
            case PropertyName.DeviceMotionDetectionSensitivityAdvancedA:
                station.setMotionDetectionSensitivityAdvancedA(device, value as number);
                break;
            case PropertyName.DeviceMotionDetectionSensitivityAdvancedB:
                station.setMotionDetectionSensitivityAdvancedB(device, value as number);
                break;
            case PropertyName.DeviceMotionDetectionSensitivityAdvancedC:
                station.setMotionDetectionSensitivityAdvancedC(device, value as number);
                break;
            case PropertyName.DeviceMotionDetectionSensitivityAdvancedD:
                station.setMotionDetectionSensitivityAdvancedD(device, value as number);
                break;
            case PropertyName.DeviceMotionDetectionSensitivityAdvancedE:
                station.setMotionDetectionSensitivityAdvancedE(device, value as number);
                break;
            case PropertyName.DeviceMotionDetectionSensitivityAdvancedF:
                station.setMotionDetectionSensitivityAdvancedF(device, value as number);
                break;
            case PropertyName.DeviceMotionDetectionSensitivityAdvancedG:
                station.setMotionDetectionSensitivityAdvancedG(device, value as number);
                break;
            case PropertyName.DeviceMotionDetectionSensitivityAdvancedH:
                station.setMotionDetectionSensitivityAdvancedH(device, value as number);
                break;
            case PropertyName.DeviceDeliveryGuard:
                station.setDeliveryGuard(device, value as boolean);
                break;
            case PropertyName.DeviceDeliveryGuardPackageGuarding:
                station.setDeliveryGuardPackageGuarding(device, value as boolean);
                break;
            case PropertyName.DeviceDeliveryGuardPackageGuardingVoiceResponseVoice:
                station.setDeliveryGuardPackageGuardingVoiceResponseVoice(device, value as number);
                break;
            case PropertyName.DeviceDeliveryGuardPackageGuardingActivatedTimeFrom:
                station.setDeliveryGuardPackageGuardingActivatedTimeFrom(device, value as string);
                break;
            case PropertyName.DeviceDeliveryGuardPackageGuardingActivatedTimeTo:
                station.setDeliveryGuardPackageGuardingActivatedTimeTo(device, value as string);
                break;
            case PropertyName.DeviceDeliveryGuardUncollectedPackageAlert:
                station.setDeliveryGuardUncollectedPackageAlert(device, value as boolean);
                break;
            case PropertyName.DeviceDeliveryGuardPackageLiveCheckAssistance:
                station.setDeliveryGuardPackageLiveCheckAssistance(device, value as boolean);
                break;
            case PropertyName.DeviceDualCamWatchViewMode:
                station.setDualCamWatchViewMode(device, value as number);
                break;
            case PropertyName.DeviceRingAutoResponse:
                station.setRingAutoResponse(device, value as boolean);
                break;
            case PropertyName.DeviceRingAutoResponseVoiceResponse:
                station.setRingAutoResponseVoiceResponse(device, value as boolean);
                break;
            case PropertyName.DeviceRingAutoResponseVoiceResponseVoice:
                station.setRingAutoResponseVoiceResponseVoice(device, value as number);
                break;
            case PropertyName.DeviceRingAutoResponseTimeFrom:
                station.setRingAutoResponseTimeFrom(device, value as string);
                break;
            case PropertyName.DeviceRingAutoResponseTimeTo:
                station.setRingAutoResponseTimeTo(device, value as string);
                break;
            case PropertyName.DeviceNotificationRadarDetector:
                station.setNotificationRadarDetector(device, value as boolean);
                break;
            case PropertyName.DeviceSoundDetectionSensitivity:
                station.setSoundDetectionSensitivity(device, value as number);
                break;
            case PropertyName.DeviceContinuousRecording:
                station.setContinuousRecording(device, value as boolean);
                break;
            case PropertyName.DeviceContinuousRecordingType:
                station.setContinuousRecordingType(device, value as number);
                break;
            case PropertyName.DeviceDefaultAngle:
                station.enableDefaultAngle(device, value as boolean);
                break;
            case PropertyName.DeviceDefaultAngleIdleTime:
                station.setDefaultAngleIdleTime(device, value as number);
                break;
            case PropertyName.DeviceNotificationIntervalTime:
                station.setNotificationIntervalTime(device, value as number);
                break;
            case PropertyName.DeviceSoundDetectionRoundLook:
                station.setSoundDetectionRoundLook(device, value as boolean);
                break;
            case PropertyName.DeviceDeliveryGuardUncollectedPackageAlertTimeToCheck:
                station.setDeliveryGuardUncollectedPackageAlertTimeToCheck(device, value as string);
                break;
            case PropertyName.DeviceLeftOpenAlarm:
            case PropertyName.DeviceLeftOpenAlarmDuration:
            case PropertyName.DeviceDualUnlock:
            case PropertyName.DevicePowerSave:
            case PropertyName.DeviceInteriorBrightness:
            case PropertyName.DeviceInteriorBrightnessDuration:
            case PropertyName.DeviceTamperAlarm:
            case PropertyName.DeviceRemoteUnlock:
            case PropertyName.DeviceRemoteUnlockMasterPIN:
            case PropertyName.DeviceAlarmVolume:
            case PropertyName.DevicePromptVolume:
            case PropertyName.DeviceNotificationUnlockByKey:
            case PropertyName.DeviceNotificationUnlockByPIN:
            case PropertyName.DeviceNotificationUnlockByFingerprint:
            case PropertyName.DeviceNotificationUnlockByApp:
            case PropertyName.DeviceNotificationDualUnlock:
            case PropertyName.DeviceNotificationDualLock:
            case PropertyName.DeviceNotificationWrongTryProtect:
            case PropertyName.DeviceNotificationJammed:
                station.setSmartSafeParams(device, name, value as PropertyValue);
                break;
            case PropertyName.DeviceVideoTypeStoreToNAS:
                station.setVideoTypeStoreToNAS(device, value as number);
                break;
            case PropertyName.DeviceMotionDetectionTypeHumanRecognition:
                station.setMotionDetectionTypeHB3(device, HB3DetectionTypes.HUMAN_RECOGNITION, value as boolean);
                break;
            case PropertyName.DeviceMotionDetectionTypeHuman:
                if (device.isWallLightCam()) {
                    station.setMotionDetectionTypeHuman(device, value as boolean);
                } else if (device.isOutdoorPanAndTiltCamera()) {
                    station.setMotionDetectionTypeHB3(device, T8170DetectionTypes.HUMAN_DETECTION, value as boolean);
                } else if (device.isSoloCameras()) {
                    station.setMotionDetectionTypeHB3(device, SoloCameraDetectionTypes.HUMAN_DETECTION, value as boolean);
                } else {
                    station.setMotionDetectionTypeHB3(device, HB3DetectionTypes.HUMAN_DETECTION, value as boolean);
                }
                break;
            case PropertyName.DeviceMotionDetectionTypePet:
                station.setMotionDetectionTypeHB3(device, HB3DetectionTypes.PET_DETECTION, value as boolean);
                break;
            case PropertyName.DeviceMotionDetectionTypeVehicle:
                if (device.isOutdoorPanAndTiltCamera()) {
                    station.setMotionDetectionTypeHB3(device, T8170DetectionTypes.VEHICLE_DETECTION, value as boolean);
                } else {
                    station.setMotionDetectionTypeHB3(device, HB3DetectionTypes.VEHICLE_DETECTION, value as boolean);
                }
                break;
            case PropertyName.DeviceMotionDetectionTypeAllOtherMotions:
                if (device.isWallLightCam()) {
                    station.setMotionDetectionTypeAllOtherMotions(device, value as boolean);
                } else if (device.isOutdoorPanAndTiltCamera()) {
                    station.setMotionDetectionTypeHB3(device, T8170DetectionTypes.ALL_OTHER_MOTION, value as boolean);
                } else if (device.isSoloCameras()) {
                    station.setMotionDetectionTypeHB3(device, SoloCameraDetectionTypes.ALL_OTHER_MOTION, value as boolean);
                } else {
                    station.setMotionDetectionTypeHB3(device, HB3DetectionTypes.ALL_OTHER_MOTION, value as boolean);
                }
                break;
            case PropertyName.DeviceLightSettingsManualLightingActiveMode:
                station.setLightSettingsManualLightingActiveMode(device, value as number);
                break;
            case PropertyName.DeviceLightSettingsManualDailyLighting:
                station.setLightSettingsManualDailyLighting(device, value as number);
                break;
            case PropertyName.DeviceLightSettingsManualColoredLighting:
                station.setLightSettingsManualColoredLighting(device, value as RGBColor);
                break;
            case PropertyName.DeviceLightSettingsManualDynamicLighting:
                station.setLightSettingsManualDynamicLighting(device, value as number);
                break;
            case PropertyName.DeviceLightSettingsMotionLightingActiveMode:
                station.setLightSettingsMotionLightingActiveMode(device, value as number);
                break;
            case PropertyName.DeviceLightSettingsMotionDailyLighting:
                station.setLightSettingsMotionDailyLighting(device, value as number);
                break;
            case PropertyName.DeviceLightSettingsMotionColoredLighting:
                station.setLightSettingsMotionColoredLighting(device, value as RGBColor);
                break;
            case PropertyName.DeviceLightSettingsMotionDynamicLighting:
                station.setLightSettingsMotionDynamicLighting(device, value as number);
                break;
            case PropertyName.DeviceLightSettingsScheduleLightingActiveMode:
                station.setLightSettingsScheduleLightingActiveMode(device, value as number);
                break;
            case PropertyName.DeviceLightSettingsScheduleDailyLighting:
                station.setLightSettingsScheduleDailyLighting(device, value as number);
                break;
            case PropertyName.DeviceLightSettingsScheduleColoredLighting:
                station.setLightSettingsScheduleColoredLighting(device, value as RGBColor);
                break;
            case PropertyName.DeviceLightSettingsScheduleDynamicLighting:
                station.setLightSettingsScheduleDynamicLighting(device, value as number);
                break;
            case PropertyName.DeviceLightSettingsColoredLightingColors:
                station.setLightSettingsColoredLightingColors(device, value as RGBColor[]);
                break;
            case PropertyName.DeviceLightSettingsDynamicLightingThemes:
                station.setLightSettingsDynamicLightingThemes(device, value as DynamicLighting[]);
                break;
            case PropertyName.DeviceDoorControlWarning:
                station.setDoorControlWarning(device, value as boolean);
                break;
            case PropertyName.DeviceDoor1Open:
                station.openDoor(device, value as boolean, 1);
                break;
            case PropertyName.DeviceDoor2Open:
                station.openDoor(device, value as boolean, 2);
                break;
            case PropertyName.DeviceLeftBehindAlarm: {
                const tracker = device as Tracker;
                const result = await tracker.setLeftBehindAlarm(value as boolean);
                if (result) {
                    device.updateProperty(name, value as boolean)
                }
                break;
            }
            case PropertyName.DeviceFindPhone: {
                const tracker = device as Tracker;
                const result = await tracker.setFindPhone(value as boolean);
                if (result) {
                    device.updateProperty(name, value as boolean)
                }
                break;
            }
            case PropertyName.DeviceTrackerType: {
                const tracker = device as Tracker;
                const result = await tracker.setTrackerType(value as number);
                if (result) {
                    device.updateProperty(name, value as number)
                }
                break;
            }
<<<<<<< HEAD
            case PropertyName.DeviceOpenMethod:
                station.setOpenMethod(device, value as number);
                break;
            case PropertyName.DeviceMotionActivatedPrompt:
                station.setMotionActivatedPrompt(device, value as boolean);
=======
            case PropertyName.DeviceImageMirrored:
                station.setMirrorMode(device, value as boolean);
                break;
            case PropertyName.DeviceFlickerAdjustment:
                station.setFlickerAdjustment(device, value as number);
                break;
            case PropertyName.DeviceSoundDetectionType:
                station.setSoundDetectionType(device, value as number);
                break;
            case PropertyName.DeviceLeavingDetection:
                station.setLeavingDetection(device, value as boolean);
                break;
            case PropertyName.DeviceLeavingReactionNotification:
                station.setLeavingReactionNotification(device, value as boolean);
                break;
            case PropertyName.DeviceLeavingReactionStartTime:
                station.setLeavingReactionStartTime(device, value as string);
                break;
            case PropertyName.DeviceLeavingReactionEndTime:
                station.setLeavingReactionEndTime(device, value as string);
                break;
            case PropertyName.DeviceBeepVolume:
                station.setBeepVolume(device, value as number);
                break;
            case PropertyName.DeviceNightvisionOptimization:
                station.setNightvisionOptimization(device, value as boolean);
                break;
            case PropertyName.DeviceNightvisionOptimizationSide:
                station.setNightvisionOptimizationSide(device, value as number);
>>>>>>> ad2544ff
                break;
            default:
                if (!Object.values(PropertyName).includes(name as PropertyName))
                    throw new ReadOnlyPropertyError("Property is read only", { context: { device: deviceSN, propertyName: name, propertyValue: value } });
                throw new InvalidPropertyError("Device has no writable property", { context: { device: deviceSN, propertyName: name, propertyValue: value } });
        }
    }

    public async setStationProperty(stationSN: string, name: string, value: unknown): Promise<void> {
        const station = await this.getStation(stationSN);
        const metadata = station.getPropertyMetadata(name);
        value = parseValue(metadata, value);

        switch (name) {
            case PropertyName.StationGuardMode:
                station.setGuardMode(value as number);
                break;
            case PropertyName.StationAlarmTone:
                station.setStationAlarmTone(value as number);
                break;
            case PropertyName.StationAlarmVolume:
                station.setStationAlarmRingtoneVolume(value as number);
                break;
            case PropertyName.StationPromptVolume:
                station.setStationPromptVolume(value as number);
                break;
            case PropertyName.StationNotificationSwitchModeApp:
                station.setStationNotificationSwitchMode(NotificationSwitchMode.APP, value as boolean);
                break;
            case PropertyName.StationNotificationSwitchModeGeofence:
                station.setStationNotificationSwitchMode(NotificationSwitchMode.GEOFENCE, value as boolean);
                break;
            case PropertyName.StationNotificationSwitchModeSchedule:
                station.setStationNotificationSwitchMode(NotificationSwitchMode.SCHEDULE, value as boolean);
                break;
            case PropertyName.StationNotificationSwitchModeKeypad:
                station.setStationNotificationSwitchMode(NotificationSwitchMode.KEYPAD, value as boolean);
                break;
            case PropertyName.StationNotificationStartAlarmDelay:
                station.setStationNotificationStartAlarmDelay(value as boolean);
                break;
            case PropertyName.StationTimeFormat:
                station.setStationTimeFormat(value as number);
                break;
            case PropertyName.StationSwitchModeWithAccessCode:
                station.setStationSwitchModeWithAccessCode(value as boolean);
                break;
            case PropertyName.StationAutoEndAlarm:
                station.setStationAutoEndAlarm(value as boolean);
                break;
            case PropertyName.StationTurnOffAlarmWithButton:
                station.setStationTurnOffAlarmWithButton(value as boolean);
                break;
            case PropertyName.StationCrossCameraTracking:
                station.setCrossCameraTracking(value as boolean);
                break;
            case PropertyName.StationContinuousTrackingTime:
                station.setContinuousTrackingTime(value as number);
                break;
            case PropertyName.StationTrackingAssistance:
                station.setTrackingAssistance(value as boolean);
                break;
            case PropertyName.StationCrossTrackingCameraList:
                station.setCrossTrackingCameraList(value as Array<string>);
                break;
            case PropertyName.StationCrossTrackingGroupList:
                station.setCrossTrackingGroupList(value as Array<CrossTrackingGroupEntry>);
                break;
            default:
                if (!Object.values(PropertyName).includes(name as PropertyName))
                    throw new ReadOnlyPropertyError("Property is read only", { context: { station: stationSN, propertyName: name, propertyValue: value } });
                throw new InvalidPropertyError("Station has no writable property", { context: { station: stationSN, propertyName: name, propertyValue: value } });
        }
    }

    private onStartStationLivestream(station: Station, channel:number, metadata: StreamMetadata, videostream: Readable, audiostream: Readable): void {
        this.getStationDevice(station.getSerial(), channel).then((device: Device) => {
            this.emit("station livestream start", station, device, metadata, videostream, audiostream);
        }).catch((err) => {
            const error = ensureError(err);
            rootMainLogger.error(`Station start livestream error`, { error: getError(error), stationSN: station.getSerial(), channel: channel, metadata: metadata });
        });
    }

    private onStopStationLivestream(station: Station, channel:number): void {
        this.getStationDevice(station.getSerial(), channel).then((device: Device) => {
            this.emit("station livestream stop", station, device);
        }).catch((err) => {
            const error = ensureError(err);
            rootMainLogger.error(`Station stop livestream error`, { error: getError(error), stationSN: station.getSerial(), channel: channel });
        });
    }

    private onErrorStationLivestream(station: Station, channel:number, origError: Error): void {
        this.getStationDevice(station.getSerial(), channel).then((device: Device) => {
            station.stopLivestream(device);
        }).catch((err) => {
            const error = ensureError(err);
            rootMainLogger.error(`Station livestream error`, { error: getError(error), stationSN: station.getSerial(), channel: channel, origError: getError(origError) });
        });
    }

    private onStartStationRTSPLivestream(station: Station, channel:number): void {
        this.getStationDevice(station.getSerial(), channel).then((device: Device) => {
            this.emit("station rtsp livestream start", station, device);
        }).catch((err) => {
            const error = ensureError(err);
            rootMainLogger.error(`Station start rtsp livestream error`, { error: getError(error), stationSN: station.getSerial(), channel: channel });
        });
    }

    private onStopStationRTSPLivestream(station: Station, channel:number): void {
        this.getStationDevice(station.getSerial(), channel).then((device: Device) => {
            this.emit("station rtsp livestream stop", station, device);
        }).catch((err) => {
            const error = ensureError(err);
            rootMainLogger.error(`Station stop rtsp livestream error`, { error: getError(error), stationSN: station.getSerial(), channel: channel });
        });
    }

    private onStationStartDownload(station: Station, channel: number, metadata: StreamMetadata, videoStream: Readable, audioStream: Readable): void {
        this.getStationDevice(station.getSerial(), channel).then((device: Device) => {
            this.emit("station download start", station, device, metadata, videoStream, audioStream);
        }).catch((err) => {
            const error = ensureError(err);
            rootMainLogger.error(`Station start download error`, { error: getError(error), stationSN: station.getSerial(), channel: channel, metadata: metadata });
        });
    }

    private onStationFinishDownload(station: Station, channel: number): void {
        this.getStationDevice(station.getSerial(), channel).then((device: Device) => {
            this.emit("station download finish", station, device);
        }).catch((err) => {
            const error = ensureError(err);
            rootMainLogger.error(`Station finish download error`, { error: getError(error), stationSN: station.getSerial(), channel: channel });
        });
    }

    private onStationCommandResult(station: Station, result: CommandResult): void {
        this.emit("station command result", station, result);
        if (result.return_code === 0) {
            if (result.customData !== undefined && result.customData.onSuccess !== undefined) {
                try {
                    result.customData.onSuccess();
                } catch (err) {
                    const error = ensureError(err);
                    rootMainLogger.error(`Station command result - onSuccess callback error`, { error: getError(error), stationSN: station.getSerial(), result: result });
                }
            }
            this.getStationDevice(station.getSerial(), result.channel).then((device: Device) => {
                if ((result.customData !== undefined && result.customData.property !== undefined && !device.isLockWifiR10() && !device.isLockWifiR20() && !device.isSmartSafe() && !device.isLockWifiT8506() && !device.isLockWifiT8502() && !device.isLockWifiT8510P() && !device.isLockWifiT8520P()) ||
                    (result.customData !== undefined && result.customData.property !== undefined && device.isSmartSafe() && result.command_type !== CommandType.CMD_SMARTSAFE_SETTINGS) ||
                    (result.customData !== undefined && result.customData.property !== undefined && (device.isLockWifiT8506() || device.isLockWifiT8502() || device.isLockWifiT8510P() || device.isLockWifiT8520P()) && result.command_type !== CommandType.CMD_DOORLOCK_SET_PUSH_MODE)) {
                    if (device.hasProperty(result.customData.property.name)) {
                        const metadata = device.getPropertyMetadata(result.customData.property.name);
                        if (typeof result.customData.property.value !== "object" || metadata.type === "object") {
                            device.updateProperty(result.customData.property.name, result.customData.property.value);
                        }
                    } else if (station.hasProperty(result.customData.property.name)) {
                        const metadata = station.getPropertyMetadata(result.customData.property.name);
                        if (typeof result.customData.property.value !== "object" || metadata.type === "object") {
                            station.updateProperty(result.customData.property.name, result.customData.property.value);
                        }
                    }
                } else if (result.customData !== undefined && result.customData.command !== undefined && result.customData.command.name === CommandName.DeviceSnooze) {
                    const snoozeTime = result.customData.command.value !== undefined && result.customData.command.value.snooze_time !== undefined ? result.customData.command.value.snooze_time as number : 0;
                    if (snoozeTime > 0) {
                        device.updateProperty(PropertyName.DeviceSnooze, true);
                        device.updateProperty(PropertyName.DeviceSnoozeTime, snoozeTime);
                    }
                    this.api.refreshAllData().then(() => {
                        const snoozeStartTime = device.getPropertyValue(PropertyName.DeviceSnoozeStartTime) as number;
                        const currentTime = Math.trunc(new Date().getTime() / 1000);
                        let timeoutMS;
                        if (snoozeStartTime !== undefined && snoozeStartTime !== 0) {
                            timeoutMS = (snoozeStartTime + snoozeTime - currentTime) * 1000;
                        } else {
                            timeoutMS = snoozeTime * 1000;
                        }
                        this.deviceSnoozeTimeout[device.getSerial()] = setTimeout(() => {
                            device.updateProperty(PropertyName.DeviceSnooze, false);
                            device.updateProperty(PropertyName.DeviceSnoozeTime, 0);
                            device.updateProperty(PropertyName.DeviceSnoozeStartTime, 0);
                            if (device.hasProperty(PropertyName.DeviceSnoozeHomebase)) {
                                device.updateProperty(PropertyName.DeviceSnoozeHomebase, false);
                            }
                            if (device.hasProperty(PropertyName.DeviceSnoozeMotion)) {
                                device.updateProperty(PropertyName.DeviceSnoozeMotion, false);
                            }
                            if (device.hasProperty(PropertyName.DeviceSnoozeChime)) {
                                device.updateProperty(PropertyName.DeviceSnoozeChime, false);
                            }
                            delete this.deviceSnoozeTimeout[device.getSerial()];
                        }, timeoutMS);
                    }).catch(err => {
                        const error = ensureError(err);
                        rootMainLogger.error("Error during API data refreshing", { error: getError(error) });
                    });
                }
            }).catch((err) => {
                const error = ensureError(err);
                if (error instanceof DeviceNotFoundError) {
                    if (result.customData !== undefined && result.customData.property !== undefined) {
                        station.updateProperty(result.customData.property.name, result.customData.property.value);
                    }
                } else {
                    rootMainLogger.error(`Station command result error`, { error: getError(error), stationSN: station.getSerial(), result: result });
                }
            });
            if (station.isIntegratedDevice() && result.command_type === CommandType.CMD_SET_ARMING && station.isConnected() && station.getDeviceType() !== DeviceType.DOORBELL) {
                station.getCameraInfo();
            }
        } else {
            if (result.customData !== undefined && result.customData.onFailure !== undefined) {
                try {
                    result.customData.onFailure();
                } catch (err) {
                    const error = ensureError(err);
                    rootMainLogger.error(`Station command result - onFailure callback error`, { error: getError(error), stationSN: station.getSerial(), result: result });
                }
            }
        }
        if (result.customData !== undefined && result.customData.command !== undefined) {
            const customValue = result.customData.command.value;
            switch (result.customData.command.name) {
                case CommandName.DeviceAddUser:
                    this.getStationDevice(station.getSerial(), result.channel).then((device: Device) => {
                        switch (result.return_code) {
                            case 0:
                                this.emit("user added", device, customValue.username, customValue.schedule);
                                break;
                            case 4:
                                this.emit("user error", device, customValue.username, new AddUserError("Passcode already used by another user, please choose a different one", { context: { device: device.getSerial(), username: customValue.username, schedule: customValue.schedule } }));
                                break;
                            default:
                                this.emit("user error", device, customValue.username, new AddUserError("Error creating user", { context: { device: device.getSerial(), username: customValue.username, schedule: customValue.schedule, returnode: result.return_code } }));
                                break;
                        }
                    });
                    break;
                case CommandName.DeviceDeleteUser:
                    this.getStationDevice(station.getSerial(), result.channel).then((device: Device) => {
                        switch (result.return_code) {
                            case 0:
                                this.api.deleteUser(device.getSerial(), customValue.shortUserId, device.getStationSerial()).then((result) => {
                                    if (result) {
                                        this.emit("user deleted", device, customValue.username);
                                    } else {
                                        this.emit("user error", device, customValue.username, new DeleteUserError("Error in deleting user through cloud api call", { context: { device: device.getSerial(), username: customValue.username, shortUserId: customValue.short_user_id } }));
                                    }
                                });

                                break;
                            default:
                                this.emit("user error", device, customValue.username, new DeleteUserError("Error deleting user", { context: { device: device.getSerial(), username: customValue.username, shortUserId: customValue.short_user_id, returnCode: result.return_code } }));
                                break;
                        }
                    });
                    break;
                case CommandName.DeviceUpdateUserPasscode:
                    this.getStationDevice(station.getSerial(), result.channel).then((device: Device) => {
                        switch (result.return_code) {
                            case 0:
                                this.emit("user passcode updated", device, customValue.username);
                                break;
                            default:
                                this.emit("user error", device, customValue.username, new UpdateUserPasscodeError("Error updating user passcode", { context: { device: device.getSerial(), username: customValue.username, returnCode: result.return_code } }));
                                break;
                        }
                    });
                    break;
                case CommandName.DeviceUpdateUserSchedule:
                    this.getStationDevice(station.getSerial(), result.channel).then((device: Device) => {
                        switch (result.return_code) {
                            case 0:
                                this.emit("user schedule updated", device, customValue.username, customValue.schedule);
                                break;
                            default:
                                this.emit("user error", device, customValue.username, new UpdateUserScheduleError("Error updating user schedule", { context: { device: device.getSerial(), username: customValue.username, schedule: customValue.schedule, returnCode: result.return_code } }));
                                break;
                        }
                    });
                    break;
            }
        }
    }

    private onStationSecondaryCommandResult(station: Station, result: CommandResult): void {
        if (result.return_code === 0) {
            this.getStationDevice(station.getSerial(), result.channel).then((device: Device) => {
                if (result.customData !== undefined && result.customData.property !== undefined) {
                    if (device.hasProperty(result.customData.property.name))
                        device.updateProperty(result.customData.property.name, result.customData.property.value);
                    else if (station.hasProperty(result.customData.property.name)) {
                        station.updateProperty(result.customData.property.name, result.customData.property.value);
                    }
                }
            }).catch((err) => {
                const error = ensureError(err);
                if (error instanceof DeviceNotFoundError) {
                    if (result.customData !== undefined && result.customData.property !== undefined) {
                        station.updateProperty(result.customData.property.name, result.customData.property.value);
                    }
                } else {
                    rootMainLogger.error(`Station secondary command result error`, { error: getError(error), stationSN: station.getSerial(), result: result });
                }
            });
        }
    }

    private onStationRtspUrl(station: Station, channel:number, value: string): void {
        this.getStationDevice(station.getSerial(), channel).then((device: Device) => {
            this.emit("station rtsp url", station, device, value);
            device.setCustomPropertyValue(PropertyName.DeviceRTSPStreamUrl, value);
        }).catch((err) => {
            const error = ensureError(err);
            rootMainLogger.error(`Station rtsp url error`, { error: getError(error), stationSN: station.getSerial(), channel: channel, url: value });
        });
    }

    private onStationGuardMode(station: Station, guardMode: number): void {
        this.emit("station guard mode", station, guardMode);
    }

    private onStationCurrentMode(station: Station, currentMode: number): void {
        this.emit("station current mode", station, currentMode);
    }

    private onStationPropertyChanged(station: Station, name: string, value: PropertyValue, ready: boolean): void {
        if (ready && !name.startsWith("hidden-")) {
            this.emit("station property changed", station, name, value);
        }
    }

    private onStationRawPropertyChanged(station: Station, type: number, value: string): void {
        this.emit("station raw property changed", station, type, value);
    }

    private onStationAlarmEvent(station: Station, alarmEvent: AlarmEvent): void {
        this.emit("station alarm event", station, alarmEvent);
    }

    private onStationAlarmDelayEvent(station: Station, alarmDelayEvent: AlarmEvent, alarmDelay: number): void {
        this.emit("station alarm delay event", station, alarmDelayEvent, alarmDelay);
    }

    private onStationArmDelayEvent(station: Station, armDelay: number): void {
        this.emit("station alarm arm delay event", station, armDelay);
    }

    private onStationAlarmArmedEvent(station: Station): void {
        this.emit("station alarm armed", station);
    }

    private onDevicePropertyChanged(device: Device, name: string, value: PropertyValue, ready: boolean): void {
        try {
            if (ready && !name.startsWith("hidden-")) {
                this.emit("device property changed", device, name, value);
            }
            if (name === PropertyName.DeviceRTSPStream && (value as boolean) === true && (device.getPropertyValue(PropertyName.DeviceRTSPStreamUrl) === undefined || (device.getPropertyValue(PropertyName.DeviceRTSPStreamUrl) !== undefined && (device.getPropertyValue(PropertyName.DeviceRTSPStreamUrl) as string) === ""))) {
                this.getStation(device.getStationSerial()).then((station: Station) => {
                    station.setRTSPStream(device, true);
                }).catch((err) => {
                    const error = ensureError(err);
                    rootMainLogger.error(`Device property changed error - station enable rtsp`, { error: getError(error), deviceSN: device.getSerial(), stationSN: device.getStationSerial(), propertyName: name, propertyValue: value, ready: ready });
                });
            } else if (name === PropertyName.DeviceRTSPStream && (value as boolean) === false) {
                device.setCustomPropertyValue(PropertyName.DeviceRTSPStreamUrl, "");
            } else if (name === PropertyName.DevicePictureUrl && value !== "") {
                if (!isValidUrl(value as string)) {
                    this.getStation(device.getStationSerial()).then((station: Station) => {
                        if (station.hasCommand(CommandName.StationDownloadImage)) {
                            station.downloadImage(value as string);
                        }
                    }).catch((err) => {
                        const error = ensureError(err);
                        rootMainLogger.error(`Device property changed error - station download image`, { error: getError(error), deviceSN: device.getSerial(), stationSN: device.getStationSerial(), propertyName: name, propertyValue: value, ready: ready });
                    });
                }
            }
        } catch (err) {
            const error = ensureError(err);
            rootMainLogger.error(`Device property changed error`, { error: getError(error), deviceSN: device.getSerial(), stationSN: device.getStationSerial(), propertyName: name, propertyValue: value, ready: ready });
        }
    }

    private onDeviceRawPropertyChanged(device: Device, type: number, value: string): void {
        this.emit("device raw property changed", device, type, value);
    }

    private onDeviceCryingDetected(device: Device, state: boolean): void {
        this.emit("device crying detected", device, state);
    }

    private onDeviceSoundDetected(device: Device, state: boolean): void {
        this.emit("device sound detected", device, state);
    }

    private onDevicePetDetected(device: Device, state: boolean): void {
        this.emit("device pet detected", device, state);
    }

    private onDeviceVehicleDetected(device: Device, state: boolean): void {
        this.emit("device vehicle detected", device, state);
    }

    private onDeviceMotionDetected(device: Device, state: boolean): void {
        this.emit("device motion detected", device, state);
    }

    private onDevicePersonDetected(device: Device, state: boolean, person: string): void {
        this.emit("device person detected", device, state, person);
    }

    private onDeviceRings(device: Device, state: boolean): void {
        this.emit("device rings", device, state);
    }

    private onDeviceLocked(device: Device, state: boolean): void {
        this.emit("device locked", device, state);
    }

    private onDeviceOpen(device: Device, state: boolean): void {
        this.emit("device open", device, state);
    }

    private onDevicePackageDelivered(device: Device, state: boolean): void {
        this.emit("device package delivered", device, state);
    }

    private onDevicePackageStranded(device: Device, state: boolean): void {
        this.emit("device package stranded", device, state);
    }

    private onDevicePackageTaken(device: Device, state: boolean): void {
        this.emit("device package taken", device, state);
    }

    private onDeviceSomeoneLoitering(device: Device, state: boolean): void {
        this.emit("device someone loitering", device, state);
    }

    private onDeviceRadarMotionDetected(device: Device, state: boolean): void {
        this.emit("device radar motion detected", device, state);
    }

    private onDevice911Alarm(device: Device, state: boolean, detail: SmartSafeAlarm911Event): void {
        this.emit("device 911 alarm", device, state, detail);
    }

    private onDeviceShakeAlarm(device: Device, state: boolean, detail: SmartSafeShakeAlarmEvent): void {
        this.emit("device shake alarm", device, state, detail);
    }

    private onDeviceWrongTryProtectAlarm(device: Device, state: boolean): void {
        this.emit("device wrong try-protect alarm", device, state);
    }

    private onDeviceLongTimeNotClose(device: Device, state: boolean): void {
        this.emit("device long time not close", device, state);
    }

    private onDeviceLowBattery(device: Device, state: boolean): void {
        this.emit("device low battery", device, state);
    }

    private onDeviceJammed(device: Device, state: boolean): void {
        this.emit("device jammed", device, state);
    }

    private onDeviceStrangerPersonDetected(device: Device, state: boolean): void {
        this.emit("device stranger person detected", device, state);
    }

    private onDeviceDogDetected(device: Device, state: boolean): void {
        this.emit("device dog detected", device, state);
    }

    private onDeviceDogLickDetected(device: Device, state: boolean): void {
        this.emit("device dog lick detected", device, state);
    }

    private onDeviceDogPoopDetected(device: Device, state: boolean): void {
        this.emit("device dog poop detected", device, state);
    }

    private onDeviceReady(device: Device): void {
        try {
            if (device.getPropertyValue(PropertyName.DeviceRTSPStream) !== undefined && (device.getPropertyValue(PropertyName.DeviceRTSPStream) as boolean) === true) {
                this.getStation(device.getStationSerial()).then((station: Station) => {
                    station.setRTSPStream(device, true);
                }).catch((err) => {
                    const error = ensureError(err);
                    rootMainLogger.error(`Device ready error - station enable rtsp`, { error: getError(error), deviceSN: device.getSerial(), stationSN: device.getStationSerial() });
                });
            }
        } catch (err) {
            const error = ensureError(err);
            rootMainLogger.error(`Device ready error`, { error: getError(error), deviceSN: device.getSerial(), stationSN: device.getStationSerial() });
        }
    }

    private onStationRuntimeState(station: Station, channel: number, batteryLevel: number, temperature: number): void {
        this.getStationDevice(station.getSerial(), channel).then((device: Device) => {
            if (device.hasProperty(PropertyName.DeviceBattery)) {
                const metadataBattery = device.getPropertyMetadata(PropertyName.DeviceBattery);
                device.updateRawProperty(metadataBattery.key as number, batteryLevel.toString(), "p2p");
            }
            if (device.hasProperty(PropertyName.DeviceBatteryTemp)) {
                const metadataBatteryTemperature = device.getPropertyMetadata(PropertyName.DeviceBatteryTemp);
                device.updateRawProperty(metadataBatteryTemperature.key as number, temperature.toString(), "p2p");
            }
        }).catch((err) => {
            const error = ensureError(err);
            rootMainLogger.error(`Station runtime state error`, { error: getError(error), stationSN: station.getSerial(), channel: channel, batteryLevel: batteryLevel, temperature: temperature });
        });
    }

    private onStationChargingState(station: Station, channel: number, chargeType: number, batteryLevel: number): void {
        this.getStationDevice(station.getSerial(), channel).then((device: Device) => {
            if (device.hasProperty(PropertyName.DeviceBattery)) {
                const metadataBattery = device.getPropertyMetadata(PropertyName.DeviceBattery);
                if (isCharging(chargeType) && batteryLevel > 0)
                    device.updateRawProperty(metadataBattery.key as number, batteryLevel.toString(), "p2p");
            }
            if (device.hasProperty(PropertyName.DeviceChargingStatus)) {
                const metadataChargingStatus = device.getPropertyMetadata(PropertyName.DeviceChargingStatus);
                device.updateRawProperty(metadataChargingStatus.key as number, chargeType.toString(), "p2p");
            }
        }).catch((err) => {
            const error = ensureError(err);
            rootMainLogger.error(`Station charging state error`, { error: getError(error), stationSN: station.getSerial(), channel: channel, chargeType: chargeType, charging: isCharging(chargeType), batteryLevel: batteryLevel });
        });
    }

    private onStationWifiRssi(station: Station, channel: number, rssi: number): void {
        this.getStationDevice(station.getSerial(), channel).then((device: Device) => {
            if (device.hasProperty(PropertyName.DeviceWifiRSSI)) {
                const metadataWifiRssi = device.getPropertyMetadata(PropertyName.DeviceWifiRSSI);
                device.updateRawProperty(metadataWifiRssi.key as number, rssi.toString(), "p2p");
            }
        }).catch((err) => {
            const error = ensureError(err);
            rootMainLogger.error(`Station wifi rssi error`, { error: getError(error), stationSN: station.getSerial(), channel: channel, rssi: rssi });
        });
    }

    private onCaptchaRequest(id: string, captcha: string): void {
        this.emit("captcha request", id, captcha);
    }

    private onFloodlightManualSwitch(station: Station, channel: number, enabled: boolean): void {
        this.getStationDevice(station.getSerial(), channel).then((device: Device) => {
            if (device.hasProperty(PropertyName.DeviceLight)) {
                const metadataLight = device.getPropertyMetadata(PropertyName.DeviceLight);
                device.updateRawProperty(metadataLight.key as number, enabled === true ? "1" : "0", "p2p");
            }
        }).catch((err) => {
            const error = ensureError(err);
            rootMainLogger.error(`Station floodlight manual switch error`, { error: getError(error), stationSN: station.getSerial(), channel: channel, enabled: enabled });
        });
    }

    private onAuthTokenInvalidated(): void {
        this.persistentData.cloud_token = undefined;
        this.persistentData.cloud_token_expiration = undefined;
        this.writePersistentData();
    }

    private onTfaRequest(): void {
        this.emit("tfa request");
    }

    private onStationTalkbackStart(station: Station, channel: number, talkbackStream: TalkbackStream): void {
        this.getStationDevice(station.getSerial(), channel).then((device: Device) => {
            this.emit("station talkback start", station, device, talkbackStream);
        }).catch((err) => {
            const error = ensureError(err);
            rootMainLogger.error(`Station talkback start error`, { error: getError(error), stationSN: station.getSerial(), channel: channel });
        });
    }

    private onStationTalkbackStop(station: Station, channel: number): void {
        this.getStationDevice(station.getSerial(), channel).then((device: Device) => {
            this.emit("station talkback stop", station, device);
        }).catch((err) => {
            const error = ensureError(err);
            rootMainLogger.error(`Station talkback stop error`, { error: getError(error), stationSN: station.getSerial(), channel: channel });
        });
    }

    private onStationTalkbackError(station: Station, channel:number, origError: Error): void {
        this.getStationDevice(station.getSerial(), channel).then((device: Device) => {
            station.stopTalkback(device);
        }).catch((err) => {
            const error = ensureError(err);
            rootMainLogger.error(`Station talkback error`, { error: getError(error), stationSN: station.getSerial(), channel: channel, origError: getError(origError) });
        });
    }

    public async startStationTalkback(deviceSN: string): Promise<void> {
        const device = await this.getDevice(deviceSN);
        const station = await this.getStation(device.getStationSerial());

        if (!device.hasCommand(CommandName.DeviceStartTalkback))
            throw new NotSupportedError("This functionality is not implemented or supported by this device", { context: { device: deviceSN, commandName: CommandName.DeviceStartTalkback } });

        if (station.isLiveStreaming(device)) {
            if (!station.isTalkbackOngoing(device)) {
                station.startTalkback(device);
            } else {
                rootMainLogger.warn(`The station talkback for the device ${deviceSN} cannot be started, because it is ongoing!`);
            }
        } else {
            rootMainLogger.warn(`The station talkback for the device ${deviceSN} cannot be started, because it isn't live streaming!`);
        }
    }

    public async stopStationTalkback(deviceSN: string): Promise<void> {
        const device = await this.getDevice(deviceSN);
        const station = await this.getStation(device.getStationSerial());

        if (!device.hasCommand(CommandName.DeviceStopTalkback))
            throw new NotSupportedError("This functionality is not implemented or supported by this device", { context: { device: deviceSN, commandName: CommandName.DeviceStopTalkback } });

        if (station.isLiveStreaming(device)) {
            if (station.isTalkbackOngoing(device)) {
                station.stopTalkback(device);
            } else {
                rootMainLogger.warn(`The station talkback for the device ${deviceSN} cannot be stopped, because it isn't ongoing!`);
            }
        } else {
            rootMainLogger.warn(`The station talkback for the device ${deviceSN} cannot be stopped, because it isn't live streaming!`);
        }
    }

    private onStationDeviceShakeAlarm(deviceSN: string, event: SmartSafeShakeAlarmEvent): void {
        this.getDevice(deviceSN).then((device: Device) => {
            if (device.isSmartSafe())
                (device as SmartSafe).shakeEvent(event, this.config.eventDurationSeconds);
        }).catch((err) => {
            const error = ensureError(err);
            rootMainLogger.error(`onStationDeviceShakeAlarm error`, { error: getError(error), deviceSN: deviceSN, event: SmartSafeShakeAlarmEvent[event] });
        });
    }

    private onStationDevice911Alarm(deviceSN: string, event: SmartSafeAlarm911Event): void {
        this.getDevice(deviceSN).then((device: Device) => {
            if (device.isSmartSafe())
                (device as SmartSafe).alarm911Event(event, this.config.eventDurationSeconds);
        }).catch((err) => {
            const error = ensureError(err);
            rootMainLogger.error(`onStationDevice911Alarm error`, { error: getError(error), deviceSN: deviceSN, event: SmartSafeAlarm911Event[event] });
        });
    }

    private onStationDeviceJammed(deviceSN: string): void {
        this.getDevice(deviceSN).then((device: Device) => {
            if (device.isSmartSafe())
                (device as SmartSafe).jammedEvent(this.config.eventDurationSeconds);
        }).catch((err) => {
            const error = ensureError(err);
            rootMainLogger.error(`onStationDeviceJammed error`, { error: getError(error), deviceSN: deviceSN });
        });
    }

    private onStationDeviceLowBattery(deviceSN: string): void {
        this.getDevice(deviceSN).then((device: Device) => {
            if (device.isSmartSafe())
                (device as SmartSafe).lowBatteryEvent(this.config.eventDurationSeconds);
        }).catch((err) => {
            const error = ensureError(err);
            rootMainLogger.error(`onStationDeviceLowBattery error`, { error: getError(error), deviceSN: deviceSN });
        });
    }

    private onStationDeviceWrongTryProtectAlarm(deviceSN: string): void {
        this.getDevice(deviceSN).then((device: Device) => {
            if (device.isSmartSafe())
                (device as SmartSafe).wrongTryProtectAlarmEvent(this.config.eventDurationSeconds);
        }).catch((err) => {
            const error = ensureError(err);
            rootMainLogger.error(`onStationDeviceWrongTryProtectAlarm error`, { error: getError(error), deviceSN: deviceSN });
        });
    }

    public async addUser(deviceSN: string, username: string, passcode: string, schedule?: Schedule): Promise<void> {
        const device = await this.getDevice(deviceSN);
        const station = await this.getStation(device.getStationSerial());

        try {
            if (!device.hasCommand(CommandName.DeviceAddUser))
                throw new NotSupportedError("This functionality is not implemented or supported by this device", { context: { device: deviceSN, commandName: CommandName.DeviceAddUser, username: username, passcode: "[redacted]", schedule: schedule } });

            const addUserResponse = await this.api.addUser(deviceSN, username, device.getStationSerial());
            if (addUserResponse !== null) {
                station.addUser(device, username, addUserResponse.short_user_id, passcode, schedule);
            } else {
                this.emit("user error", device, username, new AddUserError("Error on creating user through cloud api call", { context: { deivce: deviceSN, username: username, passcode: "[redacted]", schedule: schedule } }));
            }
        } catch (err) {
            const error = ensureError(err);
            rootMainLogger.error(`addUser error`, { error: getError(error), deviceSN: deviceSN, username: username, schedule: schedule });
            this.emit("user error", device, username, new AddUserError("Generic error", { cause: error, context: { device: deviceSN, username: username, passcode: "[redacted]", schedule: schedule } }));
        }
    }

    public async deleteUser(deviceSN: string, username: string): Promise<void> {
        const device = await this.getDevice(deviceSN);
        const station = await this.getStation(device.getStationSerial());

        if (!device.hasCommand(CommandName.DeviceDeleteUser))
            throw new NotSupportedError("This functionality is not implemented or supported by this device", { context: { device: deviceSN, commandName: CommandName.DeviceDeleteUser, username: username } });

        try {
            const users = await this.api.getUsers(deviceSN, device.getStationSerial());
            if (users !== null) {
                let found = false;
                for (const user of users) {
                    if (user.user_name === username) {
                        station.deleteUser(device, user. user_name, user.short_user_id);
                        found = true;
                        break;
                    }
                }
                if (!found) {
                    this.emit("user error", device, username, new DeleteUserError("User not found", { context: { device: deviceSN, username: username } }));
                }
            } else {
                this.emit("user error", device, username, new DeleteUserError("Error on getting user list through cloud api call", { context: { device: deviceSN, username: username } }));
            }
        } catch (err) {
            const error = ensureError(err);
            rootMainLogger.error(`deleteUser error`, { error: getError(error), deviceSN: deviceSN, username: username });
            this.emit("user error", device, username, new DeleteUserError("Generic error", { cause: error, context: { device: deviceSN, username: username } }));
        }
    }

    public async updateUser(deviceSN: string, username: string, newUsername: string): Promise<void> {
        const device = await this.getDevice(deviceSN);
        const station = await this.getStation(device.getStationSerial());

        if (!device.hasCommand(CommandName.DeviceUpdateUsername))
            throw new NotSupportedError("This functionality is not implemented or supported by this device", { context: { device: deviceSN, commandName: CommandName.DeviceUpdateUsername, usernmae: username, newUsername: newUsername } });

        try {
            const users = await this.api.getUsers(deviceSN, device.getStationSerial());
            if (users !== null) {
                let found = false;
                for (const user of users) {
                    if (user.user_name === username) {
                        if ((device.isLockWifiT8506() || device.isLockWifiT8502() || device.isLockWifiT8510P() || device.isLockWifiT8520P()) && user.password_list.length > 0) {
                            for (const entry of user.password_list) {
                                if (entry.password_type === UserPasswordType.PIN) {
                                    let schedule = entry.schedule;
                                    if (schedule !== undefined && typeof schedule == "string") {
                                        schedule = JSON.parse(schedule);
                                    }
                                    if (schedule !== undefined && schedule.endDay !== undefined && schedule.endTime !== undefined && schedule.startDay !== undefined && schedule.startTime !== undefined && schedule.week !== undefined) {
                                        station.updateUserSchedule(device, newUsername, user.short_user_id, hexStringScheduleToSchedule(schedule.startDay, schedule.startTime, schedule.endDay, schedule.endTime, schedule.week));
                                    }
                                }
                            }
                        } else if (device.isLockWifiR10() || device.isLockWifiR20()) {
                            for (const entry of user.password_list) {
                                if (entry.password_type === UserPasswordType.PIN) {
                                    station.updateUsername(device, newUsername, entry.password_id);
                                }
                            }
                        }
                        const result = await this.api.updateUser(deviceSN, device.getStationSerial(), user.short_user_id, newUsername);
                        if (result) {
                            this.emit("user username updated", device, username);
                        } else {
                            this.emit("user error", device, username, new UpdateUserUsernameError("Error in changing username through cloud api call", { context: { device: deviceSN, username: username, newUsername: newUsername } }));
                        }
                        found = true;
                        break;
                    }
                }
                if (!found) {
                    this.emit("user error", device, username, new UpdateUserUsernameError("User not found", { context: { device: deviceSN, username: username, newUsername: newUsername } }));
                }
            } else {
                this.emit("user error", device, username, new UpdateUserUsernameError("Error on getting user list through cloud api call", { context: { device: deviceSN, username: username, newUsername: newUsername } }));
            }
        } catch (err) {
            const error = ensureError(err);
            rootMainLogger.error(`updateUser error`, { error: getError(error), deviceSN: deviceSN, username: username, newUsername: newUsername });
            this.emit("user error", device, username, new UpdateUserUsernameError("Generic error", { cause: error, context: { device: deviceSN, username: username, newUsername: newUsername } }));
        }
    }

    public async updateUserPasscode(deviceSN: string, username: string, passcode: string): Promise<void> {
        const device = await this.getDevice(deviceSN);
        const station = await this.getStation(device.getStationSerial());

        if (!device.hasCommand(CommandName.DeviceUpdateUserPasscode))
            throw new NotSupportedError("This functionality is not implemented or supported by this device", { context: { device: deviceSN, commandName: CommandName.DeviceUpdateUserPasscode, username: username, passcode: "[redacted]" } });

        try {
            const users = await this.api.getUsers(deviceSN, device.getStationSerial());
            if (users !== null) {
                let found = false;
                for (const user of users) {
                    if (user.user_name === username) {
                        for (const entry of user.password_list) {
                            if (entry.password_type === UserPasswordType.PIN) {
                                station.updateUserPasscode(device, user.user_name, entry.password_id, passcode);
                                found = true;
                            }
                        }
                    }
                }
                if (!found) {
                    this.emit("user error", device, username, new UpdateUserPasscodeError("User not found", { context: { device: deviceSN, username: username, passcode: "[redacted]" } }));
                }
            } else {
                this.emit("user error", device, username, new UpdateUserPasscodeError("Error on getting user list through cloud api call", { context: { device: deviceSN, username: username, passcode: "[redacted]" } }));
            }
        } catch (err) {
            const error = ensureError(err);
            rootMainLogger.error(`updateUserPasscode error`, { error: getError(error), deviceSN: deviceSN, username: username });
            this.emit("user error", device, username, new UpdateUserPasscodeError("Generic error", { cause: error, context: { device: deviceSN, username: username, passcode: "[redacted]" } }));
        }
    }

    public async updateUserSchedule(deviceSN: string, username: string, schedule: Schedule): Promise<void> {
        const device = await this.getDevice(deviceSN);
        const station = await this.getStation(device.getStationSerial());

        if (!device.hasCommand(CommandName.DeviceUpdateUserSchedule))
            throw new NotSupportedError("This functionality is not implemented or supported by this device", { context: { device: deviceSN, commandName: CommandName.DeviceUpdateUserSchedule, usernmae: username, schedule: schedule } });

        try {
            const users = await this.api.getUsers(deviceSN, device.getStationSerial());
            if (users !== null) {
                let found = false;
                for (const user of users) {
                    if (user.user_name === username) {
                        station.updateUserSchedule(device, user.user_name, user.short_user_id, schedule);
                        found = true;
                    }
                }
                if (!found) {
                    this.emit("user error", device, username, new UpdateUserScheduleError("User not found", { context: { device: deviceSN, username: username, schedule: schedule } }));
                }
            } else {
                this.emit("user error", device, username, new UpdateUserScheduleError("Error on getting user list through cloud api call", { context: { device: deviceSN, username: username, schedule: schedule } }));
            }
        } catch (err) {
            const error = ensureError(err);
            rootMainLogger.error(`updateUserSchedule error`, { error: getError(error), deviceSN: deviceSN, username: username, schedule: schedule });
            this.emit("user error", device, username, new UpdateUserScheduleError("Generic error", { cause: error, context: { device: deviceSN, username: username, schedule: schedule } }));
        }
    }

    private onStationDevicePinVerified(deviceSN: string, successfull: boolean): void {
        this.getDevice(deviceSN).then((device: Device) => {
            this.emit("device pin verified", device, successfull);
        }).catch((err) => {
            const error = ensureError(err);
            rootMainLogger.error(`onStationDevicePinVerified error`, { error: getError(error), deviceSN: deviceSN, successfull: successfull });
        });
    }

    private onStationSdInfoEx(station: Station, sdStatus: TFCardStatus, sdCapacity: number, sdCapacityAvailable: number): void {
        if(station.hasProperty(PropertyName.StationSdStatus)) {
            station.updateProperty(PropertyName.StationSdStatus, sdStatus);
        }
        if(station.hasProperty(PropertyName.StationSdCapacity)) {
            station.updateProperty(PropertyName.StationSdCapacity, sdCapacity);
        }
        if(station.hasProperty(PropertyName.StationSdCapacityAvailable)) {
            station.updateProperty(PropertyName.StationSdCapacityAvailable, sdCapacityAvailable);
        }
    }

    private _emitStationImageDownload(station: Station, file: string, picture: Picture): void {
        this.emit("station image download", station, file, picture);

        this.getDevicesFromStation(station.getSerial()).then((devices: Device[]) => {
            for (const device of devices) {
                if (device.getPropertyValue(PropertyName.DevicePictureUrl) === file) {
                    rootMainLogger.debug(`onStationImageDownload - Set first picture for device ${device.getSerial()} file: ${file} picture_ext: ${picture.type.ext} picture_mime: ${picture.type.mime}`);
                    device.updateProperty(PropertyName.DevicePicture, picture);
                    break;
                }
            }
        }).catch((err) => {
            const error = ensureError(err);
            rootMainLogger.error(`onStationImageDownload - Set first picture error`, { error: getError(error), stationSN: station.getSerial(), file: file });
        });
    }

    private onStationImageDownload(station: Station, file: string, image: Buffer): void {
        import("image-type").then(({ default: imageType }) => {
            imageType(image).then((type) => {
                const picture: Picture = {
                    data: image,
                    type: type !== null && type !== undefined ? type : { ext: "unknown", mime: "application/octet-stream" }
                };
                this._emitStationImageDownload(station, file, picture);
            }).catch(() => {
                this._emitStationImageDownload(station, file, {
                    data: image,
                    type: { ext: "unknown", mime: "application/octet-stream" }
                });
            });
        }).catch(() => {
            this._emitStationImageDownload(station, file, {
                data: image,
                type: { ext: "unknown", mime: "application/octet-stream" }
            });
        });
    }

    private onStationDatabaseQueryLatest(station: Station, returnCode: DatabaseReturnCode, data: Array<DatabaseQueryLatestInfo>): void {
        if (returnCode === DatabaseReturnCode.SUCCESSFUL) {
            for(const element of data) {
                if ((element.device_sn !== "" && !station.isStation()) || (station.isStation() && element.device_sn !== station.getSerial())) {
                    this.getDevice(element.device_sn).then((device) => {
                        const raw = device.getRawDevice();
                        if ("crop_local_path" in element) {
                            raw.cover_path = (element as DatabaseQueryLatestInfoLocal).crop_local_path;
                        } else if ("crop_cloud_path" in element) {
                            raw.cover_path = (element as DatabaseQueryLatestInfoCloud).crop_cloud_path;
                        }
                        device.update(raw);
                    }).catch((err) => {
                        const error = ensureError(err);
                        if (!(error instanceof DeviceNotFoundError)) {
                            rootMainLogger.error("onStationDatabaseQueryLatest Error", { error: getError(error), stationSN: station.getSerial(), returnCode: returnCode });
                        }
                    });
                }
            }
        }
        this.emit("station database query latest", station, returnCode, data);
    }

    private onStationDatabaseQueryLocal(station: Station, returnCode: DatabaseReturnCode, data: Array<DatabaseQueryLocal>): void {
        this.emit("station database query local", station, returnCode, data);
    }

    private onStationDatabaseCountByDate(station: Station, returnCode: DatabaseReturnCode, data: Array<DatabaseCountByDate>): void {
        this.emit("station database count by date", station, returnCode, data);
    }

    private onStationDatabaseDelete(station: Station, returnCode: DatabaseReturnCode, failedIds: Array<unknown>): void {
        this.emit("station database delete", station, returnCode, failedIds);
    }

    private onStationSensorStatus(station: Station, channel: number, status: number): void {
        this.getStationDevice(station.getSerial(), channel).then((device: Device) => {
            if (device.hasProperty(PropertyName.DeviceSensorOpen)) {
                const metadataSensorOpen = device.getPropertyMetadata(PropertyName.DeviceSensorOpen);
                device.updateRawProperty(metadataSensorOpen.key as number, status.toString(), "p2p");
            }
        }).catch((err) => {
            const error = ensureError(err);
            rootMainLogger.error(`Station sensor status error`, { error: getError(error), stationSN: station.getSerial(), channel: channel });
        });
    }

    private onStationGarageDoorStatus(station: Station, channel: number, doorId:number, status: number): void {
        this.getStationDevice(station.getSerial(), channel).then((device: Device) => {
            device.updateRawProperty(CommandType.CMD_CAMERA_GARAGE_DOOR_STATUS, status.toString(), "p2p");
        }).catch((err) => {
            const error = ensureError(err);
            rootMainLogger.error(`Station garage door status error`, { error: getError(error), stationSN: station.getSerial(), channel: channel });
        });
    }

    private onStorageInfoHb3(station: Station, channel: number, storageInfo: StorageInfoBodyHB3): void {
        if(station.hasProperty(PropertyName.StationStorageInfoEmmc)) {
            station.updateProperty(PropertyName.StationStorageInfoEmmc, storageInfo.emmc_info);
        }
        if(station.hasProperty(PropertyName.StationStorageInfoHdd)) {
            station.updateProperty(PropertyName.StationStorageInfoHdd, storageInfo.hdd_info);
        }
    }

    private onDeviceTampering(device: Device, state: boolean): void {
        this.emit("device tampering", device, state);
    }

    private onDeviceLowTemperature(device: Device, state: boolean): void {
        this.emit("device low temperature", device, state);
    }

    private onDeviceHighTemperature(device: Device, state: boolean): void {
        this.emit("device high temperature", device, state);
    }

    private onDevicePinIncorrect(device: Device, state: boolean): void {
        this.emit("device pin incorrect", device, state);
    }

    private onDeviceLidStuck(device: Device, state: boolean): void {
        this.emit("device lid stuck", device, state);
    }

    private onDeviceBatteryFullyCharged(device: Device, state: boolean): void {
        this.emit("device battery fully charged", device, state);
    }

}<|MERGE_RESOLUTION|>--- conflicted
+++ resolved
@@ -12,15 +12,9 @@
 import { CommandName, DeviceType, FloodlightT8425NotificationTypes, HB3DetectionTypes, IndoorS350NotificationTypes, NotificationSwitchMode, NotificationType, PropertyName, SoloCameraDetectionTypes, T8170DetectionTypes, UserPasswordType } from "./http/types";
 import { PushNotificationService } from "./push/service";
 import { Credentials, PushMessage } from "./push/models";
-<<<<<<< HEAD
-import { BatteryDoorbellCamera, Camera, Device, EntrySensor, FloodlightCamera, GarageCamera, IndoorCamera, Keypad, Lock, MotionSensor, SmartSafe, SoloCamera, UnknownDevice, WallLightCam, WiredDoorbellCamera, Tracker, SmartDrop } from "./http/device";
-import { AlarmEvent, ChargingType, CommandType, DatabaseReturnCode, P2PConnectionType, SmartSafeAlarm911Event, SmartSafeShakeAlarmEvent, TFCardStatus } from "./p2p/types";
-import { DatabaseCountByDate, DatabaseQueryLatestInfo, DatabaseQueryLocal, StreamMetadata, DatabaseQueryLatestInfoLocal, DatabaseQueryLatestInfoCloud, RGBColor, DynamicLighting, MotionZone } from "./p2p/interfaces";
-=======
-import { BatteryDoorbellCamera, Camera, Device, EntrySensor, FloodlightCamera, GarageCamera, IndoorCamera, Keypad, Lock, MotionSensor, SmartSafe, SoloCamera, UnknownDevice, WallLightCam, WiredDoorbellCamera, Tracker, DoorbellLock, LockKeypad } from "./http/device";
+import { BatteryDoorbellCamera, Camera, Device, EntrySensor, FloodlightCamera, GarageCamera, IndoorCamera, Keypad, Lock, MotionSensor, SmartSafe, SoloCamera, UnknownDevice, WallLightCam, WiredDoorbellCamera, Tracker, DoorbellLock, LockKeypad, SmartDrop } from "./http/device";
 import { AlarmEvent, CommandType, DatabaseReturnCode, P2PConnectionType, SmartSafeAlarm911Event, SmartSafeShakeAlarmEvent, TFCardStatus } from "./p2p/types";
 import { DatabaseCountByDate, DatabaseQueryLatestInfo, DatabaseQueryLocal, StreamMetadata, DatabaseQueryLatestInfoLocal, DatabaseQueryLatestInfoCloud, RGBColor, DynamicLighting, MotionZone, CrossTrackingGroupEntry } from "./p2p/interfaces";
->>>>>>> ad2544ff
 import { CommandResult, StorageInfoBodyHB3 } from "./p2p/models";
 import { generateSerialnumber, generateUDID, getError, handleUpdate, isValidUrl, md5, parseValue, removeLastChar, waitForEvent } from "./utils";
 import { DeviceNotFoundError, StationNotFoundError, ReadOnlyPropertyError, NotSupportedError, AddUserError, DeleteUserError, UpdateUserUsernameError, UpdateUserPasscodeError, UpdateUserScheduleError, ensureError } from "./error";
@@ -1677,43 +1671,41 @@
                 }
                 break;
             }
-<<<<<<< HEAD
+            case PropertyName.DeviceImageMirrored:
+                station.setMirrorMode(device, value as boolean);
+                break;
+            case PropertyName.DeviceFlickerAdjustment:
+                station.setFlickerAdjustment(device, value as number);
+                break;
+            case PropertyName.DeviceSoundDetectionType:
+                station.setSoundDetectionType(device, value as number);
+                break;
+            case PropertyName.DeviceLeavingDetection:
+                station.setLeavingDetection(device, value as boolean);
+                break;
+            case PropertyName.DeviceLeavingReactionNotification:
+                station.setLeavingReactionNotification(device, value as boolean);
+                break;
+            case PropertyName.DeviceLeavingReactionStartTime:
+                station.setLeavingReactionStartTime(device, value as string);
+                break;
+            case PropertyName.DeviceLeavingReactionEndTime:
+                station.setLeavingReactionEndTime(device, value as string);
+                break;
+            case PropertyName.DeviceBeepVolume:
+                station.setBeepVolume(device, value as number);
+                break;
+            case PropertyName.DeviceNightvisionOptimization:
+                station.setNightvisionOptimization(device, value as boolean);
+                break;
+            case PropertyName.DeviceNightvisionOptimizationSide:
+                station.setNightvisionOptimizationSide(device, value as number);
+                break;
             case PropertyName.DeviceOpenMethod:
                 station.setOpenMethod(device, value as number);
                 break;
             case PropertyName.DeviceMotionActivatedPrompt:
                 station.setMotionActivatedPrompt(device, value as boolean);
-=======
-            case PropertyName.DeviceImageMirrored:
-                station.setMirrorMode(device, value as boolean);
-                break;
-            case PropertyName.DeviceFlickerAdjustment:
-                station.setFlickerAdjustment(device, value as number);
-                break;
-            case PropertyName.DeviceSoundDetectionType:
-                station.setSoundDetectionType(device, value as number);
-                break;
-            case PropertyName.DeviceLeavingDetection:
-                station.setLeavingDetection(device, value as boolean);
-                break;
-            case PropertyName.DeviceLeavingReactionNotification:
-                station.setLeavingReactionNotification(device, value as boolean);
-                break;
-            case PropertyName.DeviceLeavingReactionStartTime:
-                station.setLeavingReactionStartTime(device, value as string);
-                break;
-            case PropertyName.DeviceLeavingReactionEndTime:
-                station.setLeavingReactionEndTime(device, value as string);
-                break;
-            case PropertyName.DeviceBeepVolume:
-                station.setBeepVolume(device, value as number);
-                break;
-            case PropertyName.DeviceNightvisionOptimization:
-                station.setNightvisionOptimization(device, value as boolean);
-                break;
-            case PropertyName.DeviceNightvisionOptimizationSide:
-                station.setNightvisionOptimizationSide(device, value as number);
->>>>>>> ad2544ff
                 break;
             default:
                 if (!Object.values(PropertyName).includes(name as PropertyName))
