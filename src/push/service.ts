--- conflicted
+++ resolved
@@ -322,11 +322,7 @@
             // CusPush
             normalized_message.type = Number.parseInt(message.payload.type);
 
-<<<<<<< HEAD
-            if (Device.isABatteryDoorbell(normalized_message.type)) {
-=======
             if (Device.isBatteryDoorbell(normalized_message.type) || Device.isWiredDoorbellDual(normalized_message.type)) {
->>>>>>> 3b93bca2
                 const push_data = message.payload.payload as BatteryDoorbellPushData;
 
                 normalized_message.name = push_data.name ? push_data.name : "";
