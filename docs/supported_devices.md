# Supported devices

|  | Device | Support status | Tested version |
| - | - | - | - |
| ![T8001 image](_media/homebase_small.jpg) | HomeBase (T8001) | :heavy_check_mark: |  |
| ![T8002 image](_media/homebase_small.jpg) | HomeBase E (T8002) | :heavy_check_mark: :heavy_exclamation_mark: |  |
| ![T8010 image](_media/homebase2_small.jpg) | HomeBase S280 (T8010; Homebase 2) | :heavy_check_mark: |  |
| ![T8030 image](_media/homebase3_small.jpg) | HomeBase S380 (T8030; HomeBase 3) | :wrench: | Firmware: 3.1.0.8 (20221101) |
| ![T8021 image](_media/smartlockwifibridge_t8021_small.jpg) | Smart Lock Wi-Fi Bridge (T8021) | :heavy_check_mark: :wrench: |  |
| ![T8111 image](_media/eufycam_small.jpg) | eufyCam (T8111) | :heavy_check_mark: |  |
| ![T8112 image](_media/eufycam_small.jpg) | eufyCam E (T8112) | :heavy_check_mark: |  |
| ![T8114 image](_media/eufycam2_small.jpg) | eufyCam 2 (T8114) | :heavy_check_mark: | Firmware: 2.7.4 |
| ![T8113 image](_media/eufycam2c_small.jpg) | eufyCam 2C (T8113) | :heavy_check_mark: |  |
| ![T8140 image](_media/eufycam2pro_small.jpg) | eufyCam 2 Pro (T8140) | :heavy_check_mark: |  |
| ![T8141 image](_media/eufycam2cpro_small.jpg) | eufyCam 2C Pro (T8141) | :heavy_check_mark: |  |
| ![T8160 image](_media/eufycam3_small.jpg) | S330 eufyCam (T8160; eufyCam 3) | :heavy_check_mark: | Firmware: 3.1.8.6 (20221101) |
| ![T8161 image](_media/eufycam3c_small.jpg) | S300 eufyCam (T8161; eufyCam 3C) | :heavy_check_mark: | Firmware: 3.1.8.6 (20221101) |
| ![T8130 image](_media/solocame20_small.jpg) | SoloCam E20 (T8130) | :heavy_check_mark: |  |
| ![T8131 image](_media/solocame40_small.jpg) | SoloCam E40 (T8131) | :heavy_check_mark: |  |
| ![T8122 image](_media/solocaml20_small.jpg) | SoloCam L20 (T8122) | :heavy_check_mark: | Firmware: 1.0.8.1 |
| ![T8123 image](_media/solocaml20_small.jpg) | SoloCam L40 (T8123) | :heavy_check_mark: |  |
| ![T8124 image](_media/solocams40_small.jpg) | SoloCam S40 (T8124) | :heavy_check_mark: |  |
<<<<<<< HEAD
| ![T8134 image](_media/solocamss220_small.jpg) | SoloCam S220 (T8134) | :heavy_check_mark: |  |
| ![T8170 image](_media/solocams340_small.jpg) | SoloCam S340 (T8170) | :heavy_check_mark: | Firmware: 3.0.9.6 (20231125) |
=======
| ![T8134 image](_media/solocams220_small.jpg) | SoloCam S220 (T8134) | :heavy_check_mark: |  |
>>>>>>> 644f63e1
| ![T8420 image](_media/floodlight_small.jpg) | Floodlight Camera (T8420) | :heavy_check_mark: | Firmware: 1.0.0.35 Hardware: 2.2 (20211219) |
| ![T8420X image](_media/floodlight_small.jpg) | Floodlight Camera (T8420X) | :heavy_check_mark: | Firmware: 2.0.6.1 (20220824) |
| ![T8422 image](_media/floodlight_small.jpg) | Floodlight Cam (T8422) | :heavy_check_mark: |  |
| ![T8423 image](_media/floodlight2pro_small.jpg) | Floodlight Cam 2 Pro (T8423) | :heavy_check_mark: | Firmware: 1.0.7.4 (20211219) |
| ![T8424 image](_media/floodlight2_small.jpg) | Floodlight Cam 2 (T8424) | :heavy_check_mark: | Firmware: 2.0.8.8 (20230807) |
| ![T84A1 image](_media/walllight_s100_small.jpg) | Wired Wall Light Cam S100 (T84A1) | :heavy_check_mark: | Firmware: 1.0.8.2 (20230521) |
| ![T8200 image](_media/wireddoorbell2k_small.jpg) | Wired Doorbell 2k (T8200) | :heavy_check_mark: |  |
| ![T8200X image](_media/wireddoorbell2k_small.jpg) | Wired Doorbell 2k (T8200X) | :heavy_check_mark: | Firmware: 2.0.6.0 (20220826) |
| ![T8201 image](_media/wireddoorbell1080p_small.jpg) | Wired Doorbell 1080p (T8201) | :heavy_check_mark: |  |
| ![T8203 image](_media/wireddoorbelldual_small.jpg) | S330 Video Doorbell (T8203; Video Doorbell Dual) | :heavy_check_mark: | Firmware: 2.0.4.6 (20220417) |
| ![T8210 image](_media/batterydoorbell2k_small.jpg) | Battery Doorbell 2K (T8210) | :heavy_check_mark: |  |
| ![T8213 image](_media/batterydoorbell2kdual_small.jpg) | Battery Doorbell 2K Dual (T8213) | :heavy_check_mark: | Firmware: 0.1.2.5 (20220331) |
| ![T8214 image](_media/batterydoorbell_e340_small.jpg) | Video Doorbell E340 (T8214; Battery Powered) | :heavy_check_mark: | Firmware:  |
| ![T8222 image](_media/batterydoorbell1080p_small.jpg) | Battery Doorbell 1080p (T8222) | :heavy_check_mark: |  |
| ![T8900 image](_media/sensor_small.jpg) | Entry Sensor (T8900) | :heavy_check_mark: |  |
| ![T8910 image](_media/motionsensor_small.jpg) | Motion sensor (T8910) | :heavy_check_mark: |  |
| ![T8410 image](_media/indoorcamp24_small.jpg) | Indoor Cam Pan&Tilt 2K (T8410) | :heavy_check_mark: | Firmware: 2.1.0.6 |
| ![T8400 image](_media/soloindoorcamc24_small.jpg) | Indoor Cam 2K (T8400) | :heavy_check_mark: |  |
| ![T8411 image](_media/indoorcamp24_small.jpg) | Indoor Cam Pan&Tilt 1080p (T8411) |:heavy_check_mark:  |  |
| ![T8401 image](_media/soloindoorcamc24_small.jpg) | Indoor Cam 1080p (T8401) | :heavy_check_mark: |  |
| ![T8414 image](_media/indoorcammini_small.jpg) | Indoor Cam Mini (T8414) | :heavy_check_mark: | Firmware: 3.1.1.7 (20220427) |
| ![T8150 image](_media/4g_lte_starlight_small.jpg) | 4G LTE Starlight (T8150) | :heavy_check_mark: |  |
| ![T8150 image](_media/4g_lte_starlight_small.jpg) | 4G LTE Starlight (T8151) | :heavy_exclamation_mark: |  |
| ![T8150 image](_media/4g_lte_starlight_small.jpg) | 4G LTE Starlight (T8152) | :heavy_exclamation_mark: |  |
| ![T8150 image](_media/4g_lte_starlight_small.jpg) | 4G LTE Starlight (T8153) | :heavy_exclamation_mark: |  |
| ![T8500 image](_media/smartlock_t8500_small.jpg) | Smart Lock (T8500) | :x: |  |
| ![T8500 with Wi-Fi Bridge image](_media/smartlock_t8500_wifibridge_small.jpg) | Smart Lock (T8500) with Wi-Fi Bridge | :heavy_check_mark: :wrench: |  |
| ![T8510 image](_media/smartlock_touch_t8510_small.jpg) | Smart Lock Touch (T8510) | :x: |  |
| ![T8510 with Wi-Fi Bridge image](_media/smartlock_touch_t8510_wifibridge_small.jpg) | Smart Lock Touch (T8510) with Wi-Fi Bridge | :heavy_check_mark: :wrench: |  |
| ![T8520 image](_media/smartlock_touch_and_wifi_t8520_small.jpg) | Smart Lock Touch & Wifi (T8520) | :heavy_check_mark: :wrench: | Firmware: 1.3.6.8 (20220205), 1.3.8.0 (20220816) |
| ![T8960 image](_media/keypad_small.jpg) | Keypad (T8960) | :heavy_check_mark: |  |
| ![T7400 image](_media/smartsafe_s10_t7400_small.jpg) | Smart Safe S10 (T7400) | :heavy_check_mark: | Firmware: 1.0.3.4 (20221029) |
| ![T7401 image](_media/smartsafe_s12_t7401_small.jpg) | Smart Safe S12 (T7401) | :heavy_exclamation_mark: |  |
| ![T8790 image](_media/smartdrop_t8790_small.jpg) | SmartDrop (T8790) |  |  |
| ![T8452 image](_media/garage_camera_t8452_small.jpg) | Garage-Control Cam (T8452) | :heavy_check_mark: | Firmware: 1.2.3.1 (20230521) |
| ![T87B0 image](_media/smarttrack_link_t87B0_small.jpg) | SmartTrack Link (T87B0) | :heavy_check_mark: | Firmware: 1.5.6 (20231012) |
| ![T87B2 image](_media/smarttrack_card_t87B2_small.jpg) | SmartTrack Card (T87B2) | :heavy_exclamation_mark: |  |

## Legend

| Icon | Description |
| - | - |
| :x: | Not supported |
| :heavy_check_mark: | Supported |
| :wrench: | Basic functionality |
| :heavy_exclamation_mark: | Untested |<|MERGE_RESOLUTION|>--- conflicted
+++ resolved
@@ -20,12 +20,8 @@
 | ![T8122 image](_media/solocaml20_small.jpg) | SoloCam L20 (T8122) | :heavy_check_mark: | Firmware: 1.0.8.1 |
 | ![T8123 image](_media/solocaml20_small.jpg) | SoloCam L40 (T8123) | :heavy_check_mark: |  |
 | ![T8124 image](_media/solocams40_small.jpg) | SoloCam S40 (T8124) | :heavy_check_mark: |  |
-<<<<<<< HEAD
 | ![T8134 image](_media/solocamss220_small.jpg) | SoloCam S220 (T8134) | :heavy_check_mark: |  |
 | ![T8170 image](_media/solocams340_small.jpg) | SoloCam S340 (T8170) | :heavy_check_mark: | Firmware: 3.0.9.6 (20231125) |
-=======
-| ![T8134 image](_media/solocams220_small.jpg) | SoloCam S220 (T8134) | :heavy_check_mark: |  |
->>>>>>> 644f63e1
 | ![T8420 image](_media/floodlight_small.jpg) | Floodlight Camera (T8420) | :heavy_check_mark: | Firmware: 1.0.0.35 Hardware: 2.2 (20211219) |
 | ![T8420X image](_media/floodlight_small.jpg) | Floodlight Camera (T8420X) | :heavy_check_mark: | Firmware: 2.0.6.1 (20220824) |
 | ![T8422 image](_media/floodlight_small.jpg) | Floodlight Cam (T8422) | :heavy_check_mark: |  |
