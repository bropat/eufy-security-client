--- conflicted
+++ resolved
@@ -64,12 +64,8 @@
 | ![T8503 image](_media/smartlock_t8503_small.jpg) | Retrofit Smart Lock E110 (T8503; Smart Lock R10) | :heavy_check_mark: | Firmware: 1.0.7.7 (20230622) |
 | ![T8504 image](_media/smartlock_t8504_small.jpg) | Retrofit Smart Lock E130 (T8504; Smart Lock R20) | :heavy_exclamation_mark: |  |
 | ![T8510P image](_media/smartlock_t8510P_t8520P_small.jpg) | Smart Lock S230 (T8510P) | :heavy_check_mark: | Firmware: 1.1.0.0 (20240123) |
-<<<<<<< HEAD
-| ![T8520P image](_media/smartlock_t8510P_t8520P_small.jpg) | Smart Lock S231 (T8520P) | :heavy_exclamation_mark: |  |
 | ![T85L0 image](_media/smartlock_t85l0_small.jpg) | Smart Lock C33 (T85L0) | :heavy_check_mark: | Firmware: 1.0.7.1 (20240801) |
-=======
 | ![T8520P image](_media/smartlock_t8510P_t8520P_small.jpg) | Smart Lock S231 (T8520P) | :heavy_check_mark: | Firmware: ? (20240818) |
->>>>>>> 27e7c87d
 | ![T8960 image](_media/keypad_small.jpg) | Keypad (T8960) | :heavy_check_mark: |  |
 | ![T7400 image](_media/smartsafe_s10_t7400_small.jpg) | Smart Safe S10 (T7400) | :heavy_check_mark: | Firmware: 1.0.3.4 (20221029) |
 | ![T7401 image](_media/smartsafe_s12_t7401_small.jpg) | Smart Safe S12 (T7401) | :heavy_exclamation_mark: |  |
