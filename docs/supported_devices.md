--- conflicted
+++ resolved
@@ -68,13 +68,8 @@
 | ![T8960 image](_media/keypad_small.jpg) | Keypad (T8960) | :heavy_check_mark: |  |
 | ![T7400 image](_media/smartsafe_s10_t7400_small.jpg) | Smart Safe S10 (T7400) | :heavy_check_mark: | Firmware: 1.0.3.4 (20221029) |
 | ![T7401 image](_media/smartsafe_s12_t7401_small.jpg) | Smart Safe S12 (T7401) | :heavy_exclamation_mark: |  |
-<<<<<<< HEAD
-| ![T8790 image](_media/smartdrop_t8790_small.jpg) | SmartDrop S300 (T8790) | :heavy_check_mark: | Firmware: 1.3.3.9 (20231209) |
-| ![T8452 image](_media/garage_camera_t8452_small.jpg) | Garage-Control Cam (T8452) | :heavy_check_mark: | Firmware: 1.2.3.1 (20230521) |
-=======
-| ![T8790 image](_media/smartdrop_t8790_small.jpg) | Smart Drop S300 (T8790; SmartDrop) |  |  |
+| ![T8790 image](_media/smartdrop_t8790_small.jpg) | Smart Drop S300 (T8790; SmartDrop) | :heavy_check_mark: | Firmware: 1.3.3.9 (20231209) |
 | ![T8452 image](_media/garage_camera_t8452_small.jpg) | Garage-Control Cam E110 (T8452; Garage-Control Cam) | :heavy_check_mark: | Firmware: 1.2.3.1 (20230521) |
->>>>>>> ad2544ff
 | ![T87B0 image](_media/smarttrack_link_t87B0_small.jpg) | SmartTrack Link (T87B0) | :heavy_check_mark: | Firmware: 1.5.6 (20231012) |
 | ![T87B2 image](_media/smarttrack_card_t87B2_small.jpg) | SmartTrack Card (T87B2) | :heavy_exclamation_mark: |  |
 
