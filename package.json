{
  "name": "eufy-security-client",
  "version": "3.4.0",
  "description": "Client to comunicate with Eufy-Security devices",
  "author": {
    "name": "bropat",
    "email": "patrick.broetto@gmail.com"
  },
  "homepage": "https://github.com/bropat/eufy-security-client",
  "main": "build/index.js",
  "scripts": {
    "build:ts": "tsc -p tsconfig.build.json && npm run copy-proto-build",
    "copy-proto-build": "npx copyfiles -u 1 \"src/**/*.proto\" \"src/**/*.crt\" build",
    "test": "echo \"Error: no test specified\" && exit 1",
    "build": "npm run build:ts",
    "watch:ts": "tsc -p tsconfig.build.json --watch",
    "watch": "npm run watch:ts",
    "lint": "eslint --ext .ts src",
    "prepublishOnly": "tsc -p tsconfig.build.json && npm run copy-proto-build"
  },
  "license": "MIT",
  "keywords": [
    "eufy",
    "eufycam",
    "cam",
    "cameras",
    "security",
    "eufy-security",
    "doorbell",
    "lock",
    "keypad",
    "smartlock",
    "smartsafe"
  ],
  "repository": {
    "type": "git",
    "url": "https://github.com/bropat/eufy-security-client"
  },
  "engines": {
    "node": ">=20.0.0"
  },
  "dependencies": {
    "@cospired/i18n-iso-languages": "^4.2.0",
    "crypto-js": "^4.2.0",
<<<<<<< HEAD
    "date-and-time": "^3.6.0",
=======
    "date-and-time": "^4.1.1",
    "fs-extra": "^11.2.0",
>>>>>>> 1255304d
    "got": "^14.4.2",
    "i18n-iso-countries": "^7.12.0",
    "image-type": "^5.2.0",
    "long": "^5.2.3",
    "mqtt": "^5.10.1",
    "node-rsa": "^1.1.1",
    "node-schedule": "^2.1.1",
<<<<<<< HEAD
    "p-throttle": "^8.0.0",
=======
    "p-throttle": "^8.1.0",
>>>>>>> 1255304d
    "protobufjs": "^7.4.0",
    "qs": "^6.13.0",
    "sweet-collections": "^1.1.0",
    "tiny-typed-emitter": "^2.1.0",
    "typescript-logging": "^2.2.0",
    "typescript-logging-category-style": "^2.2.0"
  },
  "devDependencies": {
    "@types/crypto-js": "^4.2.2",
    "@types/node": "^20.16.10",
    "@types/node-rsa": "^1.1.4",
    "@types/node-schedule": "^2.1.7",
    "@types/qs": "^6.9.16",
    "@typescript-eslint/eslint-plugin": "^7.5.0",
    "@typescript-eslint/parser": "^7.5.0",
    "eslint": "^8.57.0",
    "typescript": "^5.5.4"
  },
  "bugs": {
    "url": "https://github.com/bropat/eufy-security-client/issues"
  },
  "readmeFilename": "README.md"
}<|MERGE_RESOLUTION|>--- conflicted
+++ resolved
@@ -42,12 +42,8 @@
   "dependencies": {
     "@cospired/i18n-iso-languages": "^4.2.0",
     "crypto-js": "^4.2.0",
-<<<<<<< HEAD
-    "date-and-time": "^3.6.0",
-=======
     "date-and-time": "^4.1.1",
     "fs-extra": "^11.2.0",
->>>>>>> 1255304d
     "got": "^14.4.2",
     "i18n-iso-countries": "^7.12.0",
     "image-type": "^5.2.0",
@@ -55,11 +51,7 @@
     "mqtt": "^5.10.1",
     "node-rsa": "^1.1.1",
     "node-schedule": "^2.1.1",
-<<<<<<< HEAD
-    "p-throttle": "^8.0.0",
-=======
     "p-throttle": "^8.1.0",
->>>>>>> 1255304d
     "protobufjs": "^7.4.0",
     "qs": "^6.13.0",
     "sweet-collections": "^1.1.0",
