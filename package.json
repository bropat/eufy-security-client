--- conflicted
+++ resolved
@@ -40,8 +40,6 @@
     "node": ">=14.17.0"
   },
   "dependencies": {
-<<<<<<< HEAD
-=======
     "got": "^11.8.6",
     "long": "^5.2.3",
     "protobufjs": "^7.2.3",
@@ -51,26 +49,12 @@
     "ts-log": "^2.2.5",
     "tiny-typed-emitter": "^2.1.0",
     "i18n-iso-countries": "^7.6.0",
->>>>>>> 76772a2f
     "@cospired/i18n-iso-languages": "^4.1.0",
-    "crypto-js": "^4.1.1",
     "fs-extra": "^11.1.1",
-    "got": "^11.8.6",
-    "i18n-iso-countries": "^7.6.0",
-    "image-type": "^4.1.0",
+    "sweet-collections": "^1.1.0",
     "mqtt": "^4.3.7",
-    "node-rsa": "^1.1.1",
     "node-schedule": "^2.1.1",
     "p-throttle": "^4.1.1",
-<<<<<<< HEAD
-    "protobuf-typescript": "^6.8.8",
-    "qs": "^6.11.1",
-    "sweet-collections": "^1.1.0",
-    "tiny-typed-emitter": "^2.1.0",
-    "ts-log": "^2.2.5"
-  },
-  "devDependencies": {
-=======
     "image-type": "^4.1.0",
     "date-and-time": "^3.0.0"
   },
@@ -78,22 +62,12 @@
     "@types/node": "^16.18.30",
     "@types/qs": "^6.9.7",
     "@types/node-rsa": "^1.1.1",
->>>>>>> 76772a2f
     "@types/crypto-js": "^4.1.1",
     "@types/fs-extra": "^11.0.1",
-    "@types/node": "^16.18.25",
-    "@types/node-rsa": "^1.1.1",
     "@types/node-schedule": "^2.1.0",
-<<<<<<< HEAD
-    "@types/qs": "^6.9.7",
-    "@typescript-eslint/eslint-plugin": "^5.59.2",
-    "@typescript-eslint/parser": "^5.59.2",
-    "eslint": "^8.39.0",
-=======
     "@typescript-eslint/eslint-plugin": "^5.59.6",
     "@typescript-eslint/parser": "^5.59.6",
     "eslint": "^8.40.0",
->>>>>>> 76772a2f
     "typescript": "^5.0.4"
   },
   "bugs": {
